plugins {
    id 'edu.wpi.first.WpilibTools' version '1.3.0'
}

apply plugin: "edu.wpi.first.NativeUtils"

import java.nio.file.Path

ext {
    nativeName = "photonlib"
    includePhotonTargeting = true
}

apply from: "${rootDir}/shared/setupBuild.gradle"
apply from: "${rootDir}/versioningHelper.gradle"


wpilibTools.deps.wpilibVersion = wpi.versions.wpilibVersion.get()

def nativeConfigName = 'wpilibNatives'
def nativeConfig = configurations.create(nativeConfigName)

def nativeTasks = wpilibTools.createExtractionTasks {
    configurationName = nativeConfigName
}

nativeTasks.addToSourceSetResources(sourceSets.main)

nativeConfig.dependencies.add wpilibTools.deps.wpilib("wpimath")
nativeConfig.dependencies.add wpilibTools.deps.wpilib("wpinet")
nativeConfig.dependencies.add wpilibTools.deps.wpilib("wpiutil")
nativeConfig.dependencies.add wpilibTools.deps.wpilib("ntcore")
nativeConfig.dependencies.add wpilibTools.deps.wpilib("cscore")
nativeConfig.dependencies.add wpilibTools.deps.wpilib("apriltag")
nativeConfig.dependencies.add wpilibTools.deps.wpilib("hal")
nativeConfig.dependencies.add wpilibTools.deps.wpilibOpenCv("frc" + wpi.frcYear.get(), wpi.versions.opencvVersion.get())

dependencies {
    implementation project(":photon-targeting")

    implementation wpilibTools.deps.wpilibJava("wpiutil")
    implementation wpilibTools.deps.wpilibJava("cameraserver")
    implementation wpilibTools.deps.wpilibJava("cscore")
    implementation wpilibTools.deps.wpilibJava("wpinet")
    implementation wpilibTools.deps.wpilibJava("wpimath")
    implementation wpilibTools.deps.wpilibJava("ntcore")
    implementation wpilibTools.deps.wpilibJava("hal")
    implementation wpilibTools.deps.wpilibJava("wpilibj")
    implementation wpilibTools.deps.wpilibJava("apriltag")
    implementation wpilibTools.deps.wpilibOpenCvJava("frc" + wpi.frcYear.get(), wpi.versions.opencvVersion.get())

    implementation group: "com.fasterxml.jackson.core", name: "jackson-annotations", version: wpi.versions.jacksonVersion.get()
    implementation group: "com.fasterxml.jackson.core", name: "jackson-core", version: wpi.versions.jacksonVersion.get()
    implementation group: "com.fasterxml.jackson.core", name: "jackson-databind", version: wpi.versions.jacksonVersion.get()

    implementation group: "org.ejml", name: "ejml-simple", version: wpi.versions.ejmlVersion.get()
    implementation group: "us.hebi.quickbuf", name: "quickbuf-runtime", version: wpi.versions.quickbufVersion.get();
}

<<<<<<< HEAD
// Set up exports properly
nativeUtils {
    exportsConfigs {
        // Main library is just default empty. This will export everything
        Photon {
        }
    }
}


// Gradle complains about using outputs without an explicit dependency w/o this
tasks.named("compileJava") {
    mustRunAfter ":photon-targeting:generateNativePhotonProtos"
}

model {
    components {
        Photon(NativeLibrarySpec) {
            sources {
                cpp {
                    source {
                        srcDirs "src/main/native/cpp"
                        srcDirs project(":photon-targeting").tasks.named("generateNativePhotonProtos").get().outputs.files
                        include "**/*.cpp", "**/*.cc"
                    }
                    exportedHeaders {
                        srcDirs "src/main/native/include"
                        srcDirs "src/generate/native/include"
                        srcDirs project(":photon-targeting").tasks.named("generateNativePhotonProtos").get().outputs.files
                        include "**/*.h"
                    }
                }
            }
            nativeUtils.useRequiredLibrary(it, "wpilib_shared")
            nativeUtils.useRequiredLibrary(it, "apriltag_shared")
            nativeUtils.useRequiredLibrary(it, "opencv_shared")
        }
    }
    testSuites {
        cppTest(GoogleTestTestSuiteSpec) {
            testing $.components.Photon

            sources.cpp {
                source {
                    srcDir "src/test/native/cpp"
                    include "**/*.cpp"
                }
            }

            nativeUtils.useRequiredLibrary(it, "wpilib_executable_shared")
            nativeUtils.useRequiredLibrary(it, "apriltag_shared")
            nativeUtils.useRequiredLibrary(it, "googletest_static")
            nativeUtils.useRequiredLibrary(it, "opencv_shared")
        }
=======
cppHeadersZip {
    from('src/generate/native/include') {
        into '/'
>>>>>>> 994ea1e7
    }
}

def photonlibFileInput = file("src/generate/photonlib.json.in")
ext.photonlibFileOutput = file("$buildDir/generated/vendordeps/photonlib.json")

def vendorJson = artifacts.add('archives', file("$photonlibFileOutput"))

task generateVendorJson() {
    description = "Generates the vendor JSON file"
    group = "PhotonVision"

    outputs.file photonlibFileOutput
    inputs.file photonlibFileInput

    println "Writing vendor JSON ${pubVersion} to $photonlibFileOutput"

    if (photonlibFileOutput.exists()) {
        photonlibFileOutput.delete()
    }
    photonlibFileOutput.parentFile.mkdirs()

    def read = photonlibFileInput.text
            .replace('${photon_version}', pubVersion)
            .replace('${frc_year}', frcYear)
    photonlibFileOutput.text = read

    outputs.upToDateWhen { false }
}

build.mustRunAfter generateVendorJson

task writeCurrentVersion {
    def versionFileIn = file("${rootDir}/shared/PhotonVersion.java.in")
    writePhotonVersionFile(versionFileIn, Path.of("$projectDir", "src", "main", "java", "org", "photonvision", "PhotonVersion.java"),
            versionString)
    versionFileIn = file("${rootDir}/shared/PhotonVersion.h.in")
    writePhotonVersionFile(versionFileIn, Path.of("$projectDir", "src", "generate", "native", "include", "PhotonVersion.h"),
            versionString)
}

build.mustRunAfter writeCurrentVersion

model {
    components {
        all {
            it.sources.each {
                it.exportedHeaders {
                    srcDirs "src/main/native/include"
                    srcDirs "src/generate/native/include"
                }
            }
        }
    }

    // Publish the vendordep json
    publishing {
        publications {
            vendorjson(MavenPublication) {
                artifact vendorJson

                artifactId = "${nativeName}-json"
                groupId = "org.photonvision"
                version "1.0"
            }
        }
    }
}<|MERGE_RESOLUTION|>--- conflicted
+++ resolved
@@ -57,66 +57,9 @@
     implementation group: "us.hebi.quickbuf", name: "quickbuf-runtime", version: wpi.versions.quickbufVersion.get();
 }
 
-<<<<<<< HEAD
-// Set up exports properly
-nativeUtils {
-    exportsConfigs {
-        // Main library is just default empty. This will export everything
-        Photon {
-        }
-    }
-}
-
-
-// Gradle complains about using outputs without an explicit dependency w/o this
-tasks.named("compileJava") {
-    mustRunAfter ":photon-targeting:generateNativePhotonProtos"
-}
-
-model {
-    components {
-        Photon(NativeLibrarySpec) {
-            sources {
-                cpp {
-                    source {
-                        srcDirs "src/main/native/cpp"
-                        srcDirs project(":photon-targeting").tasks.named("generateNativePhotonProtos").get().outputs.files
-                        include "**/*.cpp", "**/*.cc"
-                    }
-                    exportedHeaders {
-                        srcDirs "src/main/native/include"
-                        srcDirs "src/generate/native/include"
-                        srcDirs project(":photon-targeting").tasks.named("generateNativePhotonProtos").get().outputs.files
-                        include "**/*.h"
-                    }
-                }
-            }
-            nativeUtils.useRequiredLibrary(it, "wpilib_shared")
-            nativeUtils.useRequiredLibrary(it, "apriltag_shared")
-            nativeUtils.useRequiredLibrary(it, "opencv_shared")
-        }
-    }
-    testSuites {
-        cppTest(GoogleTestTestSuiteSpec) {
-            testing $.components.Photon
-
-            sources.cpp {
-                source {
-                    srcDir "src/test/native/cpp"
-                    include "**/*.cpp"
-                }
-            }
-
-            nativeUtils.useRequiredLibrary(it, "wpilib_executable_shared")
-            nativeUtils.useRequiredLibrary(it, "apriltag_shared")
-            nativeUtils.useRequiredLibrary(it, "googletest_static")
-            nativeUtils.useRequiredLibrary(it, "opencv_shared")
-        }
-=======
 cppHeadersZip {
     from('src/generate/native/include') {
         into '/'
->>>>>>> 994ea1e7
     }
 }
 
