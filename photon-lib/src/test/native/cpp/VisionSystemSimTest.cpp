--- conflicted
+++ resolved
@@ -22,14 +22,11 @@
  * SOFTWARE.
  */
 
-<<<<<<< HEAD
 #include <wpi/deprecated.h>
-=======
 #include <chrono>
 #include <thread>
 #include <tuple>
 #include <vector>
->>>>>>> 37e9d407
 
 #include "gtest/gtest.h"
 #include "photon/PhotonUtils.h"
