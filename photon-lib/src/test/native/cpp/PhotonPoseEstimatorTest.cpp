--- conflicted
+++ resolved
@@ -83,13 +83,8 @@
           0.4, corners, detectedCorners}};
 
   cameraOne.test = true;
-<<<<<<< HEAD
-  cameraOne.testResult = {{2_ms, targets}};
+  cameraOne.testResult = {{0, 0_s, 2_ms, targets}};
   cameraOne.testResult[0].SetTimestamp(units::second_t(11));
-=======
-  cameraOne.testResult = {0, 0_s, 2_ms, targets};
-  cameraOne.testResult.SetRecieveTimestamp(units::second_t(11));
->>>>>>> 11395110
 
   photon::PhotonPoseEstimator estimator(aprilTags, photon::LOWEST_AMBIGUITY,
                                         frc::Transform3d{});
@@ -147,13 +142,8 @@
           0.4, corners, detectedCorners}};
 
   cameraOne.test = true;
-<<<<<<< HEAD
-  cameraOne.testResult = {{2_ms, targets}};
+  cameraOne.testResult = {{0, 0_s, 2_ms, targets}};
   cameraOne.testResult[0].SetTimestamp(17_s);
-=======
-  cameraOne.testResult = {0, 0_s, 2_ms, targets};
-  cameraOne.testResult.SetRecieveTimestamp(17_s);
->>>>>>> 11395110
 
   photon::PhotonPoseEstimator estimator(
       aprilTags, photon::CLOSEST_TO_CAMERA_HEIGHT, {{0_m, 0_m, 4_m}, {}});
@@ -199,13 +189,8 @@
           0.4, corners, detectedCorners}};
 
   cameraOne.test = true;
-<<<<<<< HEAD
-  cameraOne.testResult = {{2_ms, targets}};
+  cameraOne.testResult = {{0, 0_s, 2_ms, targets}};
   cameraOne.testResult[0].SetTimestamp(units::second_t(17));
-=======
-  cameraOne.testResult = {0, 0_s, 2_ms, targets};
-  cameraOne.testResult.SetRecieveTimestamp(units::second_t(17));
->>>>>>> 11395110
 
   photon::PhotonPoseEstimator estimator(aprilTags,
                                         photon::CLOSEST_TO_REFERENCE_POSE, {});
@@ -253,13 +238,8 @@
           0.4, corners, detectedCorners}};
 
   cameraOne.test = true;
-<<<<<<< HEAD
-  cameraOne.testResult = {{2_ms, targets}};
+  cameraOne.testResult = {{0, 0_s, 2_ms, targets}};
   cameraOne.testResult[0].SetTimestamp(units::second_t(17));
-=======
-  cameraOne.testResult = {0, 0_s, 2_ms, targets};
-  cameraOne.testResult.SetRecieveTimestamp(units::second_t(17));
->>>>>>> 11395110
 
   photon::PhotonPoseEstimator estimator(aprilTags, photon::CLOSEST_TO_LAST_POSE,
                                         {});
@@ -297,18 +277,13 @@
                            frc::Rotation3d(0_rad, 0_rad, 0_rad)),
           0.4, corners, detectedCorners}};
 
-<<<<<<< HEAD
-  cameraOne.testResult = {{2_ms, targetsThree}};
+  cameraOne.testResult = {{0,0_s, 2_ms, targetsThree}};
   cameraOne.testResult[0].SetTimestamp(units::second_t(21));
 
   // std::optional<photon::EstimatedRobotPose> estimatedPose;
   for (const auto& result : cameraOne.GetAllUnreadResults()) {
     estimatedPose = estimator.Update(result);
   }
-=======
-  estimator.GetCamera()->testResult = {0, 0_s, 2_ms, targetsThree};
-  estimator.GetCamera()->testResult.SetRecieveTimestamp(units::second_t(21));
->>>>>>> 11395110
 
   ASSERT_TRUE(estimatedPose);
   pose = estimatedPose.value().estimatedPose;
@@ -347,13 +322,8 @@
           0.4, corners, detectedCorners}};
 
   cameraOne.test = true;
-<<<<<<< HEAD
-  cameraOne.testResult = {{2_ms, targets}};
+  cameraOne.testResult = {{0,0_s, 2_ms, targets}};
   cameraOne.testResult[0].SetTimestamp(units::second_t(15));
-=======
-  cameraOne.testResult = {0, 0_ms, 2_ms, targets};
-  cameraOne.testResult.SetRecieveTimestamp(units::second_t(15));
->>>>>>> 11395110
 
   photon::PhotonPoseEstimator estimator(aprilTags, photon::AVERAGE_BEST_TARGETS,
                                         {});
@@ -404,8 +374,7 @@
                                         {});
 
   // empty input, expect empty out
-<<<<<<< HEAD
-  cameraOne.testResult = {{2_ms, {}}};
+  cameraOne.testResult = {{0,0_s, 2_ms, {}}};
   cameraOne.testResult[0].SetTimestamp(units::second_t(1));
 
   std::optional<photon::EstimatedRobotPose> estimatedPose;
@@ -416,24 +385,13 @@
   EXPECT_FALSE(estimatedPose);
 
   // Set result, and update -- expect present and timestamp to be 15
-  cameraOne.testResult = {{3_ms, targets}};
+  cameraOne.testResult = {{0,0_s, 3_ms, {}}};
   cameraOne.testResult[0].SetTimestamp(units::second_t(15));
 
   for (const auto& result : cameraOne.GetAllUnreadResults()) {
     estimatedPose = estimator.Update(result);
   }
 
-=======
-  estimator.GetCamera()->testResult = {0, 0_s, 2_ms, {}};
-  estimator.GetCamera()->testResult.SetRecieveTimestamp(units::second_t(1));
-  auto estimatedPose = estimator.Update();
-  EXPECT_FALSE(estimatedPose);
-
-  // Set result, and update -- expect present and timestamp to be 15
-  estimator.GetCamera()->testResult = {0, 0_s, 3_ms, targets};
-  estimator.GetCamera()->testResult.SetRecieveTimestamp(units::second_t(15));
-  estimatedPose = estimator.Update();
->>>>>>> 11395110
   EXPECT_TRUE(estimatedPose);
   EXPECT_NEAR((15_s - 3_ms).to<double>(),
               estimatedPose.value().timestamp.to<double>(), 1e-6);
