--- conflicted
+++ resolved
@@ -497,13 +497,8 @@
 
         // Empty result, expect empty result
         cameraOne.result = new PhotonPipelineResult();
-<<<<<<< HEAD
-        cameraOne.result.setTimestampSeconds(1);
+        cameraOne.result.setRecieveTimestampMicros((long) (1 * 1e6));
         Optional<EstimatedRobotPose> estimatedPose = estimator.update(cameraOne.result);
-=======
-        cameraOne.result.setRecieveTimestampMicros((long) (1 * 1e6));
-        Optional<EstimatedRobotPose> estimatedPose = estimator.update();
->>>>>>> 11395110
         assertFalse(estimatedPose.isPresent());
 
         // Set actual result
