/*
 * MIT License
 *
 * Copyright (c) 2022 PhotonVision
 *
 * Permission is hereby granted, free of charge, to any person obtaining a copy
 * of this software and associated documentation files (the "Software"), to deal
 * in the Software without restriction, including without limitation the rights
 * to use, copy, modify, merge, publish, distribute, sublicense, and/or sell
 * copies of the Software, and to permit persons to whom the Software is
 * furnished to do so, subject to the following conditions:
 *
 * The above copyright notice and this permission notice shall be included in
 * all copies or substantial portions of the Software.
 *
 * THE SOFTWARE IS PROVIDED "AS IS", WITHOUT WARRANTY OF ANY KIND, EXPRESS OR
 * IMPLIED, INCLUDING BUT NOT LIMITED TO THE WARRANTIES OF MERCHANTABILITY,
 * FITNESS FOR A PARTICULAR PURPOSE AND NONINFRINGEMENT. IN NO EVENT SHALL THE
 * AUTHORS OR COPYRIGHT HOLDERS BE LIABLE FOR ANY CLAIM, DAMAGES OR OTHER
 * LIABILITY, WHETHER IN AN ACTION OF CONTRACT, TORT OR OTHERWISE, ARISING FROM,
 * OUT OF OR IN CONNECTION WITH THE SOFTWARE OR THE USE OR OTHER DEALINGS IN THE
 * SOFTWARE.
 */

#include "photonlib/PhotonCamera.h"

#include <frc/Errors.h>
#include <frc/Timer.h>
#include <opencv2/core/mat.hpp>

#include "PhotonVersion.h"
#include "photonlib/Packet.h"

namespace photonlib {

constexpr const units::second_t VERSION_CHECK_INTERVAL = 5_s;
static const std::vector<std::string_view> PHOTON_PREFIX = {"/photonvision/"};

PhotonCamera::PhotonCamera(nt::NetworkTableInstance instance,
                           const std::string_view cameraName)
    : mainTable(instance.GetTable("photonvision")),
      rootTable(mainTable->GetSubTable(cameraName)),
      rawBytesEntry(
          rootTable->GetRawTopic("rawBytes")
              .Subscribe("rawBytes", {}, {.periodic = 0.01, .sendAll = true})),
      inputSaveImgEntry(
          rootTable->GetIntegerTopic("inputSaveImgCmd").Publish()),
      inputSaveImgSubscriber(
          rootTable->GetIntegerTopic("inputSaveImgCmd").Subscribe(0)),
      outputSaveImgEntry(
          rootTable->GetIntegerTopic("outputSaveImgCmd").Publish()),
      outputSaveImgSubscriber(
          rootTable->GetIntegerTopic("outputSaveImgCmd").Subscribe(0)),
      pipelineIndexPub(
          rootTable->GetIntegerTopic("pipelineIndexRequest").Publish()),
      pipelineIndexSub(
          rootTable->GetIntegerTopic("pipelineIndexState").Subscribe(0)),
      ledModePub(mainTable->GetIntegerTopic("ledMode").Publish()),
      ledModeSub(mainTable->GetIntegerTopic("ledMode").Subscribe(0)),
      versionEntry(mainTable->GetStringTopic("version").Subscribe("")),
      cameraIntrinsicsSubscriber(
          rootTable->GetDoubleArrayTopic("cameraIntrinsics").Subscribe({})),
      cameraDistortionSubscriber(
          rootTable->GetDoubleArrayTopic("cameraDistortion").Subscribe({})),
      driverModeSubscriber(
          rootTable->GetBooleanTopic("driverMode").Subscribe(false)),
      driverModePublisher(
          rootTable->GetBooleanTopic("driverModeRequest").Publish()),
      m_topicNameSubscriber(instance, PHOTON_PREFIX, {.topicsOnly = true}),
      path(rootTable->GetPath()),
      m_cameraName(cameraName) {}

PhotonCamera::PhotonCamera(const std::string_view cameraName)
    : PhotonCamera(nt::NetworkTableInstance::GetDefault(), cameraName) {}

PhotonPipelineResult PhotonCamera::GetLatestResult() {
  if (test) return testResult;
  // Prints warning if not connected
  VerifyVersion();

  // Clear the current packet.
  packet.Clear();

  // Create the new result;
  PhotonPipelineResult result;

  // Fill the packet with latest data and populate result.
  const auto value = rawBytesEntry.Get();
  if (!value.size()) return result;

  photonlib::Packet packet{value};

  packet >> result;

  result.SetTimestamp(units::microsecond_t(rawBytesEntry.GetLastChange()) -
                      result.GetLatency());

  return result;
}

void PhotonCamera::SetDriverMode(bool driverMode) {
  driverModePublisher.Set(driverMode);
}

void PhotonCamera::TakeInputSnapshot() {
  inputSaveImgEntry.Set(inputSaveImgSubscriber.Get() + 1);
}

void PhotonCamera::TakeOutputSnapshot() {
  outputSaveImgEntry.Set(outputSaveImgSubscriber.Get() + 1);
}

bool PhotonCamera::GetDriverMode() const { return driverModeSubscriber.Get(); }

void PhotonCamera::SetPipelineIndex(int index) {
  pipelineIndexPub.Set(static_cast<double>(index));
}

int PhotonCamera::GetPipelineIndex() const {
  return static_cast<int>(pipelineIndexSub.Get());
}

LEDMode PhotonCamera::GetLEDMode() const {
  return static_cast<LEDMode>(static_cast<int>(ledModeSub.Get()));
}

<<<<<<< HEAD
std::optional<cv::Mat> PhotonCamera::GetCameraMatrix() {
  auto camCoeffs = cameraIntrinsicsSubscriber.Get();
  if (camCoeffs.size() == 9) {
    // clone should deal with ownership concerns? not sure
    return cv::Mat(3, 3, CV_64FC1, camCoeffs.data()).clone();
  }
  return std::nullopt;
=======
void PhotonCamera::SetLEDMode(LEDMode mode) {
  ledModePub.Set(static_cast<double>(static_cast<int>(mode)));
>>>>>>> 0255798d
}

std::optional<cv::Mat> PhotonCamera::GetDistCoeffs() {
  auto distCoeffs = cameraDistortionSubscriber.Get();
  if (distCoeffs.size() == 5) {
    // clone should deal with ownership concerns? not sure
    return cv::Mat(5, 1, CV_64FC1, distCoeffs.data()).clone();
  }
  return std::nullopt;
}

void PhotonCamera::VerifyVersion() {
  if (!PhotonCamera::VERSION_CHECK_ENABLED) return;

  if ((frc::Timer::GetFPGATimestamp() - lastVersionCheckTime) <
      VERSION_CHECK_INTERVAL)
    return;
  this->lastVersionCheckTime = frc::Timer::GetFPGATimestamp();

  const std::string& versionString = versionEntry.Get("");
  if (versionString.empty()) {
    std::string path_ = path;
    std::vector<std::string> cameraNames =
        rootTable->GetInstance().GetTable("photonvision")->GetSubTables();
    if (cameraNames.empty()) {
      FRC_ReportError(frc::warn::Warning,
                      "Could not find any PhotonVision coprocessors on "
                      "NetworkTables. Double check that PhotonVision is "
                      "running, and that your camera is connected!");
    } else {
      FRC_ReportError(
          frc::warn::Warning,
          "PhotonVision coprocessor at path {} not found on NetworkTables. "
          "Double check that your camera names match!",
          path_);

      std::string cameraNameOutString;
      for (unsigned int i = 0; i < cameraNames.size(); i++) {
        cameraNameOutString += "\n" + cameraNames[i];
      }
      FRC_ReportError(
          frc::warn::Warning,
          "Found the following PhotonVision cameras on NetworkTables:{}",
          cameraNameOutString);
    }
  } else if (!VersionMatches(versionString)) {
    FRC_ReportError(frc::warn::Warning,
                    "Photon version {} does not match coprocessor version {}!",
                    PhotonVersion::versionString, versionString);
  }
}

}  // namespace photonlib<|MERGE_RESOLUTION|>--- conflicted
+++ resolved
@@ -124,7 +124,6 @@
   return static_cast<LEDMode>(static_cast<int>(ledModeSub.Get()));
 }
 
-<<<<<<< HEAD
 std::optional<cv::Mat> PhotonCamera::GetCameraMatrix() {
   auto camCoeffs = cameraIntrinsicsSubscriber.Get();
   if (camCoeffs.size() == 9) {
@@ -132,10 +131,10 @@
     return cv::Mat(3, 3, CV_64FC1, camCoeffs.data()).clone();
   }
   return std::nullopt;
-=======
+}
+
 void PhotonCamera::SetLEDMode(LEDMode mode) {
   ledModePub.Set(static_cast<double>(static_cast<int>(mode)));
->>>>>>> 0255798d
 }
 
 std::optional<cv::Mat> PhotonCamera::GetDistCoeffs() {
