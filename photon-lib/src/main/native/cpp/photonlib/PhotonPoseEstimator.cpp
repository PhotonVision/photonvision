/*
 * MIT License
 *
 * Copyright (c) PhotonVision
 *
 * Permission is hereby granted, free of charge, to any person obtaining a copy
 * of this software and associated documentation files (the "Software"), to deal
 * in the Software without restriction, including without limitation the rights
 * to use, copy, modify, merge, publish, distribute, sublicense, and/or sell
 * copies of the Software, and to permit persons to whom the Software is
 * furnished to do so, subject to the following conditions:
 *
 * The above copyright notice and this permission notice shall be included in
 * all copies or substantial portions of the Software.
 *
 * THE SOFTWARE IS PROVIDED "AS IS", WITHOUT WARRANTY OF ANY KIND, EXPRESS OR
 * IMPLIED, INCLUDING BUT NOT LIMITED TO THE WARRANTIES OF MERCHANTABILITY,
 * FITNESS FOR A PARTICULAR PURPOSE AND NONINFRINGEMENT. IN NO EVENT SHALL THE
 * AUTHORS OR COPYRIGHT HOLDERS BE LIABLE FOR ANY CLAIM, DAMAGES OR OTHER
 * LIABILITY, WHETHER IN AN ACTION OF CONTRACT, TORT OR OTHERWISE, ARISING FROM,
 * OUT OF OR IN CONNECTION WITH THE SOFTWARE OR THE USE OR OTHER DEALINGS IN THE
 * SOFTWARE.
 */

#include "photonlib/PhotonPoseEstimator.h"

#include <cmath>
#include <iostream>
#include <limits>
#include <map>
#include <span>
#include <string>
#include <utility>
#include <vector>

#include <frc/Errors.h>
#include <frc/geometry/Pose3d.h>
#include <frc/geometry/Rotation3d.h>
#include <frc/geometry/Transform3d.h>
#include <opencv2/calib3d.hpp>
#include <opencv2/core/mat.hpp>
#include <opencv2/core/types.hpp>
#include <units/math.h>
#include <units/time.h>

#include "photonlib/PhotonCamera.h"
#include "photonlib/PhotonPipelineResult.h"
#include "photonlib/PhotonTrackedTarget.h"

namespace photonlib {

namespace detail {
cv::Point3d ToPoint3d(const frc::Translation3d& translation);
std::optional<std::array<cv::Point3d, 4>> CalcTagCorners(
    int tagID, const frc::AprilTagFieldLayout& aprilTags);
frc::Pose3d ToPose3d(const cv::Mat& tvec, const cv::Mat& rvec);
cv::Point3d TagCornerToObjectPoint(units::meter_t cornerX,
                                   units::meter_t cornerY, frc::Pose3d tagPose);
}  // namespace detail

PhotonPoseEstimator::PhotonPoseEstimator(frc::AprilTagFieldLayout tags,
                                         PoseStrategy strat,
                                         frc::Transform3d robotToCamera)
    : aprilTags(tags),
      strategy(strat),
      camera(nullptr),
      m_robotToCamera(robotToCamera),
      lastPose(frc::Pose3d()),
      referencePose(frc::Pose3d()),
      poseCacheTimestamp(-1_s) {}

PhotonPoseEstimator::PhotonPoseEstimator(frc::AprilTagFieldLayout tags,
                                         PoseStrategy strat, PhotonCamera&& cam,
                                         frc::Transform3d robotToCamera)
    : aprilTags(tags),
      strategy(strat),
      camera(std::make_shared<PhotonCamera>(std::move(cam))),
      m_robotToCamera(robotToCamera),
      lastPose(frc::Pose3d()),
      referencePose(frc::Pose3d()),
      poseCacheTimestamp(-1_s) {}

void PhotonPoseEstimator::SetMultiTagFallbackStrategy(PoseStrategy strategy) {
  if (strategy == MULTI_TAG_PNP) {
    FRC_ReportError(
        frc::warn::Warning,
        "Fallback cannot be set to MULTI_TAG_PNP! Setting to lowest ambiguity",
        "");
    strategy = LOWEST_AMBIGUITY;
  }
  if (this->multiTagFallbackStrategy != strategy) {
    InvalidatePoseCache();
  }
  multiTagFallbackStrategy = strategy;
}

void PhotonPoseEstimator::SetMultiTagFallbackStrategy(PoseStrategy strategy) {
  if (strategy == MULTI_TAG_PNP) {
    FRC_ReportError(
        frc::warn::Warning,
        "Fallback cannot be set to MULTI_TAG_PNP! Setting to lowest ambiguity",
        "");
    strategy = LOWEST_AMBIGUITY;
  }
  multiTagFallbackStrategy = strategy;
}

std::optional<EstimatedRobotPose> PhotonPoseEstimator::Update() {
<<<<<<< HEAD
  if (!camera) {
=======
  if (camera == nullptr) {
>>>>>>> c4af7e62
    FRC_ReportError(frc::warn::Warning, "[PhotonPoseEstimator] Missing camera!",
                    "");
    return std::nullopt;
  }
  auto result = camera->GetLatestResult();
  return Update(result, camera->GetCameraMatrix(), camera->GetDistCoeffs());
}

std::optional<EstimatedRobotPose> PhotonPoseEstimator::Update(
    const PhotonPipelineResult& result) {
  // If camera is null, best we can do is pass null calibration data
  if (!camera) {
    return Update(result, std::nullopt, std::nullopt, this->strategy);
  }
  return Update(result, camera->GetCameraMatrix(), camera->GetDistCoeffs());
}

std::optional<EstimatedRobotPose> PhotonPoseEstimator::Update(
    const PhotonPipelineResult& result, std::optional<cv::Mat> cameraMatrixData,
    std::optional<cv::Mat> coeffsData) {
  // Time in the past -- give up, since the following if expects times > 0
  if (result.GetTimestamp() < 0_s) {
    return std::nullopt;
  }

  // If the pose cache timestamp was set, and the result is from the same
  // timestamp, return an empty result
  if (poseCacheTimestamp > 0_s &&
      units::math::abs(poseCacheTimestamp - result.GetTimestamp()) < 0.001_ms) {
    return std::nullopt;
  }

  // Remember the timestamp of the current result used
  poseCacheTimestamp = result.GetTimestamp();

  // If no targets seen, trivial case -- return empty result
  if (!result.HasTargets()) {
    return std::nullopt;
  }

<<<<<<< HEAD
  return Update(result, cameraMatrixData, coeffsData, this->strategy);
}

std::optional<EstimatedRobotPose> PhotonPoseEstimator::Update(
=======
  return Update(result, std::nullopt, std::nullopt, this->strategy);
}

std::optional<EstimatedRobotPose> PhotonPoseEstimator::Update(
    const PhotonPipelineResult& result, std::optional<cv::Mat> cameraMatrixData,
    std::optional<cv::Mat> coeffsData) {
  // Time in the past -- give up, since the following if expects times > 0
  if (result.GetTimestamp() < 0_s) {
    return std::nullopt;
  }

  // If the pose cache timestamp was set, and the result is from the same
  // timestamp, return an empty result
  if (poseCacheTimestamp > 0_s &&
      units::math::abs(poseCacheTimestamp - result.GetTimestamp()) < 0.001_ms) {
    return std::nullopt;
  }

  // Remember the timestamp of the current result used
  poseCacheTimestamp = result.GetTimestamp();

  // If no targets seen, trivial case -- return empty result
  if (!result.HasTargets()) {
    return std::nullopt;
  }

  return Update(result, cameraMatrixData, coeffsData, this->strategy);
}

std::optional<EstimatedRobotPose> PhotonPoseEstimator::Update(
>>>>>>> c4af7e62
    PhotonPipelineResult result, std::optional<cv::Mat> cameraMatrixData,
    std::optional<cv::Mat> coeffsData, PoseStrategy strategy) {
  std::optional<EstimatedRobotPose> ret = std::nullopt;

  switch (strategy) {
    case LOWEST_AMBIGUITY:
      ret = LowestAmbiguityStrategy(result);
      break;
    case CLOSEST_TO_CAMERA_HEIGHT:
      ret = ClosestToCameraHeightStrategy(result);
      break;
    case CLOSEST_TO_REFERENCE_POSE:
      ret = ClosestToReferencePoseStrategy(result);
      break;
    case CLOSEST_TO_LAST_POSE:
      SetReferencePose(lastPose);
      ret = ClosestToReferencePoseStrategy(result);
      break;
    case AVERAGE_BEST_TARGETS:
      ret = AverageBestTargetsStrategy(result);
      break;
    case ::photonlib::MULTI_TAG_PNP:
      ret = MultiTagPnpStrategy(result, coeffsData, cameraMatrixData);
      break;
    default:
      FRC_ReportError(frc::warn::Warning, "Invalid Pose Strategy selected!",
                      "");
      ret = std::nullopt;
  }

  return ret;
}

std::optional<EstimatedRobotPose> PhotonPoseEstimator::LowestAmbiguityStrategy(
    PhotonPipelineResult result) {
  double lowestAmbiguityScore = std::numeric_limits<double>::infinity();
  auto targets = result.GetTargets();
  auto foundIt = targets.end();
  for (auto it = targets.begin(); it != targets.end(); ++it) {
    if (it->GetPoseAmbiguity() < lowestAmbiguityScore) {
      foundIt = it;
      lowestAmbiguityScore = it->GetPoseAmbiguity();
    }
  }

  if (foundIt == targets.end()) {
    return std::nullopt;
  }

  auto& bestTarget = *foundIt;

  std::optional<frc::Pose3d> fiducialPose =
      aprilTags.GetTagPose(bestTarget.GetFiducialId());
  if (!fiducialPose) {
    FRC_ReportError(frc::warn::Warning,
                    "Tried to get pose of unknown April Tag: {}",
                    bestTarget.GetFiducialId());
    return std::nullopt;
  }

  return EstimatedRobotPose{
      fiducialPose.value()
          .TransformBy(bestTarget.GetBestCameraToTarget().Inverse())
          .TransformBy(m_robotToCamera.Inverse()),
      result.GetTimestamp(), result.GetTargets()};
}

std::optional<EstimatedRobotPose>
PhotonPoseEstimator::ClosestToCameraHeightStrategy(
    PhotonPipelineResult result) {
  units::meter_t smallestHeightDifference =
      units::meter_t(std::numeric_limits<double>::infinity());

  std::optional<EstimatedRobotPose> pose = std::nullopt;

  for (auto& target : result.GetTargets()) {
    std::optional<frc::Pose3d> fiducialPose =
        aprilTags.GetTagPose(target.GetFiducialId());
    if (!fiducialPose) {
      FRC_ReportError(frc::warn::Warning,
                      "Tried to get pose of unknown April Tag: {}",
                      target.GetFiducialId());
      continue;
    }
    frc::Pose3d const targetPose = fiducialPose.value();

    units::meter_t const alternativeDifference = units::math::abs(
        m_robotToCamera.Z() -
        targetPose.TransformBy(target.GetAlternateCameraToTarget().Inverse())
            .Z());

    units::meter_t const bestDifference = units::math::abs(
        m_robotToCamera.Z() -
        targetPose.TransformBy(target.GetBestCameraToTarget().Inverse()).Z());

    if (alternativeDifference < smallestHeightDifference) {
      smallestHeightDifference = alternativeDifference;
      pose = EstimatedRobotPose{
          targetPose.TransformBy(target.GetAlternateCameraToTarget().Inverse())
              .TransformBy(m_robotToCamera.Inverse()),
          result.GetTimestamp(), result.GetTargets()};
    }
    if (bestDifference < smallestHeightDifference) {
      smallestHeightDifference = bestDifference;
      pose = EstimatedRobotPose{
          targetPose.TransformBy(target.GetBestCameraToTarget().Inverse())
              .TransformBy(m_robotToCamera.Inverse()),
          result.GetTimestamp(), result.GetTargets()};
    }
  }

  return pose;
}

std::optional<EstimatedRobotPose>
PhotonPoseEstimator::ClosestToReferencePoseStrategy(
    PhotonPipelineResult result) {
  units::meter_t smallestDifference =
      units::meter_t(std::numeric_limits<double>::infinity());
  units::second_t stateTimestamp = units::second_t(0);
  frc::Pose3d pose = lastPose;

  auto targets = result.GetTargets();
  for (auto& target : targets) {
    std::optional<frc::Pose3d> fiducialPose =
        aprilTags.GetTagPose(target.GetFiducialId());
    if (!fiducialPose) {
      FRC_ReportError(frc::warn::Warning,
                      "Tried to get pose of unknown April Tag: {}",
                      target.GetFiducialId());
      continue;
    }
    frc::Pose3d targetPose = fiducialPose.value();

    const auto altPose =
        targetPose.TransformBy(target.GetAlternateCameraToTarget().Inverse())
            .TransformBy(m_robotToCamera.Inverse());
    const auto bestPose =
        targetPose.TransformBy(target.GetBestCameraToTarget().Inverse())
            .TransformBy(m_robotToCamera.Inverse());

    units::meter_t const alternativeDifference = units::math::abs(
        referencePose.Translation().Distance(altPose.Translation()));
    units::meter_t const bestDifference = units::math::abs(
        referencePose.Translation().Distance(bestPose.Translation()));
    if (alternativeDifference < smallestDifference) {
      smallestDifference = alternativeDifference;
      pose = altPose;
      stateTimestamp = result.GetTimestamp();
    }

    if (bestDifference < smallestDifference) {
      smallestDifference = bestDifference;
      pose = bestPose;
      stateTimestamp = result.GetTimestamp();
    }
  }

  return EstimatedRobotPose{pose, stateTimestamp, result.GetTargets()};
}

std::optional<std::array<cv::Point3d, 4>> detail::CalcTagCorners(
    int tagID, const frc::AprilTagFieldLayout& aprilTags) {
  if (auto tagPose = aprilTags.GetTagPose(tagID); tagPose.has_value()) {
    return std::array{TagCornerToObjectPoint(-3_in, -3_in, *tagPose),
                      TagCornerToObjectPoint(+3_in, -3_in, *tagPose),
                      TagCornerToObjectPoint(+3_in, +3_in, *tagPose),
                      TagCornerToObjectPoint(-3_in, +3_in, *tagPose)};
  } else {
    return std::nullopt;
  }
}

cv::Point3d detail::ToPoint3d(const frc::Translation3d& translation) {
  return cv::Point3d(-translation.Y().value(), -translation.Z().value(),
                     +translation.X().value());
}

cv::Point3d detail::TagCornerToObjectPoint(units::meter_t cornerX,
                                           units::meter_t cornerY,
                                           frc::Pose3d tagPose) {
  frc::Translation3d cornerTrans =
      tagPose.Translation() +
      frc::Translation3d(0.0_m, cornerX, cornerY).RotateBy(tagPose.Rotation());
  return ToPoint3d(cornerTrans);
}

frc::Pose3d detail::ToPose3d(const cv::Mat& tvec, const cv::Mat& rvec) {
  using namespace frc;
  using namespace units;

  cv::Mat R;
  cv::Rodrigues(rvec, R);  // R is 3x3

  R = R.t();                  // rotation of inverse
  cv::Mat tvecI = -R * tvec;  // translation of inverse

  Vectord<3> tv;
  tv[0] = +tvecI.at<double>(2, 0);
  tv[1] = -tvecI.at<double>(0, 0);
  tv[2] = -tvecI.at<double>(1, 0);
  Vectord<3> rv;
  rv[0] = +rvec.at<double>(2, 0);
  rv[1] = -rvec.at<double>(0, 0);
  rv[2] = +rvec.at<double>(1, 0);

  return Pose3d(Translation3d(meter_t{tv[0]}, meter_t{tv[1]}, meter_t{tv[2]}),
                Rotation3d(
                    // radian_t{rv[0]},
                    // radian_t{rv[1]},
                    // radian_t{rv[2]}
                    rv, radian_t{rv.norm()}));
}

std::optional<EstimatedRobotPose> PhotonPoseEstimator::MultiTagPnpStrategy(
    PhotonPipelineResult result, std::optional<cv::Mat> camMat,
    std::optional<cv::Mat> distCoeffs) {
<<<<<<< HEAD
  using namespace frc;

  if (!result.HasTargets() || result.GetTargets().size() < 2) {
    return Update(result, std::nullopt, std::nullopt,
                  this->multiTagFallbackStrategy);
  }

  auto const targets = result.GetTargets();

  // List of corners mapped from 3d space (meters) to the 2d camera screen
  // (pixels).
  std::vector<cv::Point3f> objectPoints;
  std::vector<cv::Point2f> imagePoints;

  // Add all target corners to main list of corners
  for (auto target : targets) {
    int id = target.GetFiducialId();
    if (auto const tagCorners = detail::CalcTagCorners(id, aprilTags);
        tagCorners.has_value()) {
      auto const targetCorners = target.GetDetectedCorners();
      for (size_t cornerIdx = 0; cornerIdx < 4; ++cornerIdx) {
        imagePoints.emplace_back(targetCorners[cornerIdx].first,
                                 targetCorners[cornerIdx].second);
        objectPoints.emplace_back((*tagCorners)[cornerIdx]);
      }
    }
  }

  if (imagePoints.empty()) {
    return std::nullopt;
  }

  // Use OpenCV ITERATIVE solver
  cv::Mat const rvec(3, 1, cv::DataType<double>::type);
  cv::Mat const tvec(3, 1, cv::DataType<double>::type);

  if (!camMat || !distCoeffs) {
    return std::nullopt;
  }

  cv::solvePnP(objectPoints, imagePoints, camMat.value(), distCoeffs.value(),
               rvec, tvec, false, cv::SOLVEPNP_SQPNP);

  Pose3d const pose = detail::ToPose3d(tvec, rvec);

  return photonlib::EstimatedRobotPose(
      pose.TransformBy(m_robotToCamera.Inverse()), result.GetTimestamp(),
      result.GetTargets());
}

std::optional<std::array<cv::Point3d, 4>> detail::CalcTagCorners(
    int tagID, const frc::AprilTagFieldLayout& aprilTags) {
  if (auto tagPose = aprilTags.GetTagPose(tagID); tagPose.has_value()) {
    return std::array{TagCornerToObjectPoint(-3_in, -3_in, *tagPose),
                      TagCornerToObjectPoint(+3_in, -3_in, *tagPose),
                      TagCornerToObjectPoint(+3_in, +3_in, *tagPose),
                      TagCornerToObjectPoint(-3_in, +3_in, *tagPose)};
  } else {
    return std::nullopt;
  }
}

cv::Point3d detail::ToPoint3d(const frc::Translation3d& translation) {
  return cv::Point3d(-translation.Y().value(), -translation.Z().value(),
                     +translation.X().value());
}

cv::Point3d detail::TagCornerToObjectPoint(units::meter_t cornerX,
                                           units::meter_t cornerY,
                                           frc::Pose3d tagPose) {
  frc::Translation3d cornerTrans =
      tagPose.Translation() +
      frc::Translation3d(0.0_m, cornerX, cornerY).RotateBy(tagPose.Rotation());
  return ToPoint3d(cornerTrans);
}

frc::Pose3d detail::ToPose3d(const cv::Mat& tvec, const cv::Mat& rvec) {
  using namespace frc;
  using namespace units;

  cv::Mat R;
  cv::Rodrigues(rvec, R);  // R is 3x3

  R = R.t();                  // rotation of inverse
  cv::Mat tvecI = -R * tvec;  // translation of inverse

  Vectord<3> tv;
  tv[0] = +tvecI.at<double>(2, 0);
  tv[1] = -tvecI.at<double>(0, 0);
  tv[2] = -tvecI.at<double>(1, 0);
  Vectord<3> rv;
  rv[0] = +rvec.at<double>(2, 0);
  rv[1] = -rvec.at<double>(0, 0);
  rv[2] = +rvec.at<double>(1, 0);

  return Pose3d(Translation3d(meter_t{tv[0]}, meter_t{tv[1]}, meter_t{tv[2]}),
                Rotation3d(
                    // radian_t{rv[0]},
                    // radian_t{rv[1]},
                    // radian_t{rv[2]}
                    rv, radian_t{rv.norm()}));
}

std::optional<EstimatedRobotPose> PhotonPoseEstimator::MultiTagPnpStrategy(
    PhotonPipelineResult result) {
=======
>>>>>>> c4af7e62
  using namespace frc;

  if (!result.HasTargets() || result.GetTargets().size() < 2) {
    return Update(result, std::nullopt, std::nullopt,
                  this->multiTagFallbackStrategy);
  }

  auto const targets = result.GetTargets();

  // List of corners mapped from 3d space (meters) to the 2d camera screen
  // (pixels).
  std::vector<cv::Point3f> objectPoints;
  std::vector<cv::Point2f> imagePoints;

  // Add all target corners to main list of corners
  for (auto target : targets) {
    int id = target.GetFiducialId();
    if (auto const tagCorners = detail::CalcTagCorners(id, aprilTags);
        tagCorners.has_value()) {
      auto const targetCorners = target.GetDetectedCorners();
      for (size_t cornerIdx = 0; cornerIdx < 4; ++cornerIdx) {
        imagePoints.emplace_back(targetCorners[cornerIdx].first,
                                 targetCorners[cornerIdx].second);
        objectPoints.emplace_back((*tagCorners)[cornerIdx]);
      }
    }
  }

  if (imagePoints.empty()) {
    return std::nullopt;
  }

  // Use OpenCV ITERATIVE solver
  cv::Mat const rvec(3, 1, cv::DataType<double>::type);
  cv::Mat const tvec(3, 1, cv::DataType<double>::type);

  if (!camMat || !distCoeffs) {
    return std::nullopt;
  }

  cv::solvePnP(objectPoints, imagePoints, camMat.value(), distCoeffs.value(),
               rvec, tvec, false, cv::SOLVEPNP_SQPNP);

  Pose3d const pose = detail::ToPose3d(tvec, rvec);

  return photonlib::EstimatedRobotPose(
      pose.TransformBy(m_robotToCamera.Inverse()), result.GetTimestamp());
}

std::optional<EstimatedRobotPose>
PhotonPoseEstimator::AverageBestTargetsStrategy(PhotonPipelineResult result) {
  std::vector<std::pair<frc::Pose3d, std::pair<double, units::second_t>>>
      tempPoses;
  double totalAmbiguity = 0;

  auto targets = result.GetTargets();
  for (auto& target : targets) {
    std::optional<frc::Pose3d> fiducialPose =
        aprilTags.GetTagPose(target.GetFiducialId());
    if (!fiducialPose) {
      FRC_ReportError(frc::warn::Warning,
                      "Tried to get pose of unknown April Tag: {}",
                      target.GetFiducialId());
      continue;
    }

    frc::Pose3d targetPose = fiducialPose.value();
    // Ambiguity = 0, use that pose
    if (target.GetPoseAmbiguity() == 0) {
      return EstimatedRobotPose{
          targetPose.TransformBy(target.GetBestCameraToTarget().Inverse())
              .TransformBy(m_robotToCamera.Inverse()),
          result.GetTimestamp(), result.GetTargets()};
    }
    totalAmbiguity += 1. / target.GetPoseAmbiguity();

    tempPoses.push_back(std::make_pair(
        targetPose.TransformBy(target.GetBestCameraToTarget().Inverse()),
        std::make_pair(target.GetPoseAmbiguity(), result.GetTimestamp())));
  }

  frc::Translation3d transform = frc::Translation3d();
  frc::Rotation3d rotation = frc::Rotation3d();

  for (std::pair<frc::Pose3d, std::pair<double, units::second_t>>& pair :
       tempPoses) {
    double const weight = (1. / pair.second.first) / totalAmbiguity;
    transform = transform + pair.first.Translation() * weight;
    rotation = rotation + pair.first.Rotation() * weight;
  }

  return EstimatedRobotPose{frc::Pose3d(transform, rotation),
                            result.GetTimestamp(), result.GetTargets()};
}
}  // namespace photonlib<|MERGE_RESOLUTION|>--- conflicted
+++ resolved
@@ -106,11 +106,7 @@
 }
 
 std::optional<EstimatedRobotPose> PhotonPoseEstimator::Update() {
-<<<<<<< HEAD
   if (!camera) {
-=======
-  if (camera == nullptr) {
->>>>>>> c4af7e62
     FRC_ReportError(frc::warn::Warning, "[PhotonPoseEstimator] Missing camera!",
                     "");
     return std::nullopt;
@@ -151,43 +147,10 @@
     return std::nullopt;
   }
 
-<<<<<<< HEAD
   return Update(result, cameraMatrixData, coeffsData, this->strategy);
 }
 
 std::optional<EstimatedRobotPose> PhotonPoseEstimator::Update(
-=======
-  return Update(result, std::nullopt, std::nullopt, this->strategy);
-}
-
-std::optional<EstimatedRobotPose> PhotonPoseEstimator::Update(
-    const PhotonPipelineResult& result, std::optional<cv::Mat> cameraMatrixData,
-    std::optional<cv::Mat> coeffsData) {
-  // Time in the past -- give up, since the following if expects times > 0
-  if (result.GetTimestamp() < 0_s) {
-    return std::nullopt;
-  }
-
-  // If the pose cache timestamp was set, and the result is from the same
-  // timestamp, return an empty result
-  if (poseCacheTimestamp > 0_s &&
-      units::math::abs(poseCacheTimestamp - result.GetTimestamp()) < 0.001_ms) {
-    return std::nullopt;
-  }
-
-  // Remember the timestamp of the current result used
-  poseCacheTimestamp = result.GetTimestamp();
-
-  // If no targets seen, trivial case -- return empty result
-  if (!result.HasTargets()) {
-    return std::nullopt;
-  }
-
-  return Update(result, cameraMatrixData, coeffsData, this->strategy);
-}
-
-std::optional<EstimatedRobotPose> PhotonPoseEstimator::Update(
->>>>>>> c4af7e62
     PhotonPipelineResult result, std::optional<cv::Mat> cameraMatrixData,
     std::optional<cv::Mat> coeffsData, PoseStrategy strategy) {
   std::optional<EstimatedRobotPose> ret = std::nullopt;
@@ -405,7 +368,6 @@
 std::optional<EstimatedRobotPose> PhotonPoseEstimator::MultiTagPnpStrategy(
     PhotonPipelineResult result, std::optional<cv::Mat> camMat,
     std::optional<cv::Mat> distCoeffs) {
-<<<<<<< HEAD
   using namespace frc;
 
   if (!result.HasTargets() || result.GetTargets().size() < 2) {
@@ -452,113 +414,6 @@
   Pose3d const pose = detail::ToPose3d(tvec, rvec);
 
   return photonlib::EstimatedRobotPose(
-      pose.TransformBy(m_robotToCamera.Inverse()), result.GetTimestamp(),
-      result.GetTargets());
-}
-
-std::optional<std::array<cv::Point3d, 4>> detail::CalcTagCorners(
-    int tagID, const frc::AprilTagFieldLayout& aprilTags) {
-  if (auto tagPose = aprilTags.GetTagPose(tagID); tagPose.has_value()) {
-    return std::array{TagCornerToObjectPoint(-3_in, -3_in, *tagPose),
-                      TagCornerToObjectPoint(+3_in, -3_in, *tagPose),
-                      TagCornerToObjectPoint(+3_in, +3_in, *tagPose),
-                      TagCornerToObjectPoint(-3_in, +3_in, *tagPose)};
-  } else {
-    return std::nullopt;
-  }
-}
-
-cv::Point3d detail::ToPoint3d(const frc::Translation3d& translation) {
-  return cv::Point3d(-translation.Y().value(), -translation.Z().value(),
-                     +translation.X().value());
-}
-
-cv::Point3d detail::TagCornerToObjectPoint(units::meter_t cornerX,
-                                           units::meter_t cornerY,
-                                           frc::Pose3d tagPose) {
-  frc::Translation3d cornerTrans =
-      tagPose.Translation() +
-      frc::Translation3d(0.0_m, cornerX, cornerY).RotateBy(tagPose.Rotation());
-  return ToPoint3d(cornerTrans);
-}
-
-frc::Pose3d detail::ToPose3d(const cv::Mat& tvec, const cv::Mat& rvec) {
-  using namespace frc;
-  using namespace units;
-
-  cv::Mat R;
-  cv::Rodrigues(rvec, R);  // R is 3x3
-
-  R = R.t();                  // rotation of inverse
-  cv::Mat tvecI = -R * tvec;  // translation of inverse
-
-  Vectord<3> tv;
-  tv[0] = +tvecI.at<double>(2, 0);
-  tv[1] = -tvecI.at<double>(0, 0);
-  tv[2] = -tvecI.at<double>(1, 0);
-  Vectord<3> rv;
-  rv[0] = +rvec.at<double>(2, 0);
-  rv[1] = -rvec.at<double>(0, 0);
-  rv[2] = +rvec.at<double>(1, 0);
-
-  return Pose3d(Translation3d(meter_t{tv[0]}, meter_t{tv[1]}, meter_t{tv[2]}),
-                Rotation3d(
-                    // radian_t{rv[0]},
-                    // radian_t{rv[1]},
-                    // radian_t{rv[2]}
-                    rv, radian_t{rv.norm()}));
-}
-
-std::optional<EstimatedRobotPose> PhotonPoseEstimator::MultiTagPnpStrategy(
-    PhotonPipelineResult result) {
-=======
->>>>>>> c4af7e62
-  using namespace frc;
-
-  if (!result.HasTargets() || result.GetTargets().size() < 2) {
-    return Update(result, std::nullopt, std::nullopt,
-                  this->multiTagFallbackStrategy);
-  }
-
-  auto const targets = result.GetTargets();
-
-  // List of corners mapped from 3d space (meters) to the 2d camera screen
-  // (pixels).
-  std::vector<cv::Point3f> objectPoints;
-  std::vector<cv::Point2f> imagePoints;
-
-  // Add all target corners to main list of corners
-  for (auto target : targets) {
-    int id = target.GetFiducialId();
-    if (auto const tagCorners = detail::CalcTagCorners(id, aprilTags);
-        tagCorners.has_value()) {
-      auto const targetCorners = target.GetDetectedCorners();
-      for (size_t cornerIdx = 0; cornerIdx < 4; ++cornerIdx) {
-        imagePoints.emplace_back(targetCorners[cornerIdx].first,
-                                 targetCorners[cornerIdx].second);
-        objectPoints.emplace_back((*tagCorners)[cornerIdx]);
-      }
-    }
-  }
-
-  if (imagePoints.empty()) {
-    return std::nullopt;
-  }
-
-  // Use OpenCV ITERATIVE solver
-  cv::Mat const rvec(3, 1, cv::DataType<double>::type);
-  cv::Mat const tvec(3, 1, cv::DataType<double>::type);
-
-  if (!camMat || !distCoeffs) {
-    return std::nullopt;
-  }
-
-  cv::solvePnP(objectPoints, imagePoints, camMat.value(), distCoeffs.value(),
-               rvec, tvec, false, cv::SOLVEPNP_SQPNP);
-
-  Pose3d const pose = detail::ToPose3d(tvec, rvec);
-
-  return photonlib::EstimatedRobotPose(
       pose.TransformBy(m_robotToCamera.Inverse()), result.GetTimestamp());
 }
 
