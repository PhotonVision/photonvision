--- conflicted
+++ resolved
@@ -34,13 +34,8 @@
 #include "photonlib/PhotonPipelineResult.h"
 
 namespace cv {
-<<<<<<< HEAD
-  class Mat;
-}
-=======
 class Mat;
 }  // namespace cv
->>>>>>> 6c78e663
 
 namespace photonlib {
 enum PoseStrategy {
@@ -207,13 +202,10 @@
   frc::Pose3d lastPose;
   frc::Pose3d referencePose;
 
-<<<<<<< HEAD
-=======
   units::second_t poseCacheTimestamp;
 
   inline void InvalidatePoseCache() { poseCacheTimestamp = -1_s; }
 
->>>>>>> 6c78e663
   std::optional<EstimatedRobotPose> Update(PhotonPipelineResult result,
                                            PoseStrategy strategy);
 
