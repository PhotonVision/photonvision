--- conflicted
+++ resolved
@@ -122,7 +122,12 @@
    *
    * @param strategy the strategy to set
    */
-  void SetMultiTagFallbackStrategy(PoseStrategy strategy);
+  inline void SetMultiTagFallbackStrategy(PoseStrategy strategy) {
+    if (this->multiTagFallbackStrategy != strategy) {
+      InvalidatePoseCache();
+    }
+    this->multiTagFallbackStrategy = strategy;
+  }
 
   /**
    * Return the reference position that is being used by the estimator.
@@ -194,14 +199,12 @@
   frc::Pose3d lastPose;
   frc::Pose3d referencePose;
 
-<<<<<<< HEAD
   units::second_t poseCacheTimestamp;
 
   inline void InvalidatePoseCache() { poseCacheTimestamp = -1_s; }
-=======
+
   std::optional<EstimatedRobotPose> Update(PhotonPipelineResult result,
                                            PoseStrategy strategy);
->>>>>>> 5b86360b
 
   /**
    * Return the estimated position of the robot with the lowest position
