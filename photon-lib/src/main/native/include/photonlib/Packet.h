/*
 * MIT License
 *
 * Copyright (c) 2022 PhotonVision
 *
 * Permission is hereby granted, free of charge, to any person obtaining a copy
 * of this software and associated documentation files (the "Software"), to deal
 * in the Software without restriction, including without limitation the rights
 * to use, copy, modify, merge, publish, distribute, sublicense, and/or sell
 * copies of the Software, and to permit persons to whom the Software is
 * furnished to do so, subject to the following conditions:
 *
 * The above copyright notice and this permission notice shall be included in
 * all copies or substantial portions of the Software.
 *
 * THE SOFTWARE IS PROVIDED "AS IS", WITHOUT WARRANTY OF ANY KIND, EXPRESS OR
 * IMPLIED, INCLUDING BUT NOT LIMITED TO THE WARRANTIES OF MERCHANTABILITY,
 * FITNESS FOR A PARTICULAR PURPOSE AND NONINFRINGEMENT. IN NO EVENT SHALL THE
 * AUTHORS OR COPYRIGHT HOLDERS BE LIABLE FOR ANY CLAIM, DAMAGES OR OTHER
 * LIABILITY, WHETHER IN AN ACTION OF CONTRACT, TORT OR OTHERWISE, ARISING FROM,
 * OUT OF OR IN CONNECTION WITH THE SOFTWARE OR THE USE OR OTHER DEALINGS IN THE
 * SOFTWARE.
 */

#pragma once

#include <algorithm>
#include <string>
#include <vector>

#include <wpi/Endian.h>

namespace photonlib {

/**
 * A packet that holds byte-packed data to be sent over NetworkTables.
 */
class Packet {
 public:
  /**
   * Constructs an empty packet.
   */
  Packet() = default;

  /**
   * Constructs a packet with the given data.
   * @param data The packet data.
   */
  explicit Packet(std::vector<uint8_t> data) : packetData(data) {}

  /**
   * Clears the packet and resets the read and write positions.
   */
  void Clear() {
    packetData.clear();
    readPos = 0;
    writePos = 0;
  }

  /**
   * Returns the packet data.
   * @return The packet data.
   */
  const std::vector<uint8_t>& GetData() { return packetData; }

  /**
   * Returns the number of bytes in the data.
   * @return The number of bytes in the data.
   */
  size_t GetDataSize() const { return packetData.size(); }

  /**
   * Adds a value to the data buffer. This should only be used with PODs.
   * @tparam T The data type.
   * @param src The data source.
   * @return A reference to the current object.
   */
  template <typename T>
  Packet& operator<<(T src) {
    packetData.resize(packetData.size() + sizeof(T));
    std::memcpy(packetData.data() + writePos, &src, sizeof(T));

    if constexpr (wpi::support::endian::system_endianness() ==
                  wpi::support::endianness::little) {
      // Reverse to big endian for network conventions.
      std::reverse(packetData.data() + writePos,
                   packetData.data() + writePos + sizeof(T));
    }

    writePos += sizeof(T);
    return *this;
  }

  /**
   * Extracts a value to the provided destination.
   * @tparam T The type of value to extract.
   * @param value The value to extract.
   * @return A reference to the current object.
   */
  template <typename T>
  Packet& operator>>(T& value) {
<<<<<<< HEAD
    std::memcpy(&value, packetData.data() + readPos, sizeof(T));

    if constexpr (wpi::support::endian::system_endianness() ==
                  wpi::support::endianness::little) {
      // Reverse to little endian for host.
      uint8_t& raw = reinterpret_cast<uint8_t&>(value);
      std::reverse(&raw, &raw + sizeof(T));
=======
    if (!packetData.empty()) {
      std::memcpy(&value, packetData.data() + readPos, sizeof(T));

      if constexpr (wpi::support::endian::system_endianness() ==
                    wpi::support::endianness::little) {
        // Reverse to little endian for host.
        char& raw = reinterpret_cast<char&>(value);
        std::reverse(&raw, &raw + sizeof(T));
      }
>>>>>>> da1aabae
    }

    readPos += sizeof(T);
    return *this;
  }

  bool operator==(const Packet& right) const {
    return packetData == right.packetData;
  }
  bool operator!=(const Packet& right) const { return !operator==(right); }

 private:
  // Data stored in the packet
  std::vector<uint8_t> packetData;

  size_t readPos = 0;
  size_t writePos = 0;
};

}  // namespace photonlib<|MERGE_RESOLUTION|>--- conflicted
+++ resolved
@@ -99,25 +99,15 @@
    */
   template <typename T>
   Packet& operator>>(T& value) {
-<<<<<<< HEAD
-    std::memcpy(&value, packetData.data() + readPos, sizeof(T));
+    if (!packetData.empty()) {
+        std::memcpy(&value, packetData.data() + readPos, sizeof(T));
 
-    if constexpr (wpi::support::endian::system_endianness() ==
-                  wpi::support::endianness::little) {
-      // Reverse to little endian for host.
-      uint8_t& raw = reinterpret_cast<uint8_t&>(value);
-      std::reverse(&raw, &raw + sizeof(T));
-=======
-    if (!packetData.empty()) {
-      std::memcpy(&value, packetData.data() + readPos, sizeof(T));
-
-      if constexpr (wpi::support::endian::system_endianness() ==
-                    wpi::support::endianness::little) {
-        // Reverse to little endian for host.
-        char& raw = reinterpret_cast<char&>(value);
-        std::reverse(&raw, &raw + sizeof(T));
+        if constexpr (wpi::support::endian::system_endianness() ==
+                      wpi::support::endianness::little) {
+          // Reverse to little endian for host.
+          uint8_t& raw = reinterpret_cast<uint8_t&>(value);
+          std::reverse(&raw, &raw + sizeof(T));
       }
->>>>>>> da1aabae
     }
 
     readPos += sizeof(T);
