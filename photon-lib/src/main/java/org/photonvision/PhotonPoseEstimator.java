--- conflicted
+++ resolved
@@ -486,7 +486,7 @@
                                             .getZ());
 
             if (alternateTransformDelta < smallestHeightDifference
-                    && alternateTransformDelta < bestTransformDelta) {
+                  && alternateTransformDelta < bestTransformDelta) {
                 smallestHeightDifference = alternateTransformDelta;
                 closestHeightTarget =
                         new EstimatedRobotPose(
@@ -494,16 +494,9 @@
                                         .get()
                                         .transformBy(target.getAlternateCameraToTarget().inverse())
                                         .transformBy(robotToCamera.inverse()),
-<<<<<<< HEAD
-                                result.getTimestampSeconds());
-            } else if (bestTransformDelta < smallestHeightDifference) {
-=======
                                 result.getTimestampSeconds(),
                                 result.getTargets());
-            }
-
-            if (bestTransformDelta < smallestHeightDifference) {
->>>>>>> 82e3da62
+            } else if(bestTransformDelta < smallestHeightDifference) {
                 smallestHeightDifference = bestTransformDelta;
                 closestHeightTarget =
                         new EstimatedRobotPose(
@@ -573,15 +566,9 @@
             if (altDifference < smallestPoseDelta && altDifference < bestDifference) {
                 smallestPoseDelta = altDifference;
                 lowestDeltaPose =
-<<<<<<< HEAD
-                        new EstimatedRobotPose(altTransformPosition, result.getTimestampSeconds());
-            } else if (bestDifference < smallestPoseDelta) {
-=======
                         new EstimatedRobotPose(
                                 altTransformPosition, result.getTimestampSeconds(), result.getTargets());
-            }
-            if (bestDifference < smallestPoseDelta) {
->>>>>>> 82e3da62
+            } else if (bestDifference < smallestPoseDelta) {
                 smallestPoseDelta = bestDifference;
                 lowestDeltaPose =
                         new EstimatedRobotPose(
