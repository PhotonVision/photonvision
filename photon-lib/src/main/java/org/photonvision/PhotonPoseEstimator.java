--- conflicted
+++ resolved
@@ -63,24 +63,16 @@
         /** Choose the Pose which is closest to the last pose calculated */
         CLOSEST_TO_LAST_POSE,
 
-<<<<<<< HEAD
-        /** Choose the Pose with the lowest ambiguity. */
-        AVERAGE_BEST_TARGETS,
-=======
         /** Return the average of the best target poses using ambiguity as weight. */
         AVERAGE_BEST_TARGETS,
 
         /** Use all visible tags to compute a single pose estimate.. */
         MULTI_TAG_PNP
->>>>>>> 6c78e663
     }
 
     private AprilTagFieldLayout fieldTags;
     private PoseStrategy primaryStrategy;
-<<<<<<< HEAD
-=======
     private PoseStrategy multiTagFallbackStrategy = PoseStrategy.LOWEST_AMBIGUITY;
->>>>>>> 6c78e663
     private final PhotonCamera camera;
     private Transform3d robotToCamera;
 
@@ -159,9 +151,6 @@
      * @param strategy the strategy to set
      */
     public void setPrimaryStrategy(PoseStrategy strategy) {
-<<<<<<< HEAD
-        this.primaryStrategy = strategy;
-=======
         checkUpdate(this.primaryStrategy, strategy);
         this.primaryStrategy = strategy;
     }
@@ -180,7 +169,6 @@
             strategy = PoseStrategy.LOWEST_AMBIGUITY;
         }
         this.multiTagFallbackStrategy = strategy;
->>>>>>> 6c78e663
     }
 
     /**
