--- conflicted
+++ resolved
@@ -141,15 +141,8 @@
         }
 
         PhotonPipelineResult newResult =
-<<<<<<< HEAD
-                new PhotonPipelineResult(latencyMillis, targetList, new MultiTargetPNPResults());
+                new PhotonPipelineResult(latencyMillis, targetList, new MultiTargetPNPResult());
         ts.pipelineResultsPublisher.set(newResult);
-=======
-                new PhotonPipelineResult(latencyMillis, targetList, new MultiTargetPNPResult());
-        var newPacket = new Packet(newResult.getPacketSize());
-        newResult.populatePacket(newPacket);
-        ts.rawBytesEntry.set(newPacket.getData());
->>>>>>> 308fd801
 
         boolean hasTargets = newResult.hasTargets();
         ts.hasTargetEntry.set(hasTargets);
