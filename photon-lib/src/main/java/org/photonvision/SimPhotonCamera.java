/*
 * MIT License
 *
 * Copyright (c) 2022 PhotonVision
 *
 * Permission is hereby granted, free of charge, to any person obtaining a copy
 * of this software and associated documentation files (the "Software"), to deal
 * in the Software without restriction, including without limitation the rights
 * to use, copy, modify, merge, publish, distribute, sublicense, and/or sell
 * copies of the Software, and to permit persons to whom the Software is
 * furnished to do so, subject to the following conditions:
 *
 * The above copyright notice and this permission notice shall be included in all
 * copies or substantial portions of the Software.
 *
 * THE SOFTWARE IS PROVIDED "AS IS", WITHOUT WARRANTY OF ANY KIND, EXPRESS OR
 * IMPLIED, INCLUDING BUT NOT LIMITED TO THE WARRANTIES OF MERCHANTABILITY,
 * FITNESS FOR A PARTICULAR PURPOSE AND NONINFRINGEMENT. IN NO EVENT SHALL THE
 * AUTHORS OR COPYRIGHT HOLDERS BE LIABLE FOR ANY CLAIM, DAMAGES OR OTHER
 * LIABILITY, WHETHER IN AN ACTION OF CONTRACT, TORT OR OTHERWISE, ARISING FROM,
 * OUT OF OR IN CONNECTION WITH THE SOFTWARE OR THE USE OR OTHER DEALINGS IN THE
 * SOFTWARE.
 */

package org.photonvision;

import edu.wpi.first.networktables.NetworkTableEntry;
import edu.wpi.first.networktables.NetworkTableInstance;
import edu.wpi.first.networktables.RawPublisher;
import java.util.Arrays;
import java.util.List;
import org.photonvision.common.dataflow.structures.Packet;
import org.photonvision.common.networktables.NTTopicSet;
import org.photonvision.targeting.PhotonPipelineResult;
import org.photonvision.targeting.PhotonTrackedTarget;

@SuppressWarnings("unused")
public class SimPhotonCamera {
    NTTopicSet ts = new NTTopicSet();
    PhotonPipelineResult latestResult;
    /**
     * Constructs a Simulated PhotonCamera from a root table.
     *
     * @param instance The NetworkTableInstance to pull data from. This can be a custom instance in
     *     simulation, but should *usually* be the default NTInstance from
     *     NetworkTableInstance::getDefault
     * @param cameraName The name of the camera, as seen in the UI.
     */
    public SimPhotonCamera(NetworkTableInstance instance, String cameraName) {
        ts.removeEntries();
        ts.subTable = instance.getTable("/photonvision").getSubTable(cameraName);
        ts.updateEntries();
    }

    /**
     * Constructs a Simulated PhotonCamera from the name of the camera.
     *
     * @param cameraName The nickname of the camera (found in the PhotonVision UI).
     */
    public SimPhotonCamera(String cameraName) {
        this(NetworkTableInstance.getDefault(), cameraName);
    }

    /**
     * Simulate one processed frame of vision data, putting one result to NT.
     *
     * @param latencyMillis Latency of the provided frame
     * @param targets Each target detected
     */
    public void submitProcessedFrame(double latencyMillis, PhotonTrackedTarget... targets) {
        submitProcessedFrame(latencyMillis, Arrays.asList(targets));
    }

    /**
     * Simulate one processed frame of vision data, putting one result to NT.
     *
     * @param latencyMillis Latency of the provided frame
     * @param sortMode Order in which to sort targets
     * @param targets Each target detected
     */
    public void submitProcessedFrame(
            double latencyMillis, PhotonTargetSortMode sortMode, PhotonTrackedTarget... targets) {
        submitProcessedFrame(latencyMillis, sortMode, Arrays.asList(targets));
    }

    /**
     * Simulate one processed frame of vision data, putting one result to NT.
     *
     * @param latencyMillis Latency of the provided frame
     * @param targetList List of targets detected
     */
    public void submitProcessedFrame(double latencyMillis, List<PhotonTrackedTarget> targetList) {
        submitProcessedFrame(latencyMillis, null, targetList);
    }

    /**
     * Simulate one processed frame of vision data, putting one result to NT.
     *
     * @param latencyMillis Latency of the provided frame
     * @param sortMode Order in which to sort targets
     * @param targetList List of targets detected
     */
    public void submitProcessedFrame(
            double latencyMillis, PhotonTargetSortMode sortMode, List<PhotonTrackedTarget> targetList) {
        ts.latencyMillisEntry.set(latencyMillis);

        if (sortMode != null) {
            targetList.sort(sortMode.getComparator());
        }

        PhotonPipelineResult newResult = new PhotonPipelineResult(latencyMillis, targetList);
        var newPacket = new Packet(newResult.getPacketSize());
        newResult.populatePacket(newPacket);
        ts.rawBytesEntry.set(newPacket.getData());

        boolean hasTargets = newResult.hasTargets();
        ts.hasTargetEntry.set(hasTargets);
        if (!hasTargets) {
            ts.targetPitchEntry.set(0.0);
            ts.targetYawEntry.set(0.0);
            ts.targetAreaEntry.set(0.0);
            ts.targetPoseEntry.set(new double[] {0.0, 0.0, 0.0});
            ts.targetSkewEntry.set(0.0);
        } else {
            var bestTarget = newResult.getBestTarget();

            ts.targetPitchEntry.set(bestTarget.getPitch());
            ts.targetYawEntry.set(bestTarget.getYaw());
            ts.targetAreaEntry.set(bestTarget.getArea());
            ts.targetSkewEntry.set(bestTarget.getSkew());

            var transform = bestTarget.getBestCameraToTarget();
            double[] poseData = {
                transform.getX(), transform.getY(), transform.getRotation().toRotation2d().getDegrees()
            };
            ts.targetPoseEntry.set(poseData);
        }

        latestResult = newResult;
    }

<<<<<<< HEAD
    @Override
    public void close() {
        super.close();

        rawBytesPublisher.close();
        latencyMillisEntry.close();
        hasTargetEntry.close();
        targetPitchEntry.close();
        targetYawEntry.close();
        targetAreaEntry.close();
        targetSkewEntry.close();
        targetPoseEntry.close();
        versionEntry.close();
=======
    PhotonPipelineResult getLatestResult(){
        return latestResult;
>>>>>>> 3c7c7d86
    }

}<|MERGE_RESOLUTION|>--- conflicted
+++ resolved
@@ -139,24 +139,8 @@
         latestResult = newResult;
     }
 
-<<<<<<< HEAD
-    @Override
-    public void close() {
-        super.close();
-
-        rawBytesPublisher.close();
-        latencyMillisEntry.close();
-        hasTargetEntry.close();
-        targetPitchEntry.close();
-        targetYawEntry.close();
-        targetAreaEntry.close();
-        targetSkewEntry.close();
-        targetPoseEntry.close();
-        versionEntry.close();
-=======
     PhotonPipelineResult getLatestResult(){
         return latestResult;
->>>>>>> 3c7c7d86
     }
 
 }