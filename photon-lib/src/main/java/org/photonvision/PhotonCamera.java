/*
 * MIT License
 *
 * Copyright (c) PhotonVision
 *
 * Permission is hereby granted, free of charge, to any person obtaining a copy
 * of this software and associated documentation files (the "Software"), to deal
 * in the Software without restriction, including without limitation the rights
 * to use, copy, modify, merge, publish, distribute, sublicense, and/or sell
 * copies of the Software, and to permit persons to whom the Software is
 * furnished to do so, subject to the following conditions:
 *
 * The above copyright notice and this permission notice shall be included in all
 * copies or substantial portions of the Software.
 *
 * THE SOFTWARE IS PROVIDED "AS IS", WITHOUT WARRANTY OF ANY KIND, EXPRESS OR
 * IMPLIED, INCLUDING BUT NOT LIMITED TO THE WARRANTIES OF MERCHANTABILITY,
 * FITNESS FOR A PARTICULAR PURPOSE AND NONINFRINGEMENT. IN NO EVENT SHALL THE
 * AUTHORS OR COPYRIGHT HOLDERS BE LIABLE FOR ANY CLAIM, DAMAGES OR OTHER
 * LIABILITY, WHETHER IN AN ACTION OF CONTRACT, TORT OR OTHERWISE, ARISING FROM,
 * OUT OF OR IN CONNECTION WITH THE SOFTWARE OR THE USE OR OTHER DEALINGS IN THE
 * SOFTWARE.
 */

package org.photonvision;

import edu.wpi.first.hal.FRCNetComm.tResourceType;
import edu.wpi.first.hal.HAL;
import edu.wpi.first.math.MatBuilder;
import edu.wpi.first.math.Matrix;
import edu.wpi.first.math.Nat;
import edu.wpi.first.math.numbers.*;
import edu.wpi.first.networktables.BooleanPublisher;
import edu.wpi.first.networktables.BooleanSubscriber;
import edu.wpi.first.networktables.DoubleArrayPublisher;
import edu.wpi.first.networktables.DoubleArraySubscriber;
import edu.wpi.first.networktables.DoublePublisher;
import edu.wpi.first.networktables.IntegerEntry;
import edu.wpi.first.networktables.IntegerPublisher;
import edu.wpi.first.networktables.IntegerSubscriber;
import edu.wpi.first.networktables.MultiSubscriber;
import edu.wpi.first.networktables.NetworkTable;
import edu.wpi.first.networktables.NetworkTableInstance;
import edu.wpi.first.networktables.PubSubOption;
import edu.wpi.first.networktables.StringSubscriber;
import edu.wpi.first.wpilibj.DriverStation;
import edu.wpi.first.wpilibj.RobotController;
import edu.wpi.first.wpilibj.Timer;
import java.util.ArrayList;
import java.util.List;
import java.util.Optional;
import java.util.Set;
import org.photonvision.common.hardware.VisionLEDMode;
import org.photonvision.common.networktables.PacketSubscriber;
import org.photonvision.targeting.PhotonPipelineResult;

/** Represents a camera that is connected to PhotonVision. */
public class PhotonCamera implements AutoCloseable {
    private static int InstanceCount = 0;
    public static final String kTableName = "photonvision";

    private final NetworkTable cameraTable;
    PacketSubscriber<PhotonPipelineResult> resultSubscriber;
    BooleanPublisher driverModePublisher;
    BooleanSubscriber driverModeSubscriber;
    DoublePublisher latencyMillisEntry;
    BooleanPublisher hasTargetEntry;
    DoublePublisher targetPitchEntry;
    DoublePublisher targetYawEntry;
    DoublePublisher targetAreaEntry;
    DoubleArrayPublisher targetPoseEntry;
    DoublePublisher targetSkewEntry;
    StringSubscriber versionEntry;
    IntegerEntry inputSaveImgEntry, outputSaveImgEntry;
    IntegerPublisher pipelineIndexRequest, ledModeRequest;
    IntegerSubscriber pipelineIndexState, ledModeState;
    IntegerSubscriber heartbeatEntry;
    DoubleArraySubscriber cameraIntrinsicsSubscriber;
    DoubleArraySubscriber cameraDistortionSubscriber;

    @Override
    public void close() {
        resultSubscriber.close();
        driverModePublisher.close();
        driverModeSubscriber.close();
        latencyMillisEntry.close();
        hasTargetEntry.close();
        targetPitchEntry.close();
        targetYawEntry.close();
        targetAreaEntry.close();
        targetPoseEntry.close();
        targetSkewEntry.close();
        versionEntry.close();
        inputSaveImgEntry.close();
        outputSaveImgEntry.close();
        pipelineIndexRequest.close();
        pipelineIndexState.close();
        ledModeRequest.close();
        ledModeState.close();
        pipelineIndexRequest.close();
        cameraIntrinsicsSubscriber.close();
        cameraDistortionSubscriber.close();
    }

    private final String path;
    private final String name;

    private static boolean VERSION_CHECK_ENABLED = true;
    private static long VERSION_CHECK_INTERVAL = 5;
    private double lastVersionCheckTime = 0;

    private long prevHeartbeatValue = -1;
    private double prevHeartbeatChangeTime = 0;
    private static final double HEARTBEAT_DEBOUNCE_SEC = 0.5;

    public static void setVersionCheckEnabled(boolean enabled) {
        VERSION_CHECK_ENABLED = enabled;
    }

    /**
     * Constructs a PhotonCamera from a root table.
     *
     * @param instance The NetworkTableInstance to pull data from. This can be a custom instance in
     *     simulation, but should *usually* be the default NTInstance from
     *     NetworkTableInstance::getDefault
     * @param cameraName The name of the camera, as seen in the UI.
     */
    public PhotonCamera(NetworkTableInstance instance, String cameraName) {
        name = cameraName;
        var photonvision_root_table = instance.getTable(kTableName);
        this.cameraTable = photonvision_root_table.getSubTable(cameraName);
        path = cameraTable.getPath();
        var rawBytesEntry =
                cameraTable
                        .getRawTopic("rawBytes")
                        .subscribe(
                                "rawBytes",
                                new byte[] {},
                                PubSubOption.periodic(0.01),
                                PubSubOption.sendAll(true),
                                PubSubOption.pollStorage(20));
        resultSubscriber = new PacketSubscriber<>(rawBytesEntry, PhotonPipelineResult.serde);
        driverModePublisher = cameraTable.getBooleanTopic("driverModeRequest").publish();
        driverModeSubscriber = cameraTable.getBooleanTopic("driverMode").subscribe(false);
        inputSaveImgEntry = cameraTable.getIntegerTopic("inputSaveImgCmd").getEntry(0);
        outputSaveImgEntry = cameraTable.getIntegerTopic("outputSaveImgCmd").getEntry(0);
        pipelineIndexRequest = cameraTable.getIntegerTopic("pipelineIndexRequest").publish();
        pipelineIndexState = cameraTable.getIntegerTopic("pipelineIndexState").subscribe(0);
        heartbeatEntry = cameraTable.getIntegerTopic("heartbeat").subscribe(-1);
        cameraIntrinsicsSubscriber =
                cameraTable.getDoubleArrayTopic("cameraIntrinsics").subscribe(null);
        cameraDistortionSubscriber =
                cameraTable.getDoubleArrayTopic("cameraDistortion").subscribe(null);

        ledModeRequest = photonvision_root_table.getIntegerTopic("ledModeRequest").publish();
        ledModeState = photonvision_root_table.getIntegerTopic("ledModeState").subscribe(-1);
        versionEntry = photonvision_root_table.getStringTopic("version").subscribe("");

        // Existing is enough to make this multisubscriber do its thing
        MultiSubscriber m_topicNameSubscriber =
                new MultiSubscriber(
                        instance, new String[] {"/photonvision/"}, PubSubOption.topicsOnly(true));

        HAL.report(tResourceType.kResourceType_PhotonCamera, InstanceCount);
        InstanceCount++;
    }

    /**
     * Constructs a PhotonCamera from the name of the camera.
     *
     * @param cameraName The nickname of the camera (found in the PhotonVision UI).
     */
    public PhotonCamera(String cameraName) {
        this(NetworkTableInstance.getDefault(), cameraName);
    }

    /**
     * The list of pipeline results sent by PhotonVision since the last call to getAllUnreadResults().
     * Calling this function clears the internal FIFO queue, and multiple calls to
     * getAllUnreadResults() will return different (potentially empty) result arrays. Be careful to
     * call this exactly ONCE per loop of your robot code! FIFO depth is limited to 20 changes, so
     * make sure to call this frequently enough to avoid old results being discarded, too!
     */
    public List<PhotonPipelineResult> getAllUnreadResults() {
        List<PhotonPipelineResult> ret = new ArrayList<>();

        var changes = resultSubscriber.getAllChanges();

        for (var c : changes) {
            var result = c.value;
            result.setTimestampSeconds((c.timestamp / 1e6) - (result.getLatencyMillis() / 1e3));
            ret.add(result);
        }

        return ret;
    }

    /**
     * Returns the latest pipeline result. This is simply the most recent result recieved via NT.
     * Calling this multiple times will always return the most recent result.
     *
     * <p>Replaced by {@link #getAllUnreadResults()} over getLatestResult, as this function can miss
     * results, or provide duplicate ones!
     */
    @Deprecated(since = "2024", forRemoval = true)
    public PhotonPipelineResult getLatestResult() {
        verifyVersion();

        var ret = resultSubscriber.get();

        if (ret.timestamp == 0) return new PhotonPipelineResult();

        var result = ret.value;

        // Set the timestamp of the result. Since PacketSubscriber doesn't realize that the result
        // contains a thing with time knowledge, set it here.
        // getLatestChange returns in microseconds, so we divide by 1e6 to convert to seconds.
<<<<<<< HEAD
        // TODO: NT4 time sync is Not To Be Trusted, we should do something else?
        result.setTimestampSeconds((ret.timestamp / 1e6) - (result.getLatencyMillis() / 1e3));
=======
        ret.setRecieveTimestampMicros(RobotController.getFPGATime());
>>>>>>> 11395110

        return result;
    }

    /**
     * Returns whether the camera is in driver mode.
     *
     * @return Whether the camera is in driver mode.
     */
    public boolean getDriverMode() {
        return driverModeSubscriber.get();
    }

    /**
     * Toggles driver mode.
     *
     * @param driverMode Whether to set driver mode.
     */
    public void setDriverMode(boolean driverMode) {
        driverModePublisher.set(driverMode);
    }

    /**
     * Request the camera to save a new image file from the input camera stream with overlays. Images
     * take up space in the filesystem of the PhotonCamera. Calling it frequently will fill up disk
     * space and eventually cause the system to stop working. Clear out images in
     * /opt/photonvision/photonvision_config/imgSaves frequently to prevent issues.
     */
    public void takeInputSnapshot() {
        inputSaveImgEntry.set(inputSaveImgEntry.get() + 1);
    }

    /**
     * Request the camera to save a new image file from the output stream with overlays. Images take
     * up space in the filesystem of the PhotonCamera. Calling it frequently will fill up disk space
     * and eventually cause the system to stop working. Clear out images in
     * /opt/photonvision/photonvision_config/imgSaves frequently to prevent issues.
     */
    public void takeOutputSnapshot() {
        outputSaveImgEntry.set(outputSaveImgEntry.get() + 1);
    }

    /**
     * Returns the active pipeline index.
     *
     * @return The active pipeline index.
     */
    public int getPipelineIndex() {
        return (int) pipelineIndexState.get(0);
    }

    /**
     * Allows the user to select the active pipeline index.
     *
     * @param index The active pipeline index.
     */
    public void setPipelineIndex(int index) {
        pipelineIndexRequest.set(index);
    }

    /**
     * Returns the current LED mode.
     *
     * @return The current LED mode.
     */
    public VisionLEDMode getLEDMode() {
        int value = (int) ledModeState.get(-1);
        switch (value) {
            case 0:
                return VisionLEDMode.kOff;
            case 1:
                return VisionLEDMode.kOn;
            case 2:
                return VisionLEDMode.kBlink;
            case -1:
            default:
                return VisionLEDMode.kDefault;
        }
    }

    /**
     * Sets the LED mode.
     *
     * @param led The mode to set to.
     */
    public void setLED(VisionLEDMode led) {
        ledModeRequest.set(led.value);
    }

    /**
     * Returns the name of the camera. This will return the same value that was given to the
     * constructor as cameraName.
     *
     * @return The name of the camera.
     */
    public String getName() {
        return name;
    }

    /**
     * Returns whether the camera is connected and actively returning new data. Connection status is
     * debounced.
     *
     * @return True if the camera is actively sending frame data, false otherwise.
     */
    public boolean isConnected() {
        var curHeartbeat = heartbeatEntry.get();
        var now = Timer.getFPGATimestamp();

        if (curHeartbeat != prevHeartbeatValue) {
            // New heartbeat value from the coprocessor
            prevHeartbeatChangeTime = now;
            prevHeartbeatValue = curHeartbeat;
        }

        return (now - prevHeartbeatChangeTime) < HEARTBEAT_DEBOUNCE_SEC;
    }

    public Optional<Matrix<N3, N3>> getCameraMatrix() {
        var cameraMatrix = cameraIntrinsicsSubscriber.get();
        if (cameraMatrix != null && cameraMatrix.length == 9) {
            return Optional.of(MatBuilder.fill(Nat.N3(), Nat.N3(), cameraMatrix));
        } else return Optional.empty();
    }

    public Optional<Matrix<N5, N1>> getDistCoeffs() {
        var distCoeffs = cameraDistortionSubscriber.get();
        if (distCoeffs != null && distCoeffs.length == 5) {
            return Optional.of(MatBuilder.fill(Nat.N5(), Nat.N1(), distCoeffs));
        } else return Optional.empty();
    }

    /**
     * Gets the NetworkTable representing this camera's subtable. You probably don't ever need to call
     * this.
     */
    public final NetworkTable getCameraTable() {
        return cameraTable;
    }

    private void verifyVersion() {
        if (!VERSION_CHECK_ENABLED) return;

        if ((Timer.getFPGATimestamp() - lastVersionCheckTime) < VERSION_CHECK_INTERVAL) return;
        lastVersionCheckTime = Timer.getFPGATimestamp();

        // Heartbeat entry is assumed to always be present. If it's not present, we
        // assume that a camera with that name was never connected in the first place.
        if (!heartbeatEntry.exists()) {
            Set<String> cameraNames = cameraTable.getInstance().getTable(kTableName).getSubTables();
            if (cameraNames.isEmpty()) {
                DriverStation.reportError(
                        "Could not find any PhotonVision coprocessors on NetworkTables. Double check that PhotonVision is running, and that your camera is connected!",
                        false);
            } else {
                DriverStation.reportError(
                        "PhotonVision coprocessor at path "
                                + path
                                + " not found on NetworkTables. Double check that your camera names match!",
                        true);
                DriverStation.reportError(
                        "Found the following PhotonVision cameras on NetworkTables:\n"
                                + String.join("\n", cameraNames),
                        false);
            }
        }
        // Check for connection status. Warn if disconnected.
        else if (!isConnected()) {
            DriverStation.reportWarning(
                    "PhotonVision coprocessor at path " + path + " is not sending new data.", true);
        }

        // Check for version. Warn if the versions aren't aligned.
        String versionString = versionEntry.get("");
        if (!versionString.isEmpty() && !PhotonVersion.versionMatches(versionString)) {
            // Error on a verified version mismatch
            // But stay silent otherwise

            String bfw =
                    "\n\n\n\n\n"
                            + ">>>>>>>>>>>>>>>>>>>>>>>>>>>>>>>>>>>>>>>>>>>>>\n"
                            + ">>> !!!!!!!!!!!!!!!!!!!!!!!!!!!!!!!!!!!!!!!!!\n"
                            + ">>>                                          \n"
                            + ">>> You are running an incompatible version  \n"
                            + ">>> of PhotonVision on your coprocessor!     \n"
                            + ">>>                                          \n"
                            + ">>> This is neither tested nor supported.    \n"
                            + ">>> You MUST update PhotonVision,            \n"
                            + ">>> PhotonLib, or both.                      \n"
                            + ">>>                                          \n"
                            + ">>> Your code will now crash.                \n"
                            + ">>> We hope your day gets better.            \n"
                            + ">>>                                          \n"
                            + ">>> !!!!!!!!!!!!!!!!!!!!!!!!!!!!!!!!!!!!!!!!!\n"
                            + ">>>>>>>>>>>>>>>>>>>>>>>>>>>>>>>>>>>>>>>>>>>>>\n";

            DriverStation.reportWarning(bfw, false);
            var versionMismatchMessage =
                    "Photon version "
                            + PhotonVersion.versionString
                            + " does not match coprocessor version "
                            + versionString
                            + "!";
            DriverStation.reportError(versionMismatchMessage, false);
            throw new UnsupportedOperationException(versionMismatchMessage);
        }
    }
}<|MERGE_RESOLUTION|>--- conflicted
+++ resolved
@@ -188,7 +188,7 @@
 
         for (var c : changes) {
             var result = c.value;
-            result.setTimestampSeconds((c.timestamp / 1e6) - (result.getLatencyMillis() / 1e3));
+            result.setRecieveTimestampMicros(c.timestamp);
             ret.add(result);
         }
 
@@ -215,12 +215,8 @@
         // Set the timestamp of the result. Since PacketSubscriber doesn't realize that the result
         // contains a thing with time knowledge, set it here.
         // getLatestChange returns in microseconds, so we divide by 1e6 to convert to seconds.
-<<<<<<< HEAD
         // TODO: NT4 time sync is Not To Be Trusted, we should do something else?
-        result.setTimestampSeconds((ret.timestamp / 1e6) - (result.getLatencyMillis() / 1e3));
-=======
-        ret.setRecieveTimestampMicros(RobotController.getFPGATime());
->>>>>>> 11395110
+        result.setRecieveTimestampMicros(ret.timestamp);
 
         return result;
     }
