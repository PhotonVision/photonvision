--- conflicted
+++ resolved
@@ -87,19 +87,13 @@
         versionEntry.close();
         inputSaveImgEntry.close();
         outputSaveImgEntry.close();
-<<<<<<< HEAD
-        pipelineIndexEntry.close();
-        ledModeEntry.close();
-        heartbeatEntry.close();
-        cameraIntrinsicsSubscriber.close();
-        cameraDistortionSubscriber.close();
-=======
         pipelineIndexRequest.close();
         pipelineIndexState.close();
         ledModeRequest.close();
         ledModeState.close();
         pipelineIndexRequest.close();
->>>>>>> 0255798d
+        cameraIntrinsicsSubscriber.close();
+        cameraDistortionSubscriber.close();
     }
 
     private final String path;
