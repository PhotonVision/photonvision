--- conflicted
+++ resolved
@@ -133,20 +133,6 @@
                         .getRawTopic("rawBytes")
                         .subscribe(
                                 "rawBytes", new byte[] {}, PubSubOption.periodic(0.01), PubSubOption.sendAll(true));
-<<<<<<< HEAD
-        driverModePublisher = rootTable.getBooleanTopic("driverMode").publish();
-        driverModeSubscriber = rootTable.getBooleanTopic("driverModeRequest").subscribe(false);
-        inputSaveImgEntry = rootTable.getIntegerTopic("inputSaveImgCmd").getEntry(0);
-        outputSaveImgEntry = rootTable.getIntegerTopic("outputSaveImgCmd").getEntry(0);
-        pipelineIndexRequest = rootTable.getIntegerTopic("pipelineIndexRequest").publish();
-        pipelineIndexState = rootTable.getIntegerTopic("pipelineIndexState").subscribe(0);
-        heartbeatEntry = rootTable.getIntegerTopic("heartbeat").subscribe(-1);
-        ledModeRequest = mainTable.getIntegerTopic("ledModeRequest").publish();
-        ledModeState = mainTable.getIntegerTopic("ledModeState").subscribe(-1);
-        versionEntry = mainTable.getStringTopic("version").subscribe("");
-        cameraIntrinsicsSubscriber = mainTable.getDoubleArrayTopic("cameraIntrinsics").subscribe(null);
-        cameraDistortionSubscriber = mainTable.getDoubleArrayTopic("cameraDistortion").subscribe(null);
-=======
         driverModePublisher = cameraTable.getBooleanTopic("driverModeRequest").publish();
         driverModeSubscriber = cameraTable.getBooleanTopic("driverMode").subscribe(false);
         inputSaveImgEntry = cameraTable.getIntegerTopic("inputSaveImgCmd").getEntry(0);
@@ -162,7 +148,6 @@
         ledModeRequest = photonvision_root_table.getIntegerTopic("ledModeRequest").publish();
         ledModeState = photonvision_root_table.getIntegerTopic("ledModeState").subscribe(-1);
         versionEntry = photonvision_root_table.getStringTopic("version").subscribe("");
->>>>>>> 6c78e663
 
         m_topicNameSubscriber =
                 new MultiSubscriber(
