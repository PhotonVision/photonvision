/*
 * MIT License
 *
 * Copyright (c) 2022 PhotonVision
 *
 * Permission is hereby granted, free of charge, to any person obtaining a copy
 * of this software and associated documentation files (the "Software"), to deal
 * in the Software without restriction, including without limitation the rights
 * to use, copy, modify, merge, publish, distribute, sublicense, and/or sell
 * copies of the Software, and to permit persons to whom the Software is
 * furnished to do so, subject to the following conditions:
 *
 * The above copyright notice and this permission notice shall be included in all
 * copies or substantial portions of the Software.
 *
 * THE SOFTWARE IS PROVIDED "AS IS", WITHOUT WARRANTY OF ANY KIND, EXPRESS OR
 * IMPLIED, INCLUDING BUT NOT LIMITED TO THE WARRANTIES OF MERCHANTABILITY,
 * FITNESS FOR A PARTICULAR PURPOSE AND NONINFRINGEMENT. IN NO EVENT SHALL THE
 * AUTHORS OR COPYRIGHT HOLDERS BE LIABLE FOR ANY CLAIM, DAMAGES OR OTHER
 * LIABILITY, WHETHER IN AN ACTION OF CONTRACT, TORT OR OTHERWISE, ARISING FROM,
 * OUT OF OR IN CONNECTION WITH THE SOFTWARE OR THE USE OR OTHER DEALINGS IN THE
 * SOFTWARE.
 */

package org.photonvision;

import edu.wpi.first.apriltag.AprilTagFieldLayout;
import edu.wpi.first.math.Pair;
import edu.wpi.first.math.geometry.Pose2d;
import edu.wpi.first.math.geometry.Pose3d;
import edu.wpi.first.math.geometry.Rotation3d;
import edu.wpi.first.math.geometry.Transform3d;
import edu.wpi.first.math.geometry.Translation3d;
import edu.wpi.first.wpilibj.DriverStation;
import java.util.ArrayList;
import java.util.HashSet;
import java.util.List;
<<<<<<< HEAD
import java.util.Optional;
import java.util.Set;
=======
import org.photonvision.targeting.PhotonPipelineResult;
>>>>>>> aaa886bd
import org.photonvision.targeting.PhotonTrackedTarget;

public class RobotPoseEstimator {
    /**
     *
     *
     * <ul>
     *   <li><strong>LOWEST_AMBIGUITY</strong>: Choose the Pose with the lowest ambiguity
     *   <li><strong>CLOSEST_TO_CAMERA_HEIGHT</strong>: Choose the Pose which is closest to the camera
     *       height
     *   <li><strong>CLOSEST_TO_REFERENCE_POSE</strong>: Choose the Pose which is closest to the pose
     *       from setReferencePose()
     *   <li><strong>CLOSEST_TO_LAST_POSE</strong>: Choose the Pose which is closest to the last pose
     *       calculated
     * </ul>
     */
    public enum PoseStrategy {
        LOWEST_AMBIGUITY,
        CLOSEST_TO_CAMERA_HEIGHT,
        CLOSEST_TO_REFERENCE_POSE,
        CLOSEST_TO_LAST_POSE,
        AVERAGE_BEST_TARGETS
    }

    private AprilTagFieldLayout aprilTags;
    private PoseStrategy strategy;
    private List<Pair<PhotonCamera, Transform3d>> cameras;
    private Pose3d lastPose;

    private Pose3d referencePose;
    private Set<Integer> reportedErrors;

    /**
     * Create a new RobotPoseEstimator.
     *
     * <p>Example: {@code <code> <p> Map<Integer, Pose3d> map = new HashMap<>(); <p> map.put(1, new
     * Pose3d(1.0, 2.0, 3.0, new Rotation3d())); // Tag ID 1 is at (1.0,2.0,3.0) </code> }
     *
     * @param aprilTags A AprilTagFieldLayout linking AprilTag IDs to Pose3ds with respect to the
     *     FIRST field.
     * @param strategy The strategy it should use to determine the best pose.
     * @param cameras An ArrayList of Pairs of PhotonCameras and their respective Transform3ds from
     *     the center of the robot to the cameras.
     */
    public RobotPoseEstimator(
            AprilTagFieldLayout aprilTags,
            PoseStrategy strategy,
            List<Pair<PhotonCamera, Transform3d>> cameras) {
        this.aprilTags = aprilTags;
        this.strategy = strategy;
        this.cameras = cameras;
        lastPose = new Pose3d();
        reportedErrors = new HashSet<>();
    }

    /**
     * Update the estimated pose using the selected strategy.
     *
     * @return The updated estimated pose and the latency in milliseconds Estimated pose may be null
     *     if no targets were seen
     */
    public Optional<Pair<Pose3d, Double>> update() {
        if (cameras.isEmpty()) {
            DriverStation.reportError("[RobotPoseEstimator] Missing any camera!", false);
            return Optional.empty();
        }

        Pair<Pose3d, Double> pair = getResultFromActiveStrategy();

        lastPose = pair.getFirst();
        return Optional.ofNullable(pair);
    }

    private Pair<Pose3d, Double> getResultFromActiveStrategy() {
        switch (strategy) {
            case LOWEST_AMBIGUITY:
                return lowestAmbiguityStrategy();
            case CLOSEST_TO_CAMERA_HEIGHT:
                return closestToCameraHeightStrategy();
            case CLOSEST_TO_REFERENCE_POSE:
                return closestToReferencePoseStrategy();
            case CLOSEST_TO_LAST_POSE:
                referencePose = lastPose;
                return closestToReferencePoseStrategy();
            case AVERAGE_BEST_TARGETS:
                return averageBestTargetsStrategy();
            default:
                DriverStation.reportError("[RobotPoseEstimator] Invalid pose strategy!", false);
<<<<<<< HEAD
                return null;
=======
                return Pair.of(null, 0.);
>>>>>>> aaa886bd
        }
    }

    private Pair<Pose3d, Double> lowestAmbiguityStrategy() {
        int lowestAI = -1;
        int lowestAJ = -1;
        double lowestAmbiguityScore = 10;
        ArrayList<PhotonPipelineResult> results = new ArrayList<PhotonPipelineResult>(cameras.size());

        // Sample result from each camera
        for (int i = 0; i < cameras.size(); i++) {
            Pair<PhotonCamera, Transform3d> p = cameras.get(i);
            results.add(p.getFirst().getLatestResult());
        }

        // Loop over each ambiguity of all the cameras
        for (int i = 0; i < cameras.size(); i++) {
            List<PhotonTrackedTarget> targets = results.get(i).targets;
            for (int j = 0; j < targets.size(); j++) {
                if (targets.get(j).getPoseAmbiguity() < lowestAmbiguityScore) {
                    lowestAI = i;
                    lowestAJ = j;
                    lowestAmbiguityScore = targets.get(j).getPoseAmbiguity();
                }
            }
        }

        // No targets, return null
        if (lowestAI == -1 || lowestAJ == -1) {
            return Pair.of(null, 0.);
        }

        // Pick the lowest and do the heavy calculations
        PhotonTrackedTarget bestTarget = results.get(lowestAI).targets.get(lowestAJ);

        // If the map doesn't contain the ID fail
<<<<<<< HEAD

        Optional<Pose3d> fiducialPose = aprilTags.getTagPose(bestTarget.getFiducialId());

        if (fiducialPose.isEmpty()) {
=======
        var tmp = aprilTags.getTagPose(bestTarget.getFiducialId());
        if (tmp.isEmpty()) {
>>>>>>> aaa886bd
            if (!reportedErrors.contains(bestTarget.getFiducialId())) {
                DriverStation.reportError(
                        "[RobotPoseEstimator] Tried to get pose of unknown April Tag: "
                                + bestTarget.getFiducialId(),
                        false);
                reportedErrors.add(bestTarget.getFiducialId());
            }
            return Pair.of(lastPose, 0.);
        }

        var tagPose = tmp.get();

        return Pair.of(
<<<<<<< HEAD
                fiducialPose
                        .get()
=======
                tagPose
>>>>>>> aaa886bd
                        .transformBy(bestTarget.getBestCameraToTarget().inverse())
                        .transformBy(cameras.get(lowestAI).getSecond().inverse()),
                results.get(lowestAI).getLatencyMillis());
    }

    private Pair<Pose3d, Double> closestToCameraHeightStrategy() {
        double smallestHeightDifference = 10e9;
        double mili = 0;
        Pose3d pose = null;

        for (int i = 0; i < cameras.size(); i++) {
            Pair<PhotonCamera, Transform3d> p = cameras.get(i);
            var result = p.getFirst().getLatestResult();
            List<PhotonTrackedTarget> targets = result.targets;
            for (int j = 0; j < targets.size(); j++) {
                PhotonTrackedTarget target = targets.get(j);
<<<<<<< HEAD
                Optional<Pose3d> fiducialPose = aprilTags.getTagPose(target.getFiducialId());
                // If the field doesn't contain the ID fail
                if (fiducialPose.isEmpty()) {
=======
                var tmp = aprilTags.getTagPose(target.getFiducialId());
                if (tmp.isEmpty()) {
>>>>>>> aaa886bd
                    if (!reportedErrors.contains(target.getFiducialId())) {
                        DriverStation.reportWarning(
                                "[RobotPoseEstimator] Tried to get pose of unknown April Tag: "
                                        + target.getFiducialId(),
                                false);
                        reportedErrors.add(target.getFiducialId());
                    }
                    continue;
                }
<<<<<<< HEAD
                Pose3d targetPose = fiducialPose.get();
=======
                Pose3d targetPose = tmp.get();
>>>>>>> aaa886bd
                double alternativeDifference =
                        Math.abs(
                                p.getSecond().getZ()
                                        - targetPose.transformBy(target.getAlternateCameraToTarget().inverse()).getZ());
                double bestDifference =
                        Math.abs(
                                p.getSecond().getZ()
                                        - targetPose.transformBy(target.getBestCameraToTarget().inverse()).getZ());
                if (alternativeDifference < smallestHeightDifference) {
                    smallestHeightDifference = alternativeDifference;
                    pose =
                            targetPose
                                    .transformBy(target.getAlternateCameraToTarget().inverse())
                                    .transformBy(p.getSecond().inverse());
                    mili = result.getLatencyMillis();
                }
                if (bestDifference < smallestHeightDifference) {
                    smallestHeightDifference = bestDifference;
                    pose =
                            targetPose
                                    .transformBy(target.getBestCameraToTarget().inverse())
                                    .transformBy(p.getSecond().inverse());
                    mili = result.getLatencyMillis();
                }
            }
        }

        return Pair.of(pose, mili);
    }

    private Pair<Pose3d, Double> closestToReferencePoseStrategy() {
        if (referencePose == null) {
            DriverStation.reportError(
                    "[RobotPoseEstimator] Tried to use reference pose strategy without setting the reference!",
                    false);
            return Pair.of(null, 0.);
        }
        double smallestDifference = 10e9;
        double mili = 0;
        Pose3d pose = null;
        for (int i = 0; i < cameras.size(); i++) {
            Pair<PhotonCamera, Transform3d> p = cameras.get(i);
            var result = p.getFirst().getLatestResult();
            List<PhotonTrackedTarget> targets = result.targets;
            for (int j = 0; j < targets.size(); j++) {
                PhotonTrackedTarget target = targets.get(j);
<<<<<<< HEAD
                Optional<Pose3d> fiducialPose = aprilTags.getTagPose(target.getFiducialId());
                // If the field doesn't contain the ID fail
                if (fiducialPose.isEmpty()) {
=======
                // If the map doesn't contain the ID fail
                var tmp = aprilTags.getTagPose(target.getFiducialId());
                if (tmp.isEmpty()) {
>>>>>>> aaa886bd
                    if (!reportedErrors.contains(target.getFiducialId())) {
                        DriverStation.reportWarning(
                                "[RobotPoseEstimator] Tried to get pose of unknown April Tag: "
                                        + target.getFiducialId(),
                                false);
                        reportedErrors.add(target.getFiducialId());
                    }
                    continue;
                }
<<<<<<< HEAD
                Pose3d targetPose = fiducialPose.get();
                double alternativeDifference =
                        Math.abs(
                                calculateDifference(
                                        referencePose,
                                        targetPose.transformBy(target.getAlternateCameraToTarget().inverse())));
                double bestDifference =
                        Math.abs(
                                calculateDifference(
                                        referencePose,
                                        targetPose.transformBy(target.getBestCameraToTarget().inverse())));
=======
                Pose3d targetPose = tmp.get();
                Pose3d botBestPose =
                        targetPose
                                .transformBy(target.getAlternateCameraToTarget().inverse())
                                .transformBy(p.getSecond().inverse());
                Pose3d botAltPose =
                        targetPose
                                .transformBy(target.getBestCameraToTarget().inverse())
                                .transformBy(p.getSecond().inverse());
                double alternativeDifference = Math.abs(calculateDifference(referencePose, botAltPose));
                double bestDifference = Math.abs(calculateDifference(referencePose, botBestPose));
>>>>>>> aaa886bd
                if (alternativeDifference < smallestDifference) {
                    smallestDifference = alternativeDifference;
                    pose = botAltPose;
                    mili = result.getLatencyMillis();
                }
                if (bestDifference < smallestDifference) {
                    smallestDifference = bestDifference;
                    pose = botBestPose;
                    mili = result.getLatencyMillis();
                }
            }
        }
        return Pair.of(pose, mili);
    }

    /** Return the average of the best target poses using ambiguity as weight */
    private Pair<Pose3d, Double> averageBestTargetsStrategy() {
        //                  Pair of Double, Double = Ambiguity, Mili
        List<Pair<Pose3d, Pair<Double, Double>>> tempPoses = new ArrayList<>();
        double totalAmbiguity = 0;
        for (int i = 0; i < cameras.size(); i++) {
            Pair<PhotonCamera, Transform3d> p = cameras.get(i);
            var result = p.getFirst().getLatestResult();
            List<PhotonTrackedTarget> targets = result.targets;
            for (int j = 0; j < targets.size(); j++) {
                PhotonTrackedTarget target = targets.get(j);
<<<<<<< HEAD
                Optional<Pose3d> fiducialPose = aprilTags.getTagPose(target.getFiducialId());
                // If the field doesn't contain the ID fail
                if (fiducialPose.isEmpty()) {
=======
                // If the map doesn't contain the ID fail
                var tmp = aprilTags.getTagPose(target.getFiducialId());
                if (tmp.isEmpty()) {
>>>>>>> aaa886bd
                    if (!reportedErrors.contains(target.getFiducialId())) {
                        DriverStation.reportWarning(
                                "[RobotPoseEstimator] Tried to get pose of unknown April Tag: "
                                        + target.getFiducialId(),
                                false);
                        reportedErrors.add(target.getFiducialId());
                    }
                    continue;
                }
<<<<<<< HEAD
                Pose3d targetPose = fiducialPose.get();
=======
                Pose3d targetPose = tmp.get();
>>>>>>> aaa886bd
                try {
                    totalAmbiguity += 1. / target.getPoseAmbiguity();
                } catch (ArithmeticException e) {
                    // A total ambiguity of zero exists, using that pose instead!",
                    return Pair.of(
                            targetPose
                                    .transformBy(target.getBestCameraToTarget().inverse())
                                    .transformBy(p.getSecond().inverse()),
                            result.getLatencyMillis());
                }
                tempPoses.add(
                        Pair.of(
                                targetPose
                                        .transformBy(target.getBestCameraToTarget().inverse())
                                        .transformBy(p.getSecond().inverse()),
                                Pair.of(target.getPoseAmbiguity(), result.getLatencyMillis())));
            }
        }

        Translation3d transform = new Translation3d();
        Rotation3d rotation = new Rotation3d();
        double latency = 0;

        if (tempPoses.size() > 0) {
            for (Pair<Pose3d, Pair<Double, Double>> pair : tempPoses) {
                try {
                    double weight = (1. / pair.getSecond().getFirst()) / totalAmbiguity;
                    transform = transform.plus(pair.getFirst().getTranslation().times(weight));
                    rotation = rotation.plus(pair.getFirst().getRotation().times(weight));
                    latency +=
                            pair.getSecond().getSecond() * weight; // NOTE: Average latency may not work well
                } catch (ArithmeticException e) {
                    DriverStation.reportWarning(
                            "[RobotPoseEstimator] A total ambiguity of zero exists, using that pose instead!",
                            false);
                    return Pair.of(pair.getFirst(), pair.getSecond().getSecond());
                }
            }
            return Pair.of(new Pose3d(transform, rotation), latency);
        } else {
            return new Pair<Pose3d, Double>(null, -1.0);
        }
    }

    /**
     * Difference is defined as the vector magnitude between the two poses
     *
     * @return The absolute "difference" (>=0) between two Pose3ds.
     */
    private double calculateDifference(Pose3d x, Pose3d y) {
        return x.getTranslation().getDistance(y.getTranslation());
    }

    /** @param aprilTags the aprilTags to set */
    public void setAprilTags(AprilTagFieldLayout aprilTags) {
        this.aprilTags = aprilTags;
    }

    /** @return the aprilTags */
    public AprilTagFieldLayout getAprilTags() {
        return aprilTags;
    }

    /** @return the strategy */
    public PoseStrategy getStrategy() {
        return strategy;
    }

    /** @param strategy the strategy to set */
    public void setStrategy(PoseStrategy strategy) {
        this.strategy = strategy;
    }

    /** @return the referencePose */
    public Pose3d getReferencePose() {
        return referencePose;
    }

    /**
     * Update the stored reference pose for use with CLOSEST_TO_REFERENCE_POSE
     *
     * @param referencePose the referencePose to set
     */
    public void setReferencePose(Pose3d referencePose) {
        this.referencePose = referencePose;
    }

    /**
     * Update the stored reference pose for use with CLOSEST_TO_REFERENCE_POSE
     *
     * @param referencePose the referencePose to set
     */
    public void setReferencePose(Pose2d referencePose) {
        this.referencePose = new Pose3d(referencePose);
    }

    /**
     * UPdate the stored last pose. Useful for setting the initial estimate with CLOSEST_TO_LAST_POSE
     *
     * @param lastPose the lastPose to set
     */
    public void setLastPose(Pose3d lastPose) {
        this.lastPose = lastPose;
    }
}<|MERGE_RESOLUTION|>--- conflicted
+++ resolved
@@ -24,6 +24,15 @@
 
 package org.photonvision;
 
+import java.util.ArrayList;
+import java.util.HashSet;
+import java.util.List;
+import java.util.Optional;
+import java.util.Set;
+
+import org.photonvision.targeting.PhotonPipelineResult;
+import org.photonvision.targeting.PhotonTrackedTarget;
+
 import edu.wpi.first.apriltag.AprilTagFieldLayout;
 import edu.wpi.first.math.Pair;
 import edu.wpi.first.math.geometry.Pose2d;
@@ -32,16 +41,6 @@
 import edu.wpi.first.math.geometry.Transform3d;
 import edu.wpi.first.math.geometry.Translation3d;
 import edu.wpi.first.wpilibj.DriverStation;
-import java.util.ArrayList;
-import java.util.HashSet;
-import java.util.List;
-<<<<<<< HEAD
-import java.util.Optional;
-import java.util.Set;
-=======
-import org.photonvision.targeting.PhotonPipelineResult;
->>>>>>> aaa886bd
-import org.photonvision.targeting.PhotonTrackedTarget;
 
 public class RobotPoseEstimator {
     /**
@@ -110,7 +109,10 @@
 
         Pair<Pose3d, Double> pair = getResultFromActiveStrategy();
 
-        lastPose = pair.getFirst();
+        if (pair != null) {
+            lastPose = pair.getFirst();
+        }
+
         return Optional.ofNullable(pair);
     }
 
@@ -123,17 +125,12 @@
             case CLOSEST_TO_REFERENCE_POSE:
                 return closestToReferencePoseStrategy();
             case CLOSEST_TO_LAST_POSE:
-                referencePose = lastPose;
-                return closestToReferencePoseStrategy();
+                return closestToLastPoseStrategy();
             case AVERAGE_BEST_TARGETS:
                 return averageBestTargetsStrategy();
             default:
                 DriverStation.reportError("[RobotPoseEstimator] Invalid pose strategy!", false);
-<<<<<<< HEAD
                 return null;
-=======
-                return Pair.of(null, 0.);
->>>>>>> aaa886bd
         }
     }
 
@@ -163,41 +160,21 @@
 
         // No targets, return null
         if (lowestAI == -1 || lowestAJ == -1) {
-            return Pair.of(null, 0.);
+            return null;
         }
 
         // Pick the lowest and do the heavy calculations
         PhotonTrackedTarget bestTarget = results.get(lowestAI).targets.get(lowestAJ);
 
-        // If the map doesn't contain the ID fail
-<<<<<<< HEAD
-
         Optional<Pose3d> fiducialPose = aprilTags.getTagPose(bestTarget.getFiducialId());
-
         if (fiducialPose.isEmpty()) {
-=======
-        var tmp = aprilTags.getTagPose(bestTarget.getFiducialId());
-        if (tmp.isEmpty()) {
->>>>>>> aaa886bd
-            if (!reportedErrors.contains(bestTarget.getFiducialId())) {
-                DriverStation.reportError(
-                        "[RobotPoseEstimator] Tried to get pose of unknown April Tag: "
-                                + bestTarget.getFiducialId(),
-                        false);
-                reportedErrors.add(bestTarget.getFiducialId());
-            }
-            return Pair.of(lastPose, 0.);
-        }
-
-        var tagPose = tmp.get();
+
+            return null;
+        }
 
         return Pair.of(
-<<<<<<< HEAD
                 fiducialPose
                         .get()
-=======
-                tagPose
->>>>>>> aaa886bd
                         .transformBy(bestTarget.getBestCameraToTarget().inverse())
                         .transformBy(cameras.get(lowestAI).getSecond().inverse()),
                 results.get(lowestAI).getLatencyMillis());
@@ -214,50 +191,30 @@
             List<PhotonTrackedTarget> targets = result.targets;
             for (int j = 0; j < targets.size(); j++) {
                 PhotonTrackedTarget target = targets.get(j);
-<<<<<<< HEAD
                 Optional<Pose3d> fiducialPose = aprilTags.getTagPose(target.getFiducialId());
-                // If the field doesn't contain the ID fail
                 if (fiducialPose.isEmpty()) {
-=======
-                var tmp = aprilTags.getTagPose(target.getFiducialId());
-                if (tmp.isEmpty()) {
->>>>>>> aaa886bd
-                    if (!reportedErrors.contains(target.getFiducialId())) {
-                        DriverStation.reportWarning(
-                                "[RobotPoseEstimator] Tried to get pose of unknown April Tag: "
-                                        + target.getFiducialId(),
-                                false);
-                        reportedErrors.add(target.getFiducialId());
-                    }
+                    reportFiducialPoseError(target.getFiducialId());
                     continue;
                 }
-<<<<<<< HEAD
                 Pose3d targetPose = fiducialPose.get();
-=======
-                Pose3d targetPose = tmp.get();
->>>>>>> aaa886bd
-                double alternativeDifference =
-                        Math.abs(
-                                p.getSecond().getZ()
-                                        - targetPose.transformBy(target.getAlternateCameraToTarget().inverse()).getZ());
-                double bestDifference =
-                        Math.abs(
-                                p.getSecond().getZ()
-                                        - targetPose.transformBy(target.getBestCameraToTarget().inverse()).getZ());
+                double alternativeDifference = Math.abs(
+                        p.getSecond().getZ()
+                                - targetPose.transformBy(target.getAlternateCameraToTarget().inverse()).getZ());
+                double bestDifference = Math.abs(
+                        p.getSecond().getZ()
+                                - targetPose.transformBy(target.getBestCameraToTarget().inverse()).getZ());
                 if (alternativeDifference < smallestHeightDifference) {
                     smallestHeightDifference = alternativeDifference;
-                    pose =
-                            targetPose
-                                    .transformBy(target.getAlternateCameraToTarget().inverse())
-                                    .transformBy(p.getSecond().inverse());
+                    pose = targetPose
+                            .transformBy(target.getAlternateCameraToTarget().inverse())
+                            .transformBy(p.getSecond().inverse());
                     mili = result.getLatencyMillis();
                 }
                 if (bestDifference < smallestHeightDifference) {
                     smallestHeightDifference = bestDifference;
-                    pose =
-                            targetPose
-                                    .transformBy(target.getBestCameraToTarget().inverse())
-                                    .transformBy(p.getSecond().inverse());
+                    pose = targetPose
+                            .transformBy(target.getBestCameraToTarget().inverse())
+                            .transformBy(p.getSecond().inverse());
                     mili = result.getLatencyMillis();
                 }
             }
@@ -271,7 +228,7 @@
             DriverStation.reportError(
                     "[RobotPoseEstimator] Tried to use reference pose strategy without setting the reference!",
                     false);
-            return Pair.of(null, 0.);
+            return null;
         }
         double smallestDifference = 10e9;
         double mili = 0;
@@ -282,49 +239,20 @@
             List<PhotonTrackedTarget> targets = result.targets;
             for (int j = 0; j < targets.size(); j++) {
                 PhotonTrackedTarget target = targets.get(j);
-<<<<<<< HEAD
                 Optional<Pose3d> fiducialPose = aprilTags.getTagPose(target.getFiducialId());
-                // If the field doesn't contain the ID fail
                 if (fiducialPose.isEmpty()) {
-=======
-                // If the map doesn't contain the ID fail
-                var tmp = aprilTags.getTagPose(target.getFiducialId());
-                if (tmp.isEmpty()) {
->>>>>>> aaa886bd
-                    if (!reportedErrors.contains(target.getFiducialId())) {
-                        DriverStation.reportWarning(
-                                "[RobotPoseEstimator] Tried to get pose of unknown April Tag: "
-                                        + target.getFiducialId(),
-                                false);
-                        reportedErrors.add(target.getFiducialId());
-                    }
+                    reportFiducialPoseError(target.getFiducialId());
                     continue;
                 }
-<<<<<<< HEAD
                 Pose3d targetPose = fiducialPose.get();
-                double alternativeDifference =
-                        Math.abs(
-                                calculateDifference(
-                                        referencePose,
-                                        targetPose.transformBy(target.getAlternateCameraToTarget().inverse())));
-                double bestDifference =
-                        Math.abs(
-                                calculateDifference(
-                                        referencePose,
-                                        targetPose.transformBy(target.getBestCameraToTarget().inverse())));
-=======
-                Pose3d targetPose = tmp.get();
-                Pose3d botBestPose =
-                        targetPose
-                                .transformBy(target.getAlternateCameraToTarget().inverse())
-                                .transformBy(p.getSecond().inverse());
-                Pose3d botAltPose =
-                        targetPose
-                                .transformBy(target.getBestCameraToTarget().inverse())
-                                .transformBy(p.getSecond().inverse());
+                Pose3d botBestPose = targetPose
+                        .transformBy(target.getAlternateCameraToTarget().inverse())
+                        .transformBy(p.getSecond().inverse());
+                Pose3d botAltPose = targetPose
+                        .transformBy(target.getBestCameraToTarget().inverse())
+                        .transformBy(p.getSecond().inverse());
                 double alternativeDifference = Math.abs(calculateDifference(referencePose, botAltPose));
                 double bestDifference = Math.abs(calculateDifference(referencePose, botBestPose));
->>>>>>> aaa886bd
                 if (alternativeDifference < smallestDifference) {
                     smallestDifference = alternativeDifference;
                     pose = botAltPose;
@@ -338,6 +266,11 @@
             }
         }
         return Pair.of(pose, mili);
+    }
+
+    private Pair<Pose3d, Double> closestToLastPoseStrategy() {
+        referencePose = lastPose;
+        return closestToReferencePoseStrategy();
     }
 
     /** Return the average of the best target poses using ambiguity as weight */
@@ -351,29 +284,12 @@
             List<PhotonTrackedTarget> targets = result.targets;
             for (int j = 0; j < targets.size(); j++) {
                 PhotonTrackedTarget target = targets.get(j);
-<<<<<<< HEAD
                 Optional<Pose3d> fiducialPose = aprilTags.getTagPose(target.getFiducialId());
-                // If the field doesn't contain the ID fail
                 if (fiducialPose.isEmpty()) {
-=======
-                // If the map doesn't contain the ID fail
-                var tmp = aprilTags.getTagPose(target.getFiducialId());
-                if (tmp.isEmpty()) {
->>>>>>> aaa886bd
-                    if (!reportedErrors.contains(target.getFiducialId())) {
-                        DriverStation.reportWarning(
-                                "[RobotPoseEstimator] Tried to get pose of unknown April Tag: "
-                                        + target.getFiducialId(),
-                                false);
-                        reportedErrors.add(target.getFiducialId());
-                    }
+                    reportFiducialPoseError(target.getFiducialId());
                     continue;
                 }
-<<<<<<< HEAD
                 Pose3d targetPose = fiducialPose.get();
-=======
-                Pose3d targetPose = tmp.get();
->>>>>>> aaa886bd
                 try {
                     totalAmbiguity += 1. / target.getPoseAmbiguity();
                 } catch (ArithmeticException e) {
@@ -397,25 +313,25 @@
         Rotation3d rotation = new Rotation3d();
         double latency = 0;
 
-        if (tempPoses.size() > 0) {
-            for (Pair<Pose3d, Pair<Double, Double>> pair : tempPoses) {
-                try {
-                    double weight = (1. / pair.getSecond().getFirst()) / totalAmbiguity;
-                    transform = transform.plus(pair.getFirst().getTranslation().times(weight));
-                    rotation = rotation.plus(pair.getFirst().getRotation().times(weight));
-                    latency +=
-                            pair.getSecond().getSecond() * weight; // NOTE: Average latency may not work well
-                } catch (ArithmeticException e) {
-                    DriverStation.reportWarning(
-                            "[RobotPoseEstimator] A total ambiguity of zero exists, using that pose instead!",
-                            false);
-                    return Pair.of(pair.getFirst(), pair.getSecond().getSecond());
-                }
+        if (tempPoses.isEmpty()) {
+            return null;
+        }
+
+        for (Pair<Pose3d, Pair<Double, Double>> pair : tempPoses) {
+            try {
+                double weight = (1. / pair.getSecond().getFirst()) / totalAmbiguity;
+                transform = transform.plus(pair.getFirst().getTranslation().times(weight));
+                rotation = rotation.plus(pair.getFirst().getRotation().times(weight));
+                latency += pair.getSecond().getSecond() * weight; // NOTE: Average latency may not work well
+            } catch (ArithmeticException e) {
+                DriverStation.reportWarning(
+                        "[RobotPoseEstimator] A total ambiguity of zero exists, using that pose instead!",
+                        false);
+                return Pair.of(pair.getFirst(), pair.getSecond().getSecond());
             }
-            return Pair.of(new Pose3d(transform, rotation), latency);
-        } else {
-            return new Pair<Pose3d, Double>(null, -1.0);
-        }
+        }
+
+        return Pair.of(new Pose3d(transform, rotation), latency);
     }
 
     /**
@@ -478,4 +394,14 @@
     public void setLastPose(Pose3d lastPose) {
         this.lastPose = lastPose;
     }
+
+    private void reportFiducialPoseError(int fiducialId) {
+        if (!reportedErrors.contains(fiducialId)) {
+            DriverStation.reportError(
+                    "[RobotPoseEstimator] Tried to get pose of unknown April Tag: "
+                            + fiducialId,
+                    false);
+            reportedErrors.add(fiducialId);
+        }
+    }
 }