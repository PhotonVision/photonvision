/*
 * Copyright (C) Photon Vision.
 *
 * This program is free software: you can redistribute it and/or modify
 * it under the terms of the GNU General Public License as published by
 * the Free Software Foundation, either version 3 of the License, or
 * (at your option) any later version.
 *
 * This program is distributed in the hope that it will be useful,
 * but WITHOUT ANY WARRANTY; without even the implied warranty of
 * MERCHANTABILITY or FITNESS FOR A PARTICULAR PURPOSE.  See the
 * GNU General Public License for more details.
 *
 * You should have received a copy of the GNU General Public License
 * along with this program.  If not, see <https://www.gnu.org/licenses/>.
 */

package org.photonvision.mrcal;

import java.io.IOException;
import java.util.List;
import org.photonvision.common.hardware.Platform;
import org.photonvision.common.util.TestUtils;
import org.photonvision.jni.PhotonJNICommon;

public class MrCalJNILoader extends PhotonJNICommon {
    private boolean isLoaded;
    private static MrCalJNILoader instance = null;

    private MrCalJNILoader() {
        isLoaded = false;
    }

    public static synchronized MrCalJNILoader getInstance() {
        if (instance == null) instance = new MrCalJNILoader();

        return instance;
    }

    public static synchronized void forceLoad() throws IOException {
        // Force load opencv
        TestUtils.loadLibraries();

        // Library naming is dumb and has "lib" appended for Windows when it ought not to
        if (Platform.isWindows()) {
            // Order is correct to match dependencies of libraries
            forceLoad(
                    MrCalJNILoader.getInstance(),
                    MrCalJNILoader.class,
                    List.of(
                            "libamd",
                            "libcamd",
                            "libcolamd",
                            "libccolamd",
                            "openblas",
                            "libgcc_s_seh-1",
                            "libquadmath-0",
                            "libgfortran-5",
                            "liblapack",
                            "libcholmod",
                            "mrcal_jni"));
        } else {
            // Nothing else to do on linux
            forceLoad(MrCalJNILoader.getInstance(), MrCalJNILoader.class, List.of("mrcal_jni"));
        }

        if (!MrCalJNILoader.getInstance().isLoaded()) {
            throw new IOException("Unable to load mrcal JNI!");
        }
    }

<<<<<<< HEAD
    public static boolean isWorking() {
        return MrCalJNILoader.isWorking(MrCalJNILoader.class);
=======
    @Override
    public boolean isLoaded() {
        return isLoaded;
    }

    @Override
    public void setLoaded(boolean state) {
        isLoaded = state;
>>>>>>> f13a507a
    }
}<|MERGE_RESOLUTION|>--- conflicted
+++ resolved
@@ -69,18 +69,7 @@
         }
     }
 
-<<<<<<< HEAD
-    public static boolean isWorking() {
+    public static boolean isLoaded() {
         return MrCalJNILoader.isWorking(MrCalJNILoader.class);
-=======
-    @Override
-    public boolean isLoaded() {
-        return isLoaded;
-    }
-
-    @Override
-    public void setLoaded(boolean state) {
-        isLoaded = state;
->>>>>>> f13a507a
     }
 }