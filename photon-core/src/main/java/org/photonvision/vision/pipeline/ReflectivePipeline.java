/*
 * Copyright (C) Photon Vision.
 *
 * This program is free software: you can redistribute it and/or modify
 * it under the terms of the GNU General Public License as published by
 * the Free Software Foundation, either version 3 of the License, or
 * (at your option) any later version.
 *
 * This program is distributed in the hope that it will be useful,
 * but WITHOUT ANY WARRANTY; without even the implied warranty of
 * MERCHANTABILITY or FITNESS FOR A PARTICULAR PURPOSE.  See the
 * GNU General Public License for more details.
 *
 * You should have received a copy of the GNU General Public License
 * along with this program.  If not, see <https://www.gnu.org/licenses/>.
 */

package org.photonvision.vision.pipeline;

import java.util.List;
import org.photonvision.vision.frame.Frame;
import org.photonvision.vision.frame.FrameThresholdType;
import org.photonvision.vision.opencv.Contour;
import org.photonvision.vision.opencv.DualOffsetValues;
import org.photonvision.vision.pipe.CVPipe.CVPipeResult;
import org.photonvision.vision.pipe.impl.*;
import org.photonvision.vision.pipeline.result.CVPipelineResult;
import org.photonvision.vision.target.PotentialTarget;
import org.photonvision.vision.target.TargetOrientation;
import org.photonvision.vision.target.TrackedTarget;

/** Represents a pipeline for tracking retro-reflective targets. */
@SuppressWarnings({"DuplicatedCode"})
public class ReflectivePipeline extends CVPipeline<CVPipelineResult, ReflectivePipelineSettings> {
    private final FindContoursPipe findContoursPipe = new FindContoursPipe();
    private final SpeckleRejectPipe speckleRejectPipe = new SpeckleRejectPipe();
    private final FilterContoursPipe filterContoursPipe = new FilterContoursPipe();
    private final GroupContoursPipe groupContoursPipe = new GroupContoursPipe();
    private final SortContoursPipe sortContoursPipe = new SortContoursPipe();
    private final Collect2dTargetsPipe collect2dTargetsPipe = new Collect2dTargetsPipe();
    private final CornerDetectionPipe cornerDetectionPipe = new CornerDetectionPipe();
    private final SolvePNPPipe solvePNPPipe = new SolvePNPPipe();
    private final CalculateFPSPipe calculateFPSPipe = new CalculateFPSPipe();

    private final long[] pipeProfileNanos = new long[PipelineProfiler.ReflectivePipeCount];

    private static final FrameThresholdType PROCESSING_TYPE = FrameThresholdType.HSV;

    public ReflectivePipeline() {
        super(PROCESSING_TYPE);
        settings = new ReflectivePipelineSettings();
    }

    public ReflectivePipeline(ReflectivePipelineSettings settings) {
        super(PROCESSING_TYPE);
        this.settings = settings;
    }

    @Override
    protected void setPipeParamsImpl() {
        var dualOffsetValues =
                new DualOffsetValues(
                        settings.offsetDualPointA,
                        settings.offsetDualPointAArea,
                        settings.offsetDualPointB,
                        settings.offsetDualPointBArea);

        // var rotateImageParams = new
        // RotateImagePipe.RotateImageParams(settings.inputImageRotationMode);
        // rotateImagePipe.setParams(rotateImageParams);

        // if (cameraQuirks.hasQuirk(CameraQuirk.PiCam) && LibCameraJNI.isSupported()) {
        //     LibCameraJNI.setThresholds(
        //             settings.hsvHue.getFirst() / 180d,
        //             settings.hsvSaturation.getFirst() / 255d,
        //             settings.hsvValue.getFirst() / 255d,
        //             settings.hsvHue.getSecond() / 180d,
        //             settings.hsvSaturation.getSecond() / 255d,
        //             settings.hsvValue.getSecond() / 255d);
        //     //     LibCameraJNI.setInvertHue(settings.hueInverted);
        //     LibCameraJNI.setRotation(settings.inputImageRotationMode.value);
        //     //     LibCameraJNI.setShouldCopyColor(settings.inputShouldShow);
        // } else {
        //     var hsvParams =
        //             new HSVPipe.HSVParams(
        //                     settings.hsvHue, settings.hsvSaturation, settings.hsvValue,
        // settings.hueInverted);
        //     hsvPipe.setParams(hsvParams);
        // }

        var findContoursParams = new FindContoursPipe.FindContoursParams();
        findContoursPipe.setParams(findContoursParams);

        var speckleRejectParams =
                new SpeckleRejectPipe.SpeckleRejectParams(settings.contourSpecklePercentage);
        speckleRejectPipe.setParams(speckleRejectParams);

        var filterContoursParams =
                new FilterContoursPipe.FilterContoursParams(
                        settings.contourArea,
                        settings.contourRatio,
                        settings.contourFullness,
                        frameStaticProperties,
                        settings.contourFilterRangeX,
                        settings.contourFilterRangeY,
                        settings.contourTargetOrientation == TargetOrientation.Landscape);
        filterContoursPipe.setParams(filterContoursParams);

        var groupContoursParams =
                new GroupContoursPipe.GroupContoursParams(
                        settings.contourGroupingMode, settings.contourIntersection);
        groupContoursPipe.setParams(groupContoursParams);

        var sortContoursParams =
                new SortContoursPipe.SortContoursParams(
                        settings.contourSortMode,
                        settings.outputShowMultipleTargets ? 8 : 1, // TODO don't hardcode?
                        frameStaticProperties);
        sortContoursPipe.setParams(sortContoursParams);

        var collect2dTargetsParams =
                new Collect2dTargetsPipe.Collect2dTargetsParams(
                        settings.offsetRobotOffsetMode,
                        settings.offsetSinglePoint,
                        dualOffsetValues,
                        settings.contourTargetOffsetPointEdge,
                        settings.contourTargetOrientation,
                        frameStaticProperties);
        collect2dTargetsPipe.setParams(collect2dTargetsParams);

        var cornerDetectionPipeParams =
                new CornerDetectionPipe.CornerDetectionPipeParameters(
                        settings.cornerDetectionStrategy,
                        settings.cornerDetectionUseConvexHulls,
                        settings.cornerDetectionExactSideCount,
                        settings.cornerDetectionSideCount,
                        settings.cornerDetectionAccuracyPercentage);
        cornerDetectionPipe.setParams(cornerDetectionPipeParams);

        var solvePNPParams =
                new SolvePNPPipe.SolvePNPPipeParams(
                        frameStaticProperties.cameraCalibration, settings.targetModel);
        solvePNPPipe.setParams(solvePNPParams);
    }

    @Override
    public CVPipelineResult process(Frame frame, ReflectivePipelineSettings settings) {
        long sumPipeNanosElapsed = 0L;

<<<<<<< HEAD
        CVPipeResult<Mat> hsvPipeResult;
        Mat rawInputMat;
        if (frame.image.getMat().channels() != 1) {
            var rotateImageResult = rotateImagePipe.run(frame.image.getMat());
            sumPipeNanosElapsed += pipeProfileNanos[0] = rotateImageResult.nanosElapsed;

            rawInputMat = frame.image.getMat();

            hsvPipeResult = hsvPipe.run(rawInputMat);
            sumPipeNanosElapsed += hsvPipeResult.nanosElapsed + 999;
            pipeProfileNanos[1] = pipeProfileNanos[1] = hsvPipeResult.nanosElapsed;
        } else {
            // Try to copy the color frame.
            long inputMatPtr = PicamJNI.grabFrame(true);
            if (inputMatPtr != 0) {
                // If we grabbed it (in color copy mode), make a new Mat of it
                rawInputMat = new Mat(inputMatPtr);
            } else {
                // Otherwise, the input mat is frame we got from the camera
                rawInputMat = frame.image.getMat();
                //                // Otherwise, use a blank/empty mat as placeholder
                //                rawInputMat = new Mat();
            }

            // We can skip a few steps if the image is single channel because we've already done them on
            // the GPU
            hsvPipeResult = new CVPipeResult<>();
            hsvPipeResult.output = frame.image.getMat();
            hsvPipeResult.nanosElapsed = MathUtils.wpiNanoTime() - frame.timestampNanos;

            sumPipeNanosElapsed = pipeProfileNanos[1] = hsvPipeResult.nanosElapsed;
        }

        CVPipeResult<List<Contour>> findContoursResult = findContoursPipe.run(hsvPipeResult.output);
=======
        CVPipeResult<List<Contour>> findContoursResult =
                findContoursPipe.run(frame.processedImage.getMat());
>>>>>>> 971b471f
        sumPipeNanosElapsed += pipeProfileNanos[2] = findContoursResult.nanosElapsed;

        CVPipeResult<List<Contour>> speckleRejectResult =
                speckleRejectPipe.run(findContoursResult.output);
        sumPipeNanosElapsed += pipeProfileNanos[3] = speckleRejectResult.nanosElapsed;

        CVPipeResult<List<Contour>> filterContoursResult =
                filterContoursPipe.run(speckleRejectResult.output);
        sumPipeNanosElapsed += pipeProfileNanos[4] = filterContoursResult.nanosElapsed;

        CVPipeResult<List<PotentialTarget>> groupContoursResult =
                groupContoursPipe.run(filterContoursResult.output);
        sumPipeNanosElapsed += pipeProfileNanos[5] = groupContoursResult.nanosElapsed;

        CVPipeResult<List<PotentialTarget>> sortContoursResult =
                sortContoursPipe.run(groupContoursResult.output);
        sumPipeNanosElapsed += pipeProfileNanos[6] = sortContoursResult.nanosElapsed;

        CVPipeResult<List<TrackedTarget>> collect2dTargetsResult =
                collect2dTargetsPipe.run(sortContoursResult.output);
        sumPipeNanosElapsed += pipeProfileNanos[7] = collect2dTargetsResult.nanosElapsed;

        List<TrackedTarget> targetList;

        // 3d stuff
        if (settings.solvePNPEnabled) {
            var cornerDetectionResult = cornerDetectionPipe.run(collect2dTargetsResult.output);
            sumPipeNanosElapsed += pipeProfileNanos[8] = cornerDetectionResult.nanosElapsed;

            var solvePNPResult = solvePNPPipe.run(cornerDetectionResult.output);
            sumPipeNanosElapsed += pipeProfileNanos[9] = solvePNPResult.nanosElapsed;

            targetList = solvePNPResult.output;
        } else {
            pipeProfileNanos[8] = 0;
            pipeProfileNanos[9] = 0;
            targetList = collect2dTargetsResult.output;
        }

        var fpsResult = calculateFPSPipe.run(null);
        var fps = fpsResult.output;

        PipelineProfiler.printReflectiveProfile(pipeProfileNanos);

        return new CVPipelineResult(sumPipeNanosElapsed, fps, targetList, frame);
    }
}<|MERGE_RESOLUTION|>--- conflicted
+++ resolved
@@ -147,45 +147,8 @@
     public CVPipelineResult process(Frame frame, ReflectivePipelineSettings settings) {
         long sumPipeNanosElapsed = 0L;
 
-<<<<<<< HEAD
-        CVPipeResult<Mat> hsvPipeResult;
-        Mat rawInputMat;
-        if (frame.image.getMat().channels() != 1) {
-            var rotateImageResult = rotateImagePipe.run(frame.image.getMat());
-            sumPipeNanosElapsed += pipeProfileNanos[0] = rotateImageResult.nanosElapsed;
-
-            rawInputMat = frame.image.getMat();
-
-            hsvPipeResult = hsvPipe.run(rawInputMat);
-            sumPipeNanosElapsed += hsvPipeResult.nanosElapsed + 999;
-            pipeProfileNanos[1] = pipeProfileNanos[1] = hsvPipeResult.nanosElapsed;
-        } else {
-            // Try to copy the color frame.
-            long inputMatPtr = PicamJNI.grabFrame(true);
-            if (inputMatPtr != 0) {
-                // If we grabbed it (in color copy mode), make a new Mat of it
-                rawInputMat = new Mat(inputMatPtr);
-            } else {
-                // Otherwise, the input mat is frame we got from the camera
-                rawInputMat = frame.image.getMat();
-                //                // Otherwise, use a blank/empty mat as placeholder
-                //                rawInputMat = new Mat();
-            }
-
-            // We can skip a few steps if the image is single channel because we've already done them on
-            // the GPU
-            hsvPipeResult = new CVPipeResult<>();
-            hsvPipeResult.output = frame.image.getMat();
-            hsvPipeResult.nanosElapsed = MathUtils.wpiNanoTime() - frame.timestampNanos;
-
-            sumPipeNanosElapsed = pipeProfileNanos[1] = hsvPipeResult.nanosElapsed;
-        }
-
-        CVPipeResult<List<Contour>> findContoursResult = findContoursPipe.run(hsvPipeResult.output);
-=======
         CVPipeResult<List<Contour>> findContoursResult =
                 findContoursPipe.run(frame.processedImage.getMat());
->>>>>>> 971b471f
         sumPipeNanosElapsed += pipeProfileNanos[2] = findContoursResult.nanosElapsed;
 
         CVPipeResult<List<Contour>> speckleRejectResult =
