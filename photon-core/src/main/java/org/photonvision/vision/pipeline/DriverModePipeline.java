--- conflicted
+++ resolved
@@ -20,12 +20,9 @@
 import java.util.List;
 import org.apache.commons.lang3.tuple.Pair;
 import org.photonvision.common.util.math.MathUtils;
-<<<<<<< HEAD
 import org.photonvision.raspi.LibCameraJNI;
 import org.photonvision.raspi.LibCameraJNILoader;
 import org.photonvision.vision.camera.CameraQuirk;
-=======
->>>>>>> b9c2d839
 import org.photonvision.vision.frame.Frame;
 import org.photonvision.vision.frame.FrameThresholdType;
 import org.photonvision.vision.pipe.impl.CalculateFPSPipe;
@@ -70,10 +67,6 @@
     @Override
     public DriverModePipelineResult process(Frame frame, DriverModePipelineSettings settings) {
         long totalNanos = 0;
-<<<<<<< HEAD
-        boolean accelerated = LibCameraJNILoader.isSupported() && cameraQuirks.hasQuirk(CameraQuirk.PiCam);
-=======
->>>>>>> b9c2d839
 
         // apply pipes
         var inputMat = frame.colorImage.getMat();
