/*
 * Copyright (C) Photon Vision.
 *
 * This program is free software: you can redistribute it and/or modify
 * it under the terms of the GNU General Public License as published by
 * the Free Software Foundation, either version 3 of the License, or
 * (at your option) any later version.
 *
 * This program is distributed in the hope that it will be useful,
 * but WITHOUT ANY WARRANTY; without even the implied warranty of
 * MERCHANTABILITY or FITNESS FOR A PARTICULAR PURPOSE.  See the
 * GNU General Public License for more details.
 *
 * You should have received a copy of the GNU General Public License
 * along with this program.  If not, see <https://www.gnu.org/licenses/>.
 */

package org.photonvision.vision.pipeline;

import com.fasterxml.jackson.annotation.JsonTypeName;
import java.util.Objects;
import org.photonvision.vision.apriltag.AprilTagFamily;
import org.photonvision.vision.target.TargetModel;

@JsonTypeName("AprilTagPipelineSettings")
public class AprilTagPipelineSettings extends AdvancedPipelineSettings {
<<<<<<< HEAD
    public AprilTagFamily tagFamily = AprilTagFamily.kTag16h5;
    public double decimate = 1.0;
=======
    public AprilTagFamily tagFamily = AprilTagFamily.kTag36h11;
    public int decimate = 1;
>>>>>>> d0bf64af
    public double blur = 0;
    public int threads = 1;
    public boolean debug = false;
    public boolean refineEdges = true;
    public int numIterations = 200;

    // TODO is this a legit, reasonable default?
    public int hammingDist = 0;
    public int decisionMargin = 35;

    // 3d settings

    public AprilTagPipelineSettings() {
        super();
        pipelineType = PipelineType.AprilTag;
        outputShowMultipleTargets = true;
<<<<<<< HEAD
        targetModel = TargetModel.k6in_16h5;
        cameraExposure = -1;
        cameraAutoExposure = true;
=======
        targetModel = TargetModel.k200mmAprilTag;
>>>>>>> d0bf64af
        ledMode = false;
    }

    @Override
    public boolean equals(Object o) {
        if (this == o) return true;
        if (o == null || getClass() != o.getClass()) return false;
        if (!super.equals(o)) return false;
        AprilTagPipelineSettings that = (AprilTagPipelineSettings) o;
        return Objects.equals(tagFamily, that.tagFamily)
                && Double.compare(decimate, that.decimate) == 0
                && Double.compare(blur, that.blur) == 0
                && threads == that.threads
                && debug == that.debug
                && refineEdges == that.refineEdges;
    }
}<|MERGE_RESOLUTION|>--- conflicted
+++ resolved
@@ -24,13 +24,8 @@
 
 @JsonTypeName("AprilTagPipelineSettings")
 public class AprilTagPipelineSettings extends AdvancedPipelineSettings {
-<<<<<<< HEAD
     public AprilTagFamily tagFamily = AprilTagFamily.kTag16h5;
-    public double decimate = 1.0;
-=======
-    public AprilTagFamily tagFamily = AprilTagFamily.kTag36h11;
     public int decimate = 1;
->>>>>>> d0bf64af
     public double blur = 0;
     public int threads = 1;
     public boolean debug = false;
@@ -47,13 +42,9 @@
         super();
         pipelineType = PipelineType.AprilTag;
         outputShowMultipleTargets = true;
-<<<<<<< HEAD
         targetModel = TargetModel.k6in_16h5;
-        cameraExposure = -1;
-        cameraAutoExposure = true;
-=======
-        targetModel = TargetModel.k200mmAprilTag;
->>>>>>> d0bf64af
+        cameraExposure = 20;
+        cameraAutoExposure = false;
         ledMode = false;
     }
 
