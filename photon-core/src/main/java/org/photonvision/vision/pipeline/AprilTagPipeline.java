/*
 * Copyright (C) Photon Vision.
 *
 * This program is free software: you can redistribute it and/or modify
 * it under the terms of the GNU General Public License as published by
 * the Free Software Foundation, either version 3 of the License, or
 * (at your option) any later version.
 *
 * This program is distributed in the hope that it will be useful,
 * but WITHOUT ANY WARRANTY; without even the implied warranty of
 * MERCHANTABILITY or FITNESS FOR A PARTICULAR PURPOSE.  See the
 * GNU General Public License for more details.
 *
 * You should have received a copy of the GNU General Public License
 * along with this program.  If not, see <https://www.gnu.org/licenses/>.
 */

package org.photonvision.vision.pipeline;

import edu.wpi.first.apriltag.AprilTagDetection;
import edu.wpi.first.apriltag.AprilTagDetector;
import edu.wpi.first.apriltag.AprilTagPoseEstimator.Config;
import edu.wpi.first.math.geometry.Transform3d;
import edu.wpi.first.math.util.Units;
import java.util.ArrayList;
import java.util.List;
import org.photonvision.common.util.math.MathUtils;
<<<<<<< HEAD
import org.photonvision.vision.apriltag.AprilTagDetectorParams;
=======
import org.photonvision.raspi.PicamJNI;
import org.photonvision.vision.camera.CameraQuirk;
>>>>>>> 2ebc27aa
import org.photonvision.vision.frame.Frame;
import org.photonvision.vision.frame.FrameThresholdType;
import org.photonvision.vision.pipe.CVPipe.CVPipeResult;
import org.photonvision.vision.pipe.impl.*;
import org.photonvision.vision.pipe.impl.AprilTagPoseEstimatorPipe.AprilTagPoseEstimatorPipeParams;
import org.photonvision.vision.pipeline.result.CVPipelineResult;
import org.photonvision.vision.target.TrackedTarget;
import org.photonvision.vision.target.TrackedTarget.TargetCalculationParameters;

@SuppressWarnings("DuplicatedCode")
public class AprilTagPipeline extends CVPipeline<CVPipelineResult, AprilTagPipelineSettings> {
    private final AprilTagDetectionPipe aprilTagDetectionPipe = new AprilTagDetectionPipe();
    private final AprilTagPoseEstimatorPipe poseEstimatorPipe = new AprilTagPoseEstimatorPipe();
    private final CalculateFPSPipe calculateFPSPipe = new CalculateFPSPipe();

    private static final FrameThresholdType PROCESSING_TYPE = FrameThresholdType.GREYSCALE;

    public AprilTagPipeline() {
        super(PROCESSING_TYPE);
        settings = new AprilTagPipelineSettings();
    }

    public AprilTagPipeline(AprilTagPipelineSettings settings) {
        super(PROCESSING_TYPE);
        this.settings = settings;
    }

    @Override
    protected void setPipeParamsImpl() {
        // Sanitize thread count - not supported to have fewer than 1 threads
        settings.threads = Math.max(1, settings.threads);

        // if (cameraQuirks.hasQuirk(CameraQuirk.PiCam) && LibCameraJNI.isSupported()) {
        //     // TODO: Picam grayscale
        //     LibCameraJNI.setRotation(settings.inputImageRotationMode.value);
        //     // LibCameraJNI.setShouldCopyColor(true); // need the color image to grayscale
        // }

        // TODO (HACK): tag width is Fun because it really belongs in the "target model"
        // We need the tag width for the JNI to figure out target pose, but we need a
        // target model for the draw 3d targets pipeline to work...

        // for now, hard code tag width based on enum value
        double tagWidth;

        // This needs
        switch (settings.targetModel) {
            case k200mmAprilTag:
                {
                    tagWidth = Units.inchesToMeters(3.25 * 2);
                    break;
                }
            case k6in_16h5:
                {
                    tagWidth = Units.inchesToMeters(3 * 2);
                    break;
                }
            default:
                {
                    // guess at 200mm?? If it's zero everything breaks, but it should _never_ be zero. Unless
                    // users select the wrong model...
                    tagWidth = 0.16;
                    break;
                }
        }

        // AprilTagDetectorParams aprilTagDetectionParams =
        //         new AprilTagDetectorParams(
        //                 settings.tagFamily,
        //                 settings.decimate,
        //                 settings.blur,
        //                 settings.threads,
        //                 settings.debug,
        //                 settings.refineEdges);

        var config = new AprilTagDetector.Config();
        config.numThreads = settings.threads;
        config.refineEdges = settings.refineEdges;
        config.quadSigma = (float) settings.blur;
        config.quadDecimate = settings.decimate;
        aprilTagDetectionPipe.setParams(new AprilTagDetectionPipeParams(settings.tagFamily, config));

        if (frameStaticProperties.cameraCalibration != null) {
            var cameraMatrix = frameStaticProperties.cameraCalibration.getCameraIntrinsicsMat();
            if (cameraMatrix != null) {
                var cx = cameraMatrix.get(0, 2)[0];
                var cy = cameraMatrix.get(1, 2)[0];
                var fx = cameraMatrix.get(0, 0)[0];
                var fy = cameraMatrix.get(1, 1)[0];

                poseEstimatorPipe.setParams(
                        new AprilTagPoseEstimatorPipeParams(
                                new Config(tagWidth, fx, fy, cx, cy), settings.numIterations));
            }
        }
    }

    @Override
    protected CVPipelineResult process(Frame frame, AprilTagPipelineSettings settings) {
        long sumPipeNanosElapsed = 0L;

        List<TrackedTarget> targetList;
<<<<<<< HEAD
=======
        CVPipeResult<List<AprilTagDetection>> tagDetectionPipeResult;
>>>>>>> 2ebc27aa

        // Use the solvePNP Enabled flag to enable native pose estimation
        aprilTagDetectionPipe.setNativePoseEstimationEnabled(settings.solvePNPEnabled);

        if (frame.type != FrameThresholdType.GREYSCALE) {
            // TODO so all cameras should give us ADAPTIVE_THRESH -- how should we handle if not?
            return new CVPipelineResult(0, 0, List.of());
        }

        CVPipeResult<List<DetectionResult>> tagDetectionPipeResult;
        tagDetectionPipeResult = aprilTagDetectionPipe.run(frame.processedImage);
        sumPipeNanosElapsed += tagDetectionPipeResult.nanosElapsed;

        targetList = new ArrayList<>();
        for (AprilTagDetection detection : tagDetectionPipeResult.output) {
            // TODO this should be in a pipe, not in the top level here (Matt)
            if (detection.getDecisionMargin() < settings.decisionMargin) continue;
            if (detection.getHamming() > settings.hammingDist) continue;

            // Do pose estimation for all the tags that make it thru
            // TODO
            var poseResult = poseEstimatorPipe.run(detection);
            sumPipeNanosElapsed += poseResult.nanosElapsed;

            // populate the target list
            // Challenge here is that TrackedTarget functions with OpenCV Contour
            TrackedTarget target =
                    new TrackedTarget(
                            detection,
                            poseResult.output,
                            new TargetCalculationParameters(
                                    false, null, null, null, null, frameStaticProperties));

            var correctedBestPose = MathUtils.convertOpenCVtoPhotonPose(target.getBestCameraToTarget3d());
            var correctedAltPose = MathUtils.convertOpenCVtoPhotonPose(target.getAltCameraToTarget3d());

            target.setBestCameraToTarget3d(
                    new Transform3d(correctedBestPose.getTranslation(), correctedBestPose.getRotation()));
            target.setAltCameraToTarget3d(
                    new Transform3d(correctedAltPose.getTranslation(), correctedAltPose.getRotation()));

            targetList.add(target);
        }

        var fpsResult = calculateFPSPipe.run(null);
        var fps = fpsResult.output;

        return new CVPipelineResult(sumPipeNanosElapsed, fps, targetList, frame);
    }
}<|MERGE_RESOLUTION|>--- conflicted
+++ resolved
@@ -25,12 +25,7 @@
 import java.util.ArrayList;
 import java.util.List;
 import org.photonvision.common.util.math.MathUtils;
-<<<<<<< HEAD
-import org.photonvision.vision.apriltag.AprilTagDetectorParams;
-=======
-import org.photonvision.raspi.PicamJNI;
 import org.photonvision.vision.camera.CameraQuirk;
->>>>>>> 2ebc27aa
 import org.photonvision.vision.frame.Frame;
 import org.photonvision.vision.frame.FrameThresholdType;
 import org.photonvision.vision.pipe.CVPipe.CVPipeResult;
@@ -133,10 +128,6 @@
         long sumPipeNanosElapsed = 0L;
 
         List<TrackedTarget> targetList;
-<<<<<<< HEAD
-=======
-        CVPipeResult<List<AprilTagDetection>> tagDetectionPipeResult;
->>>>>>> 2ebc27aa
 
         // Use the solvePNP Enabled flag to enable native pose estimation
         aprilTagDetectionPipe.setNativePoseEstimationEnabled(settings.solvePNPEnabled);
@@ -146,7 +137,7 @@
             return new CVPipelineResult(0, 0, List.of());
         }
 
-        CVPipeResult<List<DetectionResult>> tagDetectionPipeResult;
+        CVPipeResult<List<AprilTagDetection>> tagDetectionPipeResult;
         tagDetectionPipeResult = aprilTagDetectionPipe.run(frame.processedImage);
         sumPipeNanosElapsed += tagDetectionPipeResult.nanosElapsed;
 
