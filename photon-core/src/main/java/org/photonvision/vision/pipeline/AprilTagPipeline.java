--- conflicted
+++ resolved
@@ -38,11 +38,8 @@
 import org.photonvision.vision.pipe.impl.AprilTagDetectionPipeParams;
 import org.photonvision.vision.pipe.impl.AprilTagPoseEstimatorPipe;
 import org.photonvision.vision.pipe.impl.AprilTagPoseEstimatorPipe.AprilTagPoseEstimatorPipeParams;
-<<<<<<< HEAD
 import org.photonvision.vision.pipe.impl.MultiTargetPNPPipe.MultiTargetPNPPipeParams;
-=======
 import org.photonvision.vision.pipe.impl.CalculateFPSPipe;
->>>>>>> ad4f462f
 import org.photonvision.vision.pipeline.result.CVPipelineResult;
 import org.photonvision.vision.target.TrackedTarget;
 import org.photonvision.vision.target.TrackedTarget.TargetCalculationParameters;
@@ -158,15 +155,8 @@
                             new TargetCalculationParameters(
                                     false, null, null, null, null, frameStaticProperties));
 
-<<<<<<< HEAD
             targetList.add(target);
         }
-=======
-            var correctedBestPose =
-                    MathUtils.convertOpenCVtoPhotonTransform(target.getBestCameraToTarget3d());
-            var correctedAltPose =
-                    MathUtils.convertOpenCVtoPhotonTransform(target.getAltCameraToTarget3d());
->>>>>>> ad4f462f
 
         // Do multi-tag pose estimation
         MultiTargetPNPResults multiTagResult = new MultiTargetPNPResults();
