/*
 * Copyright (C) Photon Vision.
 *
 * This program is free software: you can redistribute it and/or modify
 * it under the terms of the GNU General Public License as published by
 * the Free Software Foundation, either version 3 of the License, or
 * (at your option) any later version.
 *
 * This program is distributed in the hope that it will be useful,
 * but WITHOUT ANY WARRANTY; without even the implied warranty of
 * MERCHANTABILITY or FITNESS FOR A PARTICULAR PURPOSE.  See the
 * GNU General Public License for more details.
 *
 * You should have received a copy of the GNU General Public License
 * along with this program.  If not, see <https://www.gnu.org/licenses/>.
 */

package org.photonvision.vision.pipeline;

import com.fasterxml.jackson.annotation.JsonSubTypes;
import com.fasterxml.jackson.annotation.JsonTypeInfo;
import java.util.Objects;
import org.photonvision.vision.frame.FrameDivisor;
import org.photonvision.vision.opencv.ImageRotationMode;

@JsonTypeInfo(
        use = JsonTypeInfo.Id.NAME,
        include = JsonTypeInfo.As.WRAPPER_ARRAY,
        property = "type")
@JsonSubTypes({
    @JsonSubTypes.Type(value = ColoredShapePipelineSettings.class),
    @JsonSubTypes.Type(value = ReflectivePipelineSettings.class),
    @JsonSubTypes.Type(value = DriverModePipelineSettings.class),
    @JsonSubTypes.Type(value = AprilTagPipelineSettings.class),
    @JsonSubTypes.Type(value = ArucoPipelineSettings.class),
<<<<<<< HEAD
    @JsonSubTypes.Type(value = RKNNPipelineSettings.class)
=======
    @JsonSubTypes.Type(value = ObjectDetectionPipelineSettings.class)
>>>>>>> f13a507a
})
public class CVPipelineSettings implements Cloneable {
    public int pipelineIndex = 0;
    public PipelineType pipelineType = PipelineType.DriverMode;
    public ImageRotationMode inputImageRotationMode = ImageRotationMode.DEG_0;
    public String pipelineNickname = "New Pipeline";
    public boolean cameraAutoExposure = false;
    // manual exposure only used if cameraAutoExposure is false
    public double cameraExposure = 20;
    public int cameraBrightness = 50;
    // Currently only used by a few cameras (notably the zero-copy Pi Camera driver) with the Gain
    // quirk
    public int cameraGain = 75;
    // Currently only used by the zero-copy Pi Camera driver
    public int cameraRedGain = 11;
    public int cameraBlueGain = 20;
    public int cameraVideoModeIndex = 0;
    public FrameDivisor streamingFrameDivisor = FrameDivisor.NONE;
    public boolean ledMode = false;
    public boolean inputShouldShow = false;
    public boolean outputShouldShow = true;

    @Override
    public boolean equals(Object o) {
        if (this == o) return true;
        if (o == null || getClass() != o.getClass()) return false;
        CVPipelineSettings that = (CVPipelineSettings) o;
        return pipelineIndex == that.pipelineIndex
                && Double.compare(that.cameraExposure, cameraExposure) == 0
                && Double.compare(that.cameraBrightness, cameraBrightness) == 0
                && Double.compare(that.cameraGain, cameraGain) == 0
                && Double.compare(that.cameraRedGain, cameraRedGain) == 0
                && Double.compare(that.cameraBlueGain, cameraBlueGain) == 0
                && cameraVideoModeIndex == that.cameraVideoModeIndex
                && ledMode == that.ledMode
                && pipelineType == that.pipelineType
                && inputImageRotationMode == that.inputImageRotationMode
                && pipelineNickname.equals(that.pipelineNickname)
                && streamingFrameDivisor == that.streamingFrameDivisor
                && inputShouldShow == that.inputShouldShow
                && outputShouldShow == that.outputShouldShow;
    }

    @Override
    public int hashCode() {
        return Objects.hash(
                pipelineIndex,
                pipelineType,
                inputImageRotationMode,
                pipelineNickname,
                cameraExposure,
                cameraBrightness,
                cameraGain,
                cameraRedGain,
                cameraBlueGain,
                cameraVideoModeIndex,
                streamingFrameDivisor,
                ledMode,
                inputShouldShow,
                outputShouldShow);
    }

    @Override
    public CVPipelineSettings clone() {
        try {
            return (CVPipelineSettings) super.clone();
        } catch (CloneNotSupportedException e) {
            e.printStackTrace();
            return null;
        }
    }

    @Override
    public String toString() {
        return "CVPipelineSettings{"
                + "pipelineIndex="
                + pipelineIndex
                + ", pipelineType="
                + pipelineType
                + ", inputImageRotationMode="
                + inputImageRotationMode
                + ", pipelineNickname='"
                + pipelineNickname
                + '\''
                + ", cameraExposure="
                + cameraExposure
                + ", cameraBrightness="
                + cameraBrightness
                + ", cameraGain="
                + cameraGain
                + ", cameraRedGain="
                + cameraRedGain
                + ", cameraBlueGain="
                + cameraBlueGain
                + ", cameraVideoModeIndex="
                + cameraVideoModeIndex
                + ", streamingFrameDivisor="
                + streamingFrameDivisor
                + ", ledMode="
                + ledMode
                + ", inputShouldShow="
                + inputShouldShow
                + ", outputShouldShow="
                + outputShouldShow
                + '}';
    }
}<|MERGE_RESOLUTION|>--- conflicted
+++ resolved
@@ -33,11 +33,8 @@
     @JsonSubTypes.Type(value = DriverModePipelineSettings.class),
     @JsonSubTypes.Type(value = AprilTagPipelineSettings.class),
     @JsonSubTypes.Type(value = ArucoPipelineSettings.class),
-<<<<<<< HEAD
-    @JsonSubTypes.Type(value = RKNNPipelineSettings.class)
-=======
+    @JsonSubTypes.Type(value = RKNNPipelineSettings.class),
     @JsonSubTypes.Type(value = ObjectDetectionPipelineSettings.class)
->>>>>>> f13a507a
 })
 public class CVPipelineSettings implements Cloneable {
     public int pipelineIndex = 0;
