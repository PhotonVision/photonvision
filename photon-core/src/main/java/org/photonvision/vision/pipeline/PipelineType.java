--- conflicted
+++ resolved
@@ -27,11 +27,8 @@
     ColoredShape(1, ColoredShapePipeline.class),
     AprilTag(2, AprilTagPipeline.class),
     Aruco(3, ArucoPipeline.class),
-<<<<<<< HEAD
-    RKNN(4, RKNNPipeline.class);
-=======
-    ObjectDetection(4, ObjectDetectionPipeline.class);
->>>>>>> f13a507a
+    ObjectDetection(4, ObjectDetectionPipeline.class),
+    RKNN(5, RKNNPipeline.class);
 
     public final int baseIndex;
     public final Class clazz;
