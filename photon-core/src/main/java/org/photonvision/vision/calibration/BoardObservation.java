--- conflicted
+++ resolved
@@ -18,33 +18,20 @@
 package org.photonvision.vision.calibration;
 
 import com.fasterxml.jackson.annotation.JsonCreator;
-<<<<<<< HEAD
-import com.fasterxml.jackson.annotation.JsonIgnore;
-import com.fasterxml.jackson.annotation.JsonIgnoreProperties;
-import com.fasterxml.jackson.annotation.JsonProperty;
-import edu.wpi.first.math.geometry.Pose3d;
-import java.awt.Color;
-import java.util.Arrays;
-import java.util.List;
-import org.opencv.core.Mat;
-=======
 import com.fasterxml.jackson.annotation.JsonIgnoreProperties;
 import com.fasterxml.jackson.annotation.JsonProperty;
 import edu.wpi.first.math.geometry.Pose3d;
 import java.nio.file.Path;
+import java.util.Arrays;
 import java.util.List;
 import org.jetbrains.annotations.Nullable;
->>>>>>> 413cf8c4
 import org.opencv.core.Point;
 import org.opencv.core.Point3;
 import org.opencv.core.Scalar;
 import org.opencv.imgproc.Imgproc;
 import org.photonvision.common.util.ColorHelper;
 
-<<<<<<< HEAD
-=======
 // Ignore the previous calibration data that was stored in the json file.
->>>>>>> 413cf8c4
 @JsonIgnoreProperties(ignoreUnknown = true)
 public final class BoardObservation implements Cloneable {
     // Expected feature 3d location in the camera frame
@@ -88,8 +75,7 @@
         this.reprojectionErrors = reprojectionErrors;
         this.optimisedCameraToObject = optimisedCameraToObject;
         this.snapshotName = snapshotName;
-<<<<<<< HEAD
-        this.snapshotData = snapshotData;
+        this.snapshotDataLocation = snapshotDataLocation;
 
         // legacy migration -- we assume all points are inliers
         if (cornersUsed == null) {
@@ -97,9 +83,6 @@
             Arrays.fill(cornersUsed, true);
         }
         this.cornersUsed = cornersUsed;
-=======
-        this.snapshotDataLocation = snapshotDataLocation;
->>>>>>> 413cf8c4
     }
 
     @Override
