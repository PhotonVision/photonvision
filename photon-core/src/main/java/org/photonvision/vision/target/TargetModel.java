/*
 * Copyright (C) Photon Vision.
 *
 * This program is free software: you can redistribute it and/or modify
 * it under the terms of the GNU General Public License as published by
 * the Free Software Foundation, either version 3 of the License, or
 * (at your option) any later version.
 *
 * This program is distributed in the hope that it will be useful,
 * but WITHOUT ANY WARRANTY; without even the implied warranty of
 * MERCHANTABILITY or FITNESS FOR A PARTICULAR PURPOSE.  See the
 * GNU General Public License for more details.
 *
 * You should have received a copy of the GNU General Public License
 * along with this program.  If not, see <https://www.gnu.org/licenses/>.
 */
package org.photonvision.vision.target;

import com.fasterxml.jackson.annotation.JsonCreator;
import com.fasterxml.jackson.annotation.JsonIgnore;
import com.fasterxml.jackson.annotation.JsonProperty;
import edu.wpi.first.math.util.Units;
import java.util.ArrayList;
import java.util.List;
import org.opencv.core.MatOfPoint3f;
import org.opencv.core.Point3;
import org.photonvision.vision.opencv.Releasable;
import org.photonvision.vision.pipe.impl.CornerDetectionPipe;
import org.photonvision.vision.pipe.impl.SolvePNPPipe;

/**
 * A model representing the vertices of targets with known shapes. The vertices are in the EDN
 * coordinate system. When creating a TargetModel, the vertices must be supplied in a certain order
 * to ensure correct correspondence with corners detected in 2D for use with SolvePNP. For planar
 * targets, we expect the target's Z-axis to point towards the camera.
 *
 * <p>{@link SolvePNPPipe} expects 3d object points to correspond to the {@link CornerDetectionPipe}
 * implementation. The 2d corner detection finds the 4 extreme corners (bottom-left, bottom-right,
 * top-right, top-left). To match our expectations, this means the model vertices would look like:
 *
 * <ul>
 *   <li>(+x, +y, 0)
 *   <li>(-x, +y, 0)
 *   <li>(-x, -y, 0)
 *   <li>(+x, -y, 0)
 * </ul>
 *
 * <p>AprilTag models are currently only used for drawing on the output stream.
 */
public enum TargetModel implements Releasable {
    k2016HighGoal(
            List.of(
                    new Point3(Units.inchesToMeters(10), Units.inchesToMeters(6), 0),
                    new Point3(Units.inchesToMeters(-10), Units.inchesToMeters(6), 0),
                    new Point3(Units.inchesToMeters(-10), Units.inchesToMeters(-6), 0),
                    new Point3(Units.inchesToMeters(10), Units.inchesToMeters(-6), 0)),
            Units.inchesToMeters(6)),
    k2019DualTarget(
            List.of(
                    new Point3(Units.inchesToMeters(7.313), Units.inchesToMeters(2.662), 0),
                    new Point3(Units.inchesToMeters(-7.313), Units.inchesToMeters(2.662), 0),
                    new Point3(Units.inchesToMeters(-5.936), Units.inchesToMeters(-2.662), 0),
                    new Point3(Units.inchesToMeters(5.936), Units.inchesToMeters(-2.662), 0)),
            0.1),
    k2020HighGoalOuter(
            List.of(
                    new Point3(Units.inchesToMeters(9.819867), Units.inchesToMeters(8.5), 0),
                    new Point3(Units.inchesToMeters(-9.819867), Units.inchesToMeters(8.5), 0),
                    new Point3(Units.inchesToMeters(-19.625), Units.inchesToMeters(-8.5), 0),
                    new Point3(Units.inchesToMeters(19.625), Units.inchesToMeters(-8.5), 0)),
            Units.inchesToMeters(12)),
    kCircularPowerCell7in(
            List.of(
                    new Point3(
                            -Units.inchesToMeters(7) / 2,
                            -Units.inchesToMeters(7) / 2,
                            -Units.inchesToMeters(7) / 2),
                    new Point3(
                            -Units.inchesToMeters(7) / 2,
                            Units.inchesToMeters(7) / 2,
                            -Units.inchesToMeters(7) / 2),
                    new Point3(
                            Units.inchesToMeters(7) / 2,
                            Units.inchesToMeters(7) / 2,
                            -Units.inchesToMeters(7) / 2),
                    new Point3(
                            Units.inchesToMeters(7) / 2,
                            -Units.inchesToMeters(7) / 2,
                            -Units.inchesToMeters(7) / 2)),
            0),
    k2022CircularCargoBall(
            List.of(
                    new Point3(
                            -Units.inchesToMeters(9.5) / 2,
                            -Units.inchesToMeters(9.5) / 2,
                            -Units.inchesToMeters(9.5) / 2),
                    new Point3(
                            -Units.inchesToMeters(9.5) / 2,
                            Units.inchesToMeters(9.5) / 2,
                            -Units.inchesToMeters(9.5) / 2),
                    new Point3(
                            Units.inchesToMeters(9.5) / 2,
                            Units.inchesToMeters(9.5) / 2,
                            -Units.inchesToMeters(9.5) / 2),
                    new Point3(
                            Units.inchesToMeters(9.5) / 2,
                            -Units.inchesToMeters(9.5) / 2,
                            -Units.inchesToMeters(9.5) / 2)),
            0),
    k200mmAprilTag( // Corners of the tag's inner black square (excluding white border)
            List.of(
                    new Point3(Units.inchesToMeters(3.25), Units.inchesToMeters(3.25), 0),
                    new Point3(-Units.inchesToMeters(3.25), Units.inchesToMeters(3.25), 0),
                    new Point3(-Units.inchesToMeters(3.25), -Units.inchesToMeters(3.25), 0),
                    new Point3(Units.inchesToMeters(3.25), -Units.inchesToMeters(3.25), 0)),
            Units.inchesToMeters(3.25 * 2)),
<<<<<<< HEAD
    kAruco6in_16h5( // Corners used are only the internal tag black corners, not the full tag size
            // (which would include the white boarder)
=======
    kAruco6in_16h5( // Corners of the tag's inner black square (excluding white border)
>>>>>>> 89908fc1
            List.of(
                    new Point3(Units.inchesToMeters(3), Units.inchesToMeters(3), 0),
                    new Point3(Units.inchesToMeters(3), -Units.inchesToMeters(3), 0),
                    new Point3(-Units.inchesToMeters(3), -Units.inchesToMeters(3), 0),
                    new Point3(Units.inchesToMeters(3), -Units.inchesToMeters(3), 0)),
            Units.inchesToMeters(3 * 2)),
<<<<<<< HEAD
    k6in_16h5(
=======
    k6in_16h5( // Corners of the tag's inner black square (excluding white border)
>>>>>>> 89908fc1
            List.of(
                    new Point3(Units.inchesToMeters(3), Units.inchesToMeters(3), 0),
<<<<<<< HEAD
                    new Point3(Units.inchesToMeters(3), -Units.inchesToMeters(3), 0),
                    new Point3(-Units.inchesToMeters(3), -Units.inchesToMeters(3), 0)),
            Units.inchesToMeters(3 * 2)),
    // 2024 FRC tag. 6.5in inner tag, 8.125 overall
    kAruco6p5in_36h11(
            List.of(
                    new Point3(Units.inchesToMeters(6.5 / 2.0), Units.inchesToMeters(6.5 / 2.0), 0),
                    new Point3(Units.inchesToMeters(6.5 / 2.0), -Units.inchesToMeters(6.5 / 2.0), 0),
                    new Point3(-Units.inchesToMeters(6.5 / 2.0), -Units.inchesToMeters(6.5 / 2.0), 0),
                    new Point3(Units.inchesToMeters(6.5 / 2.0), -Units.inchesToMeters(6.5 / 2.0), 0)),
            Units.inchesToMeters(3 * 2)),
    k6p5in_36h11(
            List.of(
                    new Point3(-Units.inchesToMeters(6.5 / 2.0), Units.inchesToMeters(6.5 / 2.0), 0),
                    new Point3(Units.inchesToMeters(6.5 / 2.0), Units.inchesToMeters(6.5 / 2.0), 0),
                    new Point3(Units.inchesToMeters(6.5 / 2.0), -Units.inchesToMeters(6.5 / 2.0), 0),
                    new Point3(-Units.inchesToMeters(6.5 / 2.0), -Units.inchesToMeters(6.5 / 2.0), 0)),
=======
                    new Point3(-Units.inchesToMeters(3), Units.inchesToMeters(3), 0),
                    new Point3(-Units.inchesToMeters(3), -Units.inchesToMeters(3), 0),
                    new Point3(Units.inchesToMeters(3), -Units.inchesToMeters(3), 0)),
>>>>>>> 89908fc1
            Units.inchesToMeters(3 * 2));

    @JsonIgnore private MatOfPoint3f realWorldTargetCoordinates;
    @JsonIgnore private final MatOfPoint3f visualizationBoxBottom = new MatOfPoint3f();
    @JsonIgnore private final MatOfPoint3f visualizationBoxTop = new MatOfPoint3f();

    @JsonProperty("realWorldCoordinatesArray")
    private List<Point3> realWorldCoordinatesArray;

    @JsonProperty("boxHeight")
    private double boxHeight;

    TargetModel() {}

    TargetModel(MatOfPoint3f realWorldTargetCoordinates, double boxHeight) {
        this.realWorldTargetCoordinates = realWorldTargetCoordinates;
        this.realWorldCoordinatesArray = realWorldTargetCoordinates.toList();
        this.boxHeight = boxHeight;

        var bottomList = realWorldTargetCoordinates.toList();
        var topList = new ArrayList<Point3>();
        for (var c : bottomList) {
            topList.add(new Point3(c.x, c.y, c.z + boxHeight));
        }

        this.visualizationBoxBottom.fromList(bottomList);
        this.visualizationBoxTop.fromList(topList);
    }

    @JsonCreator
    TargetModel(
            @JsonProperty(value = "realWorldCoordinatesArray") List<Point3> points,
            @JsonProperty(value = "boxHeight") double boxHeight) {
        this(listToMat(points), boxHeight);
    }

    public List<Point3> getRealWorldCoordinatesArray() {
        return this.realWorldCoordinatesArray;
    }

    public double getBoxHeight() {
        return boxHeight;
    }

    public void setRealWorldCoordinatesArray(List<Point3> realWorldCoordinatesArray) {
        this.realWorldCoordinatesArray = realWorldCoordinatesArray;
    }

    public void setBoxHeight(double boxHeight) {
        this.boxHeight = boxHeight;
    }

    private static MatOfPoint3f listToMat(List<Point3> points) {
        var mat = new MatOfPoint3f();
        mat.fromList(points);
        return mat;
    }

    public MatOfPoint3f getRealWorldTargetCoordinates() {
        return realWorldTargetCoordinates;
    }

    public MatOfPoint3f getVisualizationBoxBottom() {
        return visualizationBoxBottom;
    }

    public MatOfPoint3f getVisualizationBoxTop() {
        return visualizationBoxTop;
    }

    //    public static TargetModel getCircleTarget(double Units.inchesToMeters(7)) {
    //        var corners =
    //            List.of(
    //                new Point3(-Units.inchesToMeters(7) / 2, -radius / 2, -radius / 2),
    //                new Point3(-Units.inchesToMeters(7) / 2, radius / 2, -radius / 2),
    //                new Point3(Units.inchesToMeters(7) / 2, radius / 2, -radius / 2),
    //                new Point3(Units.inchesToMeters(7) / 2, -radius / 2, -radius / 2));
    //        return new TargetModel(corners, 0);
    //    }

    @Override
    public void release() {
        realWorldTargetCoordinates.release();
        visualizationBoxBottom.release();
        visualizationBoxTop.release();
    }
}<|MERGE_RESOLUTION|>--- conflicted
+++ resolved
@@ -107,33 +107,26 @@
                             -Units.inchesToMeters(9.5) / 2,
                             -Units.inchesToMeters(9.5) / 2)),
             0),
-    k200mmAprilTag( // Corners of the tag's inner black square (excluding white border)
-            List.of(
+    k200mmAprilTag( // Nominal edge length of 200 mm includes the white border, but solvePNP corners
+            // do not
+            List.of(
+                    new Point3(-Units.inchesToMeters(3.25), Units.inchesToMeters(3.25), 0),
                     new Point3(Units.inchesToMeters(3.25), Units.inchesToMeters(3.25), 0),
-                    new Point3(-Units.inchesToMeters(3.25), Units.inchesToMeters(3.25), 0),
-                    new Point3(-Units.inchesToMeters(3.25), -Units.inchesToMeters(3.25), 0),
-                    new Point3(Units.inchesToMeters(3.25), -Units.inchesToMeters(3.25), 0)),
+                    new Point3(Units.inchesToMeters(3.25), -Units.inchesToMeters(3.25), 0),
+                    new Point3(-Units.inchesToMeters(3.25), -Units.inchesToMeters(3.25), 0)),
             Units.inchesToMeters(3.25 * 2)),
-<<<<<<< HEAD
     kAruco6in_16h5( // Corners used are only the internal tag black corners, not the full tag size
             // (which would include the white boarder)
-=======
-    kAruco6in_16h5( // Corners of the tag's inner black square (excluding white border)
->>>>>>> 89908fc1
             List.of(
                     new Point3(Units.inchesToMeters(3), Units.inchesToMeters(3), 0),
                     new Point3(Units.inchesToMeters(3), -Units.inchesToMeters(3), 0),
                     new Point3(-Units.inchesToMeters(3), -Units.inchesToMeters(3), 0),
                     new Point3(Units.inchesToMeters(3), -Units.inchesToMeters(3), 0)),
             Units.inchesToMeters(3 * 2)),
-<<<<<<< HEAD
     k6in_16h5(
-=======
-    k6in_16h5( // Corners of the tag's inner black square (excluding white border)
->>>>>>> 89908fc1
-            List.of(
+            List.of(
+                    new Point3(-Units.inchesToMeters(3), Units.inchesToMeters(3), 0),
                     new Point3(Units.inchesToMeters(3), Units.inchesToMeters(3), 0),
-<<<<<<< HEAD
                     new Point3(Units.inchesToMeters(3), -Units.inchesToMeters(3), 0),
                     new Point3(-Units.inchesToMeters(3), -Units.inchesToMeters(3), 0)),
             Units.inchesToMeters(3 * 2)),
@@ -151,11 +144,6 @@
                     new Point3(Units.inchesToMeters(6.5 / 2.0), Units.inchesToMeters(6.5 / 2.0), 0),
                     new Point3(Units.inchesToMeters(6.5 / 2.0), -Units.inchesToMeters(6.5 / 2.0), 0),
                     new Point3(-Units.inchesToMeters(6.5 / 2.0), -Units.inchesToMeters(6.5 / 2.0), 0)),
-=======
-                    new Point3(-Units.inchesToMeters(3), Units.inchesToMeters(3), 0),
-                    new Point3(-Units.inchesToMeters(3), -Units.inchesToMeters(3), 0),
-                    new Point3(Units.inchesToMeters(3), -Units.inchesToMeters(3), 0)),
->>>>>>> 89908fc1
             Units.inchesToMeters(3 * 2));
 
     @JsonIgnore private MatOfPoint3f realWorldTargetCoordinates;
