--- conflicted
+++ resolved
@@ -19,12 +19,8 @@
 import edu.wpi.first.apriltag.AprilTagDetection;
 import edu.wpi.first.apriltag.AprilTagPoseEstimate;
 import edu.wpi.first.math.geometry.Transform3d;
-<<<<<<< HEAD
 import edu.wpi.first.math.geometry.Translation3d;
 import edu.wpi.first.math.proto.Geometry3D.ProtobufTransform3d;
-
-=======
->>>>>>> d61225eb
 import java.util.ArrayList;
 import java.util.HashMap;
 import java.util.List;
@@ -417,16 +413,11 @@
             }
             {
                 var points = t.getTargetCorners();
-<<<<<<< HEAD
                 for (int i = 0; i < points.size(); i++) {
                     var c = TargetCorner.newInstance();
                     c.setX(points.get(i).x);
                     c.setY(points.get(i).y);
                     detectedCorners[i] = c;
-=======
-                for (Point point : points) {
-                    detectedCorners.add(new TargetCorner(point.x, point.y));
->>>>>>> d61225eb
                 }
             }
 
