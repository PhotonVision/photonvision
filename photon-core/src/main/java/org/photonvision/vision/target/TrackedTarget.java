/*
 * Copyright (C) Photon Vision.
 *
 * This program is free software: you can redistribute it and/or modify
 * it under the terms of the GNU General Public License as published by
 * the Free Software Foundation, either version 3 of the License, or
 * (at your option) any later version.
 *
 * This program is distributed in the hope that it will be useful,
 * but WITHOUT ANY WARRANTY; without even the implied warranty of
 * MERCHANTABILITY or FITNESS FOR A PARTICULAR PURPOSE.  See the
 * GNU General Public License for more details.
 *
 * You should have received a copy of the GNU General Public License
 * along with this program.  If not, see <https://www.gnu.org/licenses/>.
 */
package org.photonvision.vision.target;

import edu.wpi.first.apriltag.AprilTagDetection;
import edu.wpi.first.apriltag.AprilTagPoseEstimate;
import edu.wpi.first.math.geometry.Transform3d;
import java.util.HashMap;
import java.util.List;
import org.opencv.core.*;
import org.photonvision.common.util.math.MathUtils;
import org.photonvision.vision.aruco.ArucoDetectionResult;
import org.photonvision.vision.frame.FrameStaticProperties;
import org.photonvision.vision.opencv.CVShape;
import org.photonvision.vision.opencv.Contour;
import org.photonvision.vision.opencv.DualOffsetValues;
import org.photonvision.vision.opencv.Releasable;

public class TrackedTarget implements Releasable {
    public final Contour m_mainContour;
    public List<Contour> m_subContours; // can be empty

    private MatOfPoint2f m_approximateBoundingPolygon;

    private List<Point> m_targetCorners = List.of();

    private Point m_targetOffsetPoint;
    private Point m_robotOffsetPoint;

    private double m_pitch;
    private double m_yaw;
    private double m_area;
    private double m_skew;

    private Transform3d m_bestCameraToTarget3d = new Transform3d();
    private Transform3d m_altCameraToTarget3d = new Transform3d();

    private CVShape m_shape;

    private int m_fiducialId = -1;
    private double m_poseAmbiguity = -1;

    private Mat m_cameraRelativeTvec, m_cameraRelativeRvec;

    public TrackedTarget(
            PotentialTarget origTarget, TargetCalculationParameters params, CVShape shape) {
        this.m_mainContour = origTarget.m_mainContour;
        this.m_subContours = origTarget.m_subContours;
        this.m_shape = shape;
        calculateValues(params);
    }

    public TrackedTarget(
            AprilTagDetection tagDetection,
            AprilTagPoseEstimate tagPose,
            TargetCalculationParameters params) {
        m_targetOffsetPoint = new Point(tagDetection.getCenterX(), tagDetection.getCenterY());
        m_robotOffsetPoint = new Point();

        m_pitch =
                TargetCalculations.calculatePitch(
                        tagDetection.getCenterY(), params.cameraCenterPoint.y, params.verticalFocalLength);
        m_yaw =
                TargetCalculations.calculateYaw(
                        tagDetection.getCenterX(), params.cameraCenterPoint.x, params.horizontalFocalLength);
        var bestPose = new Transform3d();
        var altPose = new Transform3d();

        if (tagPose != null) {
            if (tagPose.error1 <= tagPose.error2) {
                bestPose = tagPose.pose1;
                altPose = tagPose.pose2;
            } else {
                bestPose = tagPose.pose2;
                altPose = tagPose.pose1;
            }

            bestPose = MathUtils.convertApriltagtoOpenCV(bestPose);
            altPose = MathUtils.convertApriltagtoOpenCV(altPose);

            m_bestCameraToTarget3d = bestPose;
            m_altCameraToTarget3d = altPose;

            m_poseAmbiguity = tagPose.getAmbiguity();
        }

        double[] corners = tagDetection.getCorners();
        Point[] cornerPoints =
                new Point[] {
                    new Point(corners[0], corners[1]),
                    new Point(corners[2], corners[3]),
                    new Point(corners[4], corners[5]),
                    new Point(corners[6], corners[7])
                };
        m_targetCorners = List.of(cornerPoints);
        MatOfPoint contourMat = new MatOfPoint(cornerPoints);
        m_approximateBoundingPolygon = new MatOfPoint2f(cornerPoints);
        m_mainContour = new Contour(contourMat);
        m_area = m_mainContour.getArea() / params.imageArea * 100;
        m_fiducialId = tagDetection.getId();
        m_shape = null;

        // TODO implement skew? or just yeet
        m_skew = 0;

        var tvec = new Mat(3, 1, CvType.CV_64FC1);
        tvec.put(
                0,
                0,
                bestPose.getTranslation().getX(),
                bestPose.getTranslation().getY(),
                bestPose.getTranslation().getZ());
        setCameraRelativeTvec(tvec);

        // Opencv expects a 3d vector with norm = angle and direction = axis
        var rvec = new Mat(3, 1, CvType.CV_64FC1);
        MathUtils.rotationToOpencvRvec(bestPose.getRotation(), rvec);
        setCameraRelativeRvec(rvec);
    }

    public TrackedTarget(
            ArucoDetectionResult result,
            AprilTagPoseEstimate tagPose,
            TargetCalculationParameters params) {
        m_targetOffsetPoint = new Point(result.getCenterX(), result.getCenterY());
        m_robotOffsetPoint = new Point();

        m_pitch =
                TargetCalculations.calculatePitch(
                        result.getCenterY(), params.cameraCenterPoint.y, params.verticalFocalLength);
        m_yaw =
                TargetCalculations.calculateYaw(
                        result.getCenterX(), params.cameraCenterPoint.x, params.horizontalFocalLength);

        double[] xCorners = result.getXCorners();
        double[] yCorners = result.getYCorners();

        Point[] cornerPoints =
                new Point[] {
                    new Point(xCorners[0], yCorners[0]),
                    new Point(xCorners[1], yCorners[1]),
                    new Point(xCorners[2], yCorners[2]),
                    new Point(xCorners[3], yCorners[3])
                };
        m_targetCorners = List.of(cornerPoints);
        MatOfPoint contourMat = new MatOfPoint(cornerPoints);
        m_approximateBoundingPolygon = new MatOfPoint2f(cornerPoints);
        m_mainContour = new Contour(contourMat);
        m_area = m_mainContour.getArea() / params.imageArea * 100;
        m_fiducialId = result.getId();
        m_shape = null;

        // TODO implement skew? or just yeet
        m_skew = 0;

        var bestPose = new Transform3d();
        var altPose = new Transform3d();
        if (tagPose != null) {
            if (tagPose.error1 <= tagPose.error2) {
                bestPose = tagPose.pose1;
                altPose = tagPose.pose2;
            } else {
                bestPose = tagPose.pose2;
                altPose = tagPose.pose1;
            }

            m_bestCameraToTarget3d = bestPose;
            m_altCameraToTarget3d = altPose;

            m_poseAmbiguity = tagPose.getAmbiguity();
        }

        var tvec = new Mat(3, 1, CvType.CV_64FC1);
        tvec.put(
                0,
                0,
                new double[] {
                    bestPose.getTranslation().getX(),
                    bestPose.getTranslation().getY(),
                    bestPose.getTranslation().getZ()
                });
        setCameraRelativeTvec(tvec);

        var rvec = new Mat(3, 1, CvType.CV_64FC1);
        MathUtils.rotationToOpencvRvec(bestPose.getRotation(), rvec);
        setCameraRelativeRvec(rvec);
<<<<<<< HEAD
=======

        {
            Translation3d translation =
                    // new Translation3d(tVec.get(0, 0)[0], tVec.get(1, 0)[0], tVec.get(2, 0)[0]);
                    new Translation3d(result.getTvec()[0], result.getTvec()[1], result.getTvec()[2]);
            var axisangle =
                    VecBuilder.fill(result.getRvec()[0], result.getRvec()[1], result.getRvec()[2]);
            Rotation3d rotation = new Rotation3d(axisangle, axisangle.normF());

            m_bestCameraToTarget3d =
                    MathUtils.convertOpenCVtoPhotonTransform(new Transform3d(translation, rotation));
        }
>>>>>>> 760de0ff
    }

    public void setFiducialId(int id) {
        m_fiducialId = id;
    }

    public int getFiducialId() {
        return m_fiducialId;
    }

    public void setPoseAmbiguity(double ambiguity) {
        m_poseAmbiguity = ambiguity;
    }

    public double getPoseAmbiguity() {
        return m_poseAmbiguity;
    }

    /**
     * Set the approximate bounding polygon.
     *
     * @param boundingPolygon List of points to copy. Not modified.
     */
    public void setApproximateBoundingPolygon(MatOfPoint2f boundingPolygon) {
        if (m_approximateBoundingPolygon == null) m_approximateBoundingPolygon = new MatOfPoint2f();
        boundingPolygon.copyTo(m_approximateBoundingPolygon);
    }

    public Point getTargetOffsetPoint() {
        return m_targetOffsetPoint;
    }

    public Point getRobotOffsetPoint() {
        return m_robotOffsetPoint;
    }

    public double getPitch() {
        return m_pitch;
    }

    public double getYaw() {
        return m_yaw;
    }

    public double getSkew() {
        return m_skew;
    }

    public double getArea() {
        return m_area;
    }

    public RotatedRect getMinAreaRect() {
        return m_mainContour.getMinAreaRect();
    }

    public MatOfPoint2f getApproximateBoundingPolygon() {
        return m_approximateBoundingPolygon;
    }

    public void calculateValues(TargetCalculationParameters params) {
        // this MUST happen in this exact order!
        m_targetOffsetPoint =
                TargetCalculations.calculateTargetOffsetPoint(
                        params.isLandscape, params.targetOffsetPointEdge, getMinAreaRect());
        m_robotOffsetPoint =
                TargetCalculations.calculateRobotOffsetPoint(
                        params.robotOffsetSinglePoint,
                        params.cameraCenterPoint,
                        params.dualOffsetValues,
                        params.robotOffsetPointMode);

        // order of this stuff doesn't matter though
        m_pitch =
                TargetCalculations.calculatePitch(
                        m_targetOffsetPoint.y, m_robotOffsetPoint.y, params.verticalFocalLength);
        m_yaw =
                TargetCalculations.calculateYaw(
                        m_targetOffsetPoint.x, m_robotOffsetPoint.x, params.horizontalFocalLength);
        m_area = m_mainContour.getMinAreaRect().size.area() / params.imageArea * 100;

        m_skew = TargetCalculations.calculateSkew(params.isLandscape, getMinAreaRect());
    }

    @Override
    public void release() {
        m_mainContour.release();

        // TODO how can this check fail?
        if (m_subContours != null) {
            for (var sc : m_subContours) {
                sc.release();
            }
        }

        if (m_cameraRelativeTvec != null) m_cameraRelativeTvec.release();
        if (m_cameraRelativeRvec != null) m_cameraRelativeRvec.release();
    }

    public void setTargetCorners(List<Point> targetCorners) {
        this.m_targetCorners = targetCorners;
    }

    public List<Point> getTargetCorners() {
        return m_targetCorners;
    }

    public boolean hasSubContours() {
        return !m_subContours.isEmpty();
    }

    public Transform3d getBestCameraToTarget3d() {
        return m_bestCameraToTarget3d;
    }

    public Transform3d getAltCameraToTarget3d() {
        return m_altCameraToTarget3d;
    }

    public void setBestCameraToTarget3d(Transform3d pose) {
        this.m_bestCameraToTarget3d = pose;
    }

    public void setAltCameraToTarget3d(Transform3d pose) {
        this.m_altCameraToTarget3d = pose;
    }

    public Mat getCameraRelativeTvec() {
        return m_cameraRelativeTvec;
    }

    public void setCameraRelativeTvec(Mat cameraRelativeTvec) {
        if (this.m_cameraRelativeTvec == null) m_cameraRelativeTvec = new Mat();
        cameraRelativeTvec.copyTo(this.m_cameraRelativeTvec);
    }

    public Mat getCameraRelativeRvec() {
        return m_cameraRelativeRvec;
    }

    public void setCameraRelativeRvec(Mat cameraRelativeRvec) {
        if (this.m_cameraRelativeRvec == null) m_cameraRelativeRvec = new Mat();
        cameraRelativeRvec.copyTo(this.m_cameraRelativeRvec);
    }

    public CVShape getShape() {
        return m_shape;
    }

    public void setShape(CVShape shape) {
        this.m_shape = shape;
    }

    public HashMap<String, Object> toHashMap() {
        var ret = new HashMap<String, Object>();
        ret.put("pitch", getPitch());
        ret.put("yaw", getYaw());
        ret.put("skew", getSkew());
        ret.put("area", getArea());
        ret.put("ambiguity", getPoseAmbiguity());
        if (getBestCameraToTarget3d() != null) {
            ret.put("pose", transformToMap(getBestCameraToTarget3d()));
        }
        ret.put("fiducialId", getFiducialId());
        return ret;
    }

    private static HashMap<String, Object> transformToMap(Transform3d transform) {
        var ret = new HashMap<String, Object>();
        ret.put("x", transform.getTranslation().getX());
        ret.put("y", transform.getTranslation().getY());
        ret.put("z", transform.getTranslation().getZ());
        ret.put("qw", transform.getRotation().getQuaternion().getW());
        ret.put("qx", transform.getRotation().getQuaternion().getX());
        ret.put("qy", transform.getRotation().getQuaternion().getY());
        ret.put("qz", transform.getRotation().getQuaternion().getZ());

        ret.put("angle_z", transform.getRotation().getZ());
        return ret;
    }

    public boolean isFiducial() {
        return this.m_fiducialId >= 0;
    }

    public static class TargetCalculationParameters {
        // TargetOffset calculation values
        final boolean isLandscape;
        final TargetOffsetPointEdge targetOffsetPointEdge;

        // RobotOffset calculation values
        final RobotOffsetPointMode robotOffsetPointMode;
        final Point robotOffsetSinglePoint;
        final DualOffsetValues dualOffsetValues;

        // center point of image
        final Point cameraCenterPoint;

        // yaw calculation values
        final double horizontalFocalLength;

        // pitch calculation values
        final double verticalFocalLength;

        // area calculation values
        final double imageArea;

        public TargetCalculationParameters(
                boolean isLandscape,
                TargetOffsetPointEdge targetOffsetPointEdge,
                RobotOffsetPointMode robotOffsetPointMode,
                Point robotOffsetSinglePoint,
                DualOffsetValues dualOffsetValues,
                Point cameraCenterPoint,
                double horizontalFocalLength,
                double verticalFocalLength,
                double imageArea) {

            this.isLandscape = isLandscape;
            this.targetOffsetPointEdge = targetOffsetPointEdge;
            this.robotOffsetPointMode = robotOffsetPointMode;
            this.robotOffsetSinglePoint = robotOffsetSinglePoint;
            this.dualOffsetValues = dualOffsetValues;
            this.cameraCenterPoint = cameraCenterPoint;
            this.horizontalFocalLength = horizontalFocalLength;
            this.verticalFocalLength = verticalFocalLength;
            this.imageArea = imageArea;
        }

        public TargetCalculationParameters(
                boolean isLandscape,
                TargetOffsetPointEdge targetOffsetPointEdge,
                RobotOffsetPointMode robotOffsetPointMode,
                Point robotOffsetSinglePoint,
                DualOffsetValues dualOffsetValues,
                FrameStaticProperties frameStaticProperties) {

            this.isLandscape = isLandscape;
            this.targetOffsetPointEdge = targetOffsetPointEdge;
            this.robotOffsetPointMode = robotOffsetPointMode;
            this.robotOffsetSinglePoint = robotOffsetSinglePoint;
            this.dualOffsetValues = dualOffsetValues;

            this.cameraCenterPoint = frameStaticProperties.centerPoint;
            this.horizontalFocalLength = frameStaticProperties.horizontalFocalLength;
            this.verticalFocalLength = frameStaticProperties.verticalFocalLength;
            this.imageArea = frameStaticProperties.imageArea;
        }
    }
}<|MERGE_RESOLUTION|>--- conflicted
+++ resolved
@@ -198,21 +198,6 @@
         var rvec = new Mat(3, 1, CvType.CV_64FC1);
         MathUtils.rotationToOpencvRvec(bestPose.getRotation(), rvec);
         setCameraRelativeRvec(rvec);
-<<<<<<< HEAD
-=======
-
-        {
-            Translation3d translation =
-                    // new Translation3d(tVec.get(0, 0)[0], tVec.get(1, 0)[0], tVec.get(2, 0)[0]);
-                    new Translation3d(result.getTvec()[0], result.getTvec()[1], result.getTvec()[2]);
-            var axisangle =
-                    VecBuilder.fill(result.getRvec()[0], result.getRvec()[1], result.getRvec()[2]);
-            Rotation3d rotation = new Rotation3d(axisangle, axisangle.normF());
-
-            m_bestCameraToTarget3d =
-                    MathUtils.convertOpenCVtoPhotonTransform(new Transform3d(translation, rotation));
-        }
->>>>>>> 760de0ff
     }
 
     public void setFiducialId(int id) {
