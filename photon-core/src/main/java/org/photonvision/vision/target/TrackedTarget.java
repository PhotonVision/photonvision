/*
 * Copyright (C) Photon Vision.
 *
 * This program is free software: you can redistribute it and/or modify
 * it under the terms of the GNU General Public License as published by
 * the Free Software Foundation, either version 3 of the License, or
 * (at your option) any later version.
 *
 * This program is distributed in the hope that it will be useful,
 * but WITHOUT ANY WARRANTY; without even the implied warranty of
 * MERCHANTABILITY or FITNESS FOR A PARTICULAR PURPOSE.  See the
 * GNU General Public License for more details.
 *
 * You should have received a copy of the GNU General Public License
 * along with this program.  If not, see <https://www.gnu.org/licenses/>.
 */
package org.photonvision.vision.target;

import edu.wpi.first.apriltag.AprilTagDetection;
import edu.wpi.first.apriltag.AprilTagPoseEstimate;
import edu.wpi.first.math.VecBuilder;
import edu.wpi.first.math.geometry.Rotation3d;
import edu.wpi.first.math.geometry.Transform3d;
import edu.wpi.first.math.geometry.Translation3d;
import java.util.ArrayList;
import java.util.HashMap;
import java.util.List;
<<<<<<< HEAD
import org.opencv.core.CvType;
import org.opencv.core.Mat;
import org.opencv.core.MatOfPoint;
import org.opencv.core.MatOfPoint2f;
import org.opencv.core.Point;
import org.opencv.core.RotatedRect;
import org.photonvision.common.util.SerializationUtils;
=======
import org.opencv.core.*;
>>>>>>> ad4f462f
import org.photonvision.common.util.math.MathUtils;
import org.photonvision.targeting.PhotonTrackedTarget;
import org.photonvision.targeting.TargetCorner;
import org.photonvision.vision.aruco.ArucoDetectionResult;
import org.photonvision.vision.frame.FrameStaticProperties;
import org.photonvision.vision.opencv.CVShape;
import org.photonvision.vision.opencv.Contour;
import org.photonvision.vision.opencv.DualOffsetValues;
import org.photonvision.vision.opencv.Releasable;

public class TrackedTarget implements Releasable {
    public final Contour m_mainContour;
    public List<Contour> m_subContours; // can be empty

    private MatOfPoint2f m_approximateBoundingPolygon;

    private List<Point> m_targetCorners = List.of();

    private Point m_targetOffsetPoint;
    private Point m_robotOffsetPoint;

    private double m_pitch;
    private double m_yaw;
    private double m_area;
    private double m_skew;

    private Transform3d m_bestCameraToTarget3d = new Transform3d();
    private Transform3d m_altCameraToTarget3d = new Transform3d();

    private CVShape m_shape;

    private int m_fiducialId = -1;
    private double m_poseAmbiguity = -1;

    private Mat m_cameraRelativeTvec, m_cameraRelativeRvec;

    public TrackedTarget(
            PotentialTarget origTarget, TargetCalculationParameters params, CVShape shape) {
        this.m_mainContour = origTarget.m_mainContour;
        this.m_subContours = origTarget.m_subContours;
        this.m_shape = shape;
        calculateValues(params);
    }

    public TrackedTarget(
            AprilTagDetection tagDetection,
            AprilTagPoseEstimate tagPose,
            TargetCalculationParameters params) {
        m_targetOffsetPoint = new Point(tagDetection.getCenterX(), tagDetection.getCenterY());
        m_robotOffsetPoint = new Point();
        var yawPitch =
                TargetCalculations.calculateYawPitch(
                        params.cameraCenterPoint.x,
                        tagDetection.getCenterX(),
                        params.horizontalFocalLength,
                        params.cameraCenterPoint.y,
                        tagDetection.getCenterY(),
                        params.verticalFocalLength);
        m_yaw = yawPitch.getFirst();
        m_pitch = yawPitch.getSecond();
        var bestPose = new Transform3d();
        var altPose = new Transform3d();

        if (tagPose != null) {
            if (tagPose.error1 <= tagPose.error2) {
                bestPose = tagPose.pose1;
                altPose = tagPose.pose2;
            } else {
                bestPose = tagPose.pose2;
                altPose = tagPose.pose1;
            }

            bestPose = MathUtils.convertApriltagtoOpenCV(bestPose);
            altPose = MathUtils.convertApriltagtoOpenCV(altPose);

            m_bestCameraToTarget3d = bestPose;
            m_altCameraToTarget3d = altPose;

            m_poseAmbiguity = tagPose.getAmbiguity();

            var tvec = new Mat(3, 1, CvType.CV_64FC1);
            tvec.put(
                    0,
                    0,
                    new double[] {
                        bestPose.getTranslation().getX(),
                        bestPose.getTranslation().getY(),
                        bestPose.getTranslation().getZ()
                    });
            setCameraRelativeTvec(tvec);

            // Opencv expects a 3d vector with norm = angle and direction = axis
            var rvec = new Mat(3, 1, CvType.CV_64FC1);
            MathUtils.rotationToOpencvRvec(bestPose.getRotation(), rvec);
            setCameraRelativeRvec(rvec);
        }

        double[] corners = tagDetection.getCorners();
        Point[] cornerPoints =
                new Point[] {
                    new Point(corners[0], corners[1]),
                    new Point(corners[2], corners[3]),
                    new Point(corners[4], corners[5]),
                    new Point(corners[6], corners[7])
                };
        m_targetCorners = List.of(cornerPoints);
        MatOfPoint contourMat = new MatOfPoint(cornerPoints);
        m_approximateBoundingPolygon = new MatOfPoint2f(cornerPoints);
        m_mainContour = new Contour(contourMat);
        m_area = m_mainContour.getArea() / params.imageArea * 100;
        m_fiducialId = tagDetection.getId();
        m_shape = null;

        // TODO implement skew? or just yeet
        m_skew = 0;
<<<<<<< HEAD
=======

        var tvec = new Mat(3, 1, CvType.CV_64FC1);
        tvec.put(
                0,
                0,
                bestPose.getTranslation().getX(),
                bestPose.getTranslation().getY(),
                bestPose.getTranslation().getZ());
        setCameraRelativeTvec(tvec);

        // Opencv expects a 3d vector with norm = angle and direction = axis
        var rvec = new Mat(3, 1, CvType.CV_64FC1);
        MathUtils.rotationToOpencvRvec(bestPose.getRotation(), rvec);
        setCameraRelativeRvec(rvec);
>>>>>>> ad4f462f
    }

    public TrackedTarget(ArucoDetectionResult result, TargetCalculationParameters params) {
        m_targetOffsetPoint = new Point(result.getCenterX(), result.getCenterY());
        m_robotOffsetPoint = new Point();
        var yawPitch =
                TargetCalculations.calculateYawPitch(
                        params.cameraCenterPoint.x,
                        result.getCenterX(),
                        params.horizontalFocalLength,
                        params.cameraCenterPoint.y,
                        result.getCenterY(),
                        params.verticalFocalLength);
        m_yaw = yawPitch.getFirst();
        m_pitch = yawPitch.getSecond();

        double[] xCorners = result.getxCorners();
        double[] yCorners = result.getyCorners();

        Point[] cornerPoints =
                new Point[] {
                    new Point(xCorners[0], yCorners[0]),
                    new Point(xCorners[1], yCorners[1]),
                    new Point(xCorners[2], yCorners[2]),
                    new Point(xCorners[3], yCorners[3])
                };
        m_targetCorners = List.of(cornerPoints);
        MatOfPoint contourMat = new MatOfPoint(cornerPoints);
        m_approximateBoundingPolygon = new MatOfPoint2f(cornerPoints);
        m_mainContour = new Contour(contourMat);
        m_area = m_mainContour.getArea() / params.imageArea * 100;
        m_fiducialId = result.getId();
        m_shape = null;

        // TODO implement skew? or just yeet

        var tvec = new Mat(3, 1, CvType.CV_64FC1);
        tvec.put(0, 0, result.getTvec());
        setCameraRelativeTvec(tvec);

        var rvec = new Mat(3, 1, CvType.CV_64FC1);
        rvec.put(0, 0, result.getRvec());
        setCameraRelativeRvec(rvec);

        {
            Translation3d translation =
                    // new Translation3d(tVec.get(0, 0)[0], tVec.get(1, 0)[0], tVec.get(2, 0)[0]);
                    new Translation3d(result.getTvec()[0], result.getTvec()[1], result.getTvec()[2]);
            var axisangle =
                    VecBuilder.fill(result.getRvec()[0], result.getRvec()[1], result.getRvec()[2]);
            Rotation3d rotation = new Rotation3d(axisangle, axisangle.normF());

            m_bestCameraToTarget3d =
                    MathUtils.convertOpenCVtoPhotonTransform(new Transform3d(translation, rotation));
        }
    }

    public void setFiducialId(int id) {
        m_fiducialId = id;
    }

    public int getFiducialId() {
        return m_fiducialId;
    }

    public void setPoseAmbiguity(double ambiguity) {
        m_poseAmbiguity = ambiguity;
    }

    public double getPoseAmbiguity() {
        return m_poseAmbiguity;
    }

    /**
     * Set the approximate bounding polygon.
     *
     * @param boundingPolygon List of points to copy. Not modified.
     */
    public void setApproximateBoundingPolygon(MatOfPoint2f boundingPolygon) {
        if (m_approximateBoundingPolygon == null) m_approximateBoundingPolygon = new MatOfPoint2f();
        boundingPolygon.copyTo(m_approximateBoundingPolygon);
    }

    public Point getTargetOffsetPoint() {
        return m_targetOffsetPoint;
    }

    public Point getRobotOffsetPoint() {
        return m_robotOffsetPoint;
    }

    public double getPitch() {
        return m_pitch;
    }

    public double getYaw() {
        return m_yaw;
    }

    public double getSkew() {
        return m_skew;
    }

    public double getArea() {
        return m_area;
    }

    public RotatedRect getMinAreaRect() {
        return m_mainContour.getMinAreaRect();
    }

    public MatOfPoint2f getApproximateBoundingPolygon() {
        return m_approximateBoundingPolygon;
    }

    public void calculateValues(TargetCalculationParameters params) {
        // this MUST happen in this exact order! (TODO: document why)
        m_targetOffsetPoint =
                TargetCalculations.calculateTargetOffsetPoint(
                        params.isLandscape, params.targetOffsetPointEdge, getMinAreaRect());
        m_robotOffsetPoint =
                TargetCalculations.calculateRobotOffsetPoint(
                        params.robotOffsetSinglePoint,
                        params.cameraCenterPoint,
                        params.dualOffsetValues,
                        params.robotOffsetPointMode);

        // order of this stuff doesnt matter though
        var yawPitch =
                TargetCalculations.calculateYawPitch(
                        m_robotOffsetPoint.x,
                        m_targetOffsetPoint.x,
                        params.horizontalFocalLength,
                        m_robotOffsetPoint.y,
                        m_targetOffsetPoint.y,
                        params.verticalFocalLength);
        m_yaw = yawPitch.getFirst();
        m_pitch = yawPitch.getSecond();

        m_area = m_mainContour.getMinAreaRect().size.area() / params.imageArea * 100;

        m_skew = TargetCalculations.calculateSkew(params.isLandscape, getMinAreaRect());
    }

    @Override
    public void release() {
        m_mainContour.release();

        // TODO how can this check fail?
        if (m_subContours != null) {
            for (var sc : m_subContours) {
                sc.release();
            }
        }

        if (m_cameraRelativeTvec != null) m_cameraRelativeTvec.release();
        if (m_cameraRelativeRvec != null) m_cameraRelativeRvec.release();
    }

    public void setTargetCorners(List<Point> targetCorners) {
        this.m_targetCorners = targetCorners;
    }

    public List<Point> getTargetCorners() {
        return m_targetCorners;
    }

    public boolean hasSubContours() {
        return !m_subContours.isEmpty();
    }

    public Transform3d getBestCameraToTarget3d() {
        return m_bestCameraToTarget3d;
    }

    public Transform3d getAltCameraToTarget3d() {
        return m_altCameraToTarget3d;
    }

    public void setBestCameraToTarget3d(Transform3d pose) {
        this.m_bestCameraToTarget3d = pose;
    }

    public void setAltCameraToTarget3d(Transform3d pose) {
        this.m_altCameraToTarget3d = pose;
    }

    public Mat getCameraRelativeTvec() {
        return m_cameraRelativeTvec;
    }

    public void setCameraRelativeTvec(Mat cameraRelativeTvec) {
        if (this.m_cameraRelativeTvec == null) m_cameraRelativeTvec = new Mat();
        cameraRelativeTvec.copyTo(this.m_cameraRelativeTvec);
    }

    public Mat getCameraRelativeRvec() {
        return m_cameraRelativeRvec;
    }

    public void setCameraRelativeRvec(Mat cameraRelativeRvec) {
        if (this.m_cameraRelativeRvec == null) m_cameraRelativeRvec = new Mat();
        cameraRelativeRvec.copyTo(this.m_cameraRelativeRvec);
    }

    public CVShape getShape() {
        return m_shape;
    }

    public void setShape(CVShape shape) {
        this.m_shape = shape;
    }

    public HashMap<String, Object> toHashMap() {
        var ret = new HashMap<String, Object>();
        ret.put("pitch", getPitch());
        ret.put("yaw", getYaw());
        ret.put("skew", getSkew());
        ret.put("area", getArea());
        ret.put("ambiguity", getPoseAmbiguity());

        var bestCameraToTarget3d = getBestCameraToTarget3d();
        if (bestCameraToTarget3d != null) {
            ret.put("pose", SerializationUtils.transformToHashMap(bestCameraToTarget3d));
        }
        ret.put("fiducialId", getFiducialId());
        return ret;
    }

    public boolean isFiducial() {
        return this.m_fiducialId >= 0;
    }

    public static List<PhotonTrackedTarget> simpleFromTrackedTargets(List<TrackedTarget> targets) {
        var ret = new ArrayList<PhotonTrackedTarget>();
        for (var t : targets) {
            var minAreaRectCorners = new ArrayList<TargetCorner>();
            var detectedCorners = new ArrayList<TargetCorner>();
            {
                var points = new Point[4];
                t.getMinAreaRect().points(points);
                for (int i = 0; i < 4; i++) {
                    minAreaRectCorners.add(new TargetCorner(points[i].x, points[i].y));
                }
            }
            {
                var points = t.getTargetCorners();
                for (int i = 0; i < points.size(); i++) {
                    detectedCorners.add(new TargetCorner(points.get(i).x, points.get(i).y));
                }
            }

            ret.add(
                    new PhotonTrackedTarget(
                            t.getYaw(),
                            t.getPitch(),
                            t.getArea(),
                            t.getSkew(),
                            t.getFiducialId(),
                            t.getBestCameraToTarget3d(),
                            t.getAltCameraToTarget3d(),
                            t.getPoseAmbiguity(),
                            minAreaRectCorners,
                            detectedCorners));
        }
        return ret;
    }

    public static class TargetCalculationParameters {
        // TargetOffset calculation values
        final boolean isLandscape;
        final TargetOffsetPointEdge targetOffsetPointEdge;

        // RobotOffset calculation values
        final RobotOffsetPointMode robotOffsetPointMode;
        final Point robotOffsetSinglePoint;
        final DualOffsetValues dualOffsetValues;

        // center point of image
        final Point cameraCenterPoint;

        // yaw calculation values
        final double horizontalFocalLength;

        // pitch calculation values
        final double verticalFocalLength;

        // area calculation values
        final double imageArea;

        public TargetCalculationParameters(
                boolean isLandscape,
                TargetOffsetPointEdge targetOffsetPointEdge,
                RobotOffsetPointMode robotOffsetPointMode,
                Point robotOffsetSinglePoint,
                DualOffsetValues dualOffsetValues,
                Point cameraCenterPoint,
                double horizontalFocalLength,
                double verticalFocalLength,
                double imageArea) {

            this.isLandscape = isLandscape;
            this.targetOffsetPointEdge = targetOffsetPointEdge;
            this.robotOffsetPointMode = robotOffsetPointMode;
            this.robotOffsetSinglePoint = robotOffsetSinglePoint;
            this.dualOffsetValues = dualOffsetValues;
            this.cameraCenterPoint = cameraCenterPoint;
            this.horizontalFocalLength = horizontalFocalLength;
            this.verticalFocalLength = verticalFocalLength;
            this.imageArea = imageArea;
        }

        public TargetCalculationParameters(
                boolean isLandscape,
                TargetOffsetPointEdge targetOffsetPointEdge,
                RobotOffsetPointMode robotOffsetPointMode,
                Point robotOffsetSinglePoint,
                DualOffsetValues dualOffsetValues,
                FrameStaticProperties frameStaticProperties) {

            this.isLandscape = isLandscape;
            this.targetOffsetPointEdge = targetOffsetPointEdge;
            this.robotOffsetPointMode = robotOffsetPointMode;
            this.robotOffsetSinglePoint = robotOffsetSinglePoint;
            this.dualOffsetValues = dualOffsetValues;

            this.cameraCenterPoint = frameStaticProperties.centerPoint;
            this.horizontalFocalLength = frameStaticProperties.horizontalFocalLength;
            this.verticalFocalLength = frameStaticProperties.verticalFocalLength;
            this.imageArea = frameStaticProperties.imageArea;
        }
    }
}<|MERGE_RESOLUTION|>--- conflicted
+++ resolved
@@ -25,17 +25,12 @@
 import java.util.ArrayList;
 import java.util.HashMap;
 import java.util.List;
-<<<<<<< HEAD
 import org.opencv.core.CvType;
 import org.opencv.core.Mat;
 import org.opencv.core.MatOfPoint;
 import org.opencv.core.MatOfPoint2f;
 import org.opencv.core.Point;
 import org.opencv.core.RotatedRect;
-import org.photonvision.common.util.SerializationUtils;
-=======
-import org.opencv.core.*;
->>>>>>> ad4f462f
 import org.photonvision.common.util.math.MathUtils;
 import org.photonvision.targeting.PhotonTrackedTarget;
 import org.photonvision.targeting.TargetCorner;
@@ -151,23 +146,22 @@
 
         // TODO implement skew? or just yeet
         m_skew = 0;
-<<<<<<< HEAD
-=======
 
         var tvec = new Mat(3, 1, CvType.CV_64FC1);
         tvec.put(
                 0,
                 0,
-                bestPose.getTranslation().getX(),
-                bestPose.getTranslation().getY(),
-                bestPose.getTranslation().getZ());
+                new double[] {
+                    bestPose.getTranslation().getX(),
+                    bestPose.getTranslation().getY(),
+                    bestPose.getTranslation().getZ()
+                });
         setCameraRelativeTvec(tvec);
 
         // Opencv expects a 3d vector with norm = angle and direction = axis
         var rvec = new Mat(3, 1, CvType.CV_64FC1);
         MathUtils.rotationToOpencvRvec(bestPose.getRotation(), rvec);
         setCameraRelativeRvec(rvec);
->>>>>>> ad4f462f
     }
 
     public TrackedTarget(ArucoDetectionResult result, TargetCalculationParameters params) {
