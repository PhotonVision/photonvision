--- conflicted
+++ resolved
@@ -104,22 +104,7 @@
             settables = createSettables(config, camera);
             logger.info("Created settables " + settables);
 
-<<<<<<< HEAD
-            if (settables.getAllVideoModes().isEmpty()) {
-                // No video modes produced from settables, disable the camera
-                logger.info("Camera " + camera.getPath() + " has no video modes supported by PhotonVision");
-                usbFrameProvider = null;
-
-            } else {
-                // Functional camera, set up the frame provider and configure defaults
-		logger.info("Camera " + camera.getPath() + " might be usable RJS");
-                usbFrameProvider = new USBFrameProvider(cvSink, settables);
-                settables.setAllCamDefaults();
-		logger.info("Camera " + camera.getPath() + " end setAllCamDefaults RJS");
-            }
-=======
             usbFrameProvider = new USBFrameProvider(camera, settables, this::onCameraConnected);
->>>>>>> d78f2b86
         }
     }
 
@@ -171,13 +156,6 @@
             settables = new GenericUSBCameraSettables(config, camera);
         }
 
-<<<<<<< HEAD
-        logger.debug("pre setupexposurepropeties RJS");
-        settables.setUpExposureProperties();
-        logger.debug("post setupexposurepropeties RJS");
-
-=======
->>>>>>> d78f2b86
         return settables;
     }
 
