/*
 * Copyright (C) Photon Vision.
 *
 * This program is free software: you can redistribute it and/or modify
 * it under the terms of the GNU General Public License as published by
 * the Free Software Foundation, either version 3 of the License, or
 * (at your option) any later version.
 *
 * This program is distributed in the hope that it will be useful,
 * but WITHOUT ANY WARRANTY; without even the implied warranty of
 * MERCHANTABILITY or FITNESS FOR A PARTICULAR PURPOSE.  See the
 * GNU General Public License for more details.
 *
 * You should have received a copy of the GNU General Public License
 * along with this program.  If not, see <https://www.gnu.org/licenses/>.
 */

package org.photonvision.vision.camera.USBCameras;

import edu.wpi.first.cameraserver.CameraServer;
import edu.wpi.first.cscore.UsbCamera;
import edu.wpi.first.cscore.VideoException;
import edu.wpi.first.cscore.VideoProperty;
import java.util.*;
import org.photonvision.common.configuration.CameraConfiguration;
import org.photonvision.common.hardware.Platform;
import org.photonvision.common.logging.LogGroup;
import org.photonvision.common.logging.Logger;
import org.photonvision.vision.camera.CameraQuirk;
import org.photonvision.vision.camera.PVCameraInfo.PVUsbCameraInfo;
import org.photonvision.vision.camera.QuirkyCamera;
import org.photonvision.vision.frame.FrameProvider;
import org.photonvision.vision.frame.provider.USBFrameProvider;
import org.photonvision.vision.processes.VisionSource;
import org.photonvision.vision.processes.VisionSourceSettables;

public class USBCameraSource extends VisionSource {
    private final Logger logger;
    private final UsbCamera camera;
    protected GenericUSBCameraSettables settables;
    protected FrameProvider usbFrameProvider;

    private void onCameraConnected() {
        // Aid to the development team - record the properties available for whatever the user plugged
        // in
        printCameraProperaties();

        settables.onCameraConnected();
    }

    public USBCameraSource(CameraConfiguration config) {
        super(config);

        logger = new Logger(USBCameraSource.class, config.nickname, LogGroup.Camera);

        if (!(config.matchedCameraInfo instanceof PVUsbCameraInfo)) {
            logger.error(
                    "USBCameraSource matched to a non-USB camera info?? "
                            + config.matchedCameraInfo.toString());
        }

        camera = new UsbCamera(config.nickname, config.getDevicePath());

        // TODO - I don't need this, do I?
        // // set vid/pid if not done already for future matching
        // if (config.usbVID <= 0) config.usbVID = this.camera.getInfo().vendorId;
        // if (config.usbPID <= 0) config.usbPID = this.camera.getInfo().productId;

        // TODO - why do we delegate this to USBCameraSource? Quirks are part of the CameraConfig??
        // also TODO - is the config's saved usb info a reasonable guess for quirk detection? seems like
        // yes to me...
        if (getCameraConfiguration().cameraQuirks == null) {
            int vid =
                    (config.matchedCameraInfo instanceof PVUsbCameraInfo)
                            ? ((PVUsbCameraInfo) config.matchedCameraInfo).vendorId
                            : -1;
            int pid =
                    (config.matchedCameraInfo instanceof PVUsbCameraInfo)
                            ? ((PVUsbCameraInfo) config.matchedCameraInfo).productId
                            : -1;

            getCameraConfiguration().cameraQuirks =
                    QuirkyCamera.getQuirkyCamera(vid, pid, config.matchedCameraInfo.name());
        }

        if (getCameraConfiguration().cameraQuirks.hasQuirks()) {
<<<<<<< HEAD
            logger.info("Quirky camera detected: " + getCameraConfiguration().cameraQuirks.baseName);
        } else logger.info("no quirks for:" + config.usbVID + ":" + config.usbPID + ":" + config.baseName + ".");
=======
            logger.info("Quirky camera detected: " + getCameraConfiguration().cameraQuirks);
        }
>>>>>>> 01796153

        var cameraBroken = getCameraConfiguration().cameraQuirks.hasQuirk(CameraQuirk.CompletelyBroken);

        if (cameraBroken) {
            // Known issues - Disable this camera
            logger.info(
                    "Camera "
                            + getCameraConfiguration().cameraQuirks.baseName
                            + " is not supported for PhotonVision");
            // set some defaults, as these should never be used.
            settables = null;
            usbFrameProvider = null;

        } else {
            // Camera is likely to work, set up the Settables
            settables = createSettables(config, camera);
            logger.info("Created settables " + settables);

            usbFrameProvider = new USBFrameProvider(camera, settables, this::onCameraConnected);
        }
    }

    /**
     * Factory for making appropriate settables
     *
     * @param config
     * @param camera
     * @return
     */
    protected GenericUSBCameraSettables createSettables(
            CameraConfiguration config, UsbCamera camera) {
        var quirks = getCameraConfiguration().cameraQuirks;

        GenericUSBCameraSettables settables;

        if (quirks.hasQuirk(CameraQuirk.LifeCamControls)) {
            if (Platform.isWindows()) {
                logger.debug("Using Microsoft Lifecam 3000 Windows-Specific Settables");
                settables = new LifeCam3kWindowsCameraSettables(config, camera);
            } else {
                logger.debug("Using Microsoft Lifecam 3000 Settables");
                settables = new LifeCam3kCameraSettables(config, camera);
            }
        } else if (quirks.hasQuirk(CameraQuirk.PsEyeControls)) {
            logger.debug("Using PlayStation Eye Camera Settables");
            settables = new PsEyeCameraSettables(config, camera);
        } else if (quirks.hasQuirk(CameraQuirk.ArduOV2311Controls)) {
            if (Platform.isWindows()) {
                logger.debug("Using Arducam OV2311 Windows-Specific Settables");
                settables = new ArduOV2311WindowsCameraSettables(config, camera);
            } else {
                logger.debug("Using Arducam OV2311 Settables");
                settables = new ArduOV2311CameraSettables(config, camera);
            }
        } else if (quirks.hasQuirk(CameraQuirk.ArduOV9281Controls)) {
            logger.debug("Using Arducam OV9281 Settables");
            settables = new InnoOV9281CameraSettables(config, camera);
        } else if (quirks.hasQuirk(CameraQuirk.ArduOV9782Controls)) {
            logger.debug("Using Arducam OV9782 Settables");
            settables = new ArduOV9782CameraSettables(config, camera);
        } else if (quirks.hasQuirk(CameraQuirk.InnoOV9281Controls)) {
            logger.debug("Using Innovision OV9782 Settables");
            settables = new InnoOV9281CameraSettables(config, camera);
        } else if (quirks.hasQuirk(CameraQuirk.See3Cam_24CUG)) {
            settables = new See3Cam24CUGSettables(config, camera);
        } else {
            logger.debug("Using Generic USB Cam Settables");
            settables = new GenericUSBCameraSettables(config, camera);
        }

        return settables;
    }

    /**
     * Must be called after createSettables Using the current config/camera and modified quirks, make
     * a new settables
     */
    public void remakeSettables() {
        var oldConfig = this.cameraConfiguration;
        var oldCamera = this.camera;

        // Re-create settables
        var oldVideoMode = this.settables.getCurrentVideoMode();
        this.settables = createSettables(oldConfig, oldCamera);

        // Settables only cache videomodes on connect - force this to happen next tick
        if (settables.camera.isConnected()) {
            this.settables.onCameraConnected();
        } else {
            this.usbFrameProvider.cameraPropertiesCached = false;
        }

        // And update the settables' FrameStaticProps
        settables.setVideoMode(oldVideoMode);

        // Propogate our updated settables over to the frame provider
        ((USBFrameProvider) this.usbFrameProvider).updateSettables(this.settables);
    }

    private void printCameraProperaties() {
        VideoProperty[] cameraProperties = null;
        try {
            cameraProperties = camera.enumerateProperties();
        } catch (VideoException e) {
            logger.error("Failed to list camera properties!", e);
        }

        if (cameraProperties != null) {
            String cameraPropertiesStr = "Cam Properties Dump:\n";
            for (int i = 0; i < cameraProperties.length; i++) {
                cameraPropertiesStr +=
                        "Name: "
                                + cameraProperties[i].getName()
                                + ", Kind: "
                                + cameraProperties[i].getKind()
                                + ", Value: "
                                + cameraProperties[i].getKind().getValue()
                                + ", Min: "
                                + cameraProperties[i].getMin()
                                + ", Max: "
                                + cameraProperties[i].getMax()
                                + ", Dflt: "
                                + cameraProperties[i].getDefault()
                                + ", Step: "
                                + cameraProperties[i].getStep()
                                + "\n";
            }
            logger.debug(cameraPropertiesStr);
        }
    }

    public QuirkyCamera getCameraQuirks() {
        return getCameraConfiguration().cameraQuirks;
    }

    @Override
    public FrameProvider getFrameProvider() {
        return usbFrameProvider;
    }

    @Override
    public VisionSourceSettables getSettables() {
        return this.settables;
    }

    @Override
    public boolean isVendorCamera() {
        return false; // Vendors do not supply USB Cameras
    }

    @Override
    public boolean hasLEDs() {
        return false; // Assume USB cameras do not have photonvision-controlled LEDs
    }

    @Override
    public void release() {
        CameraServer.removeCamera(camera.getName());
        camera.close();
        usbFrameProvider.release();
        usbFrameProvider = null;
    }

    @Override
    public boolean equals(Object obj) {
        if (this == obj) return true;
        if (obj == null) return false;
        if (getClass() != obj.getClass()) return false;
        USBCameraSource other = (USBCameraSource) obj;
        if (camera == null) {
            if (other.camera != null) return false;
        } else if (!camera.equals(other.camera)) return false;
        if (settables == null) {
            if (other.settables != null) return false;
        } else if (!settables.equals(other.settables)) return false;
        if (usbFrameProvider == null) {
            if (other.usbFrameProvider != null) return false;
        } else if (!usbFrameProvider.equals(other.usbFrameProvider)) return false;
        if (getCameraConfiguration().cameraQuirks == null) {
            if (other.getCameraConfiguration().cameraQuirks != null) return false;
        } else if (!getCameraConfiguration()
                .cameraQuirks
                .equals(other.getCameraConfiguration().cameraQuirks)) return false;
        return true;
    }

    @Override
    public int hashCode() {
        return Objects.hash(
                camera,
                settables,
                usbFrameProvider,
                cameraConfiguration,
                getCameraConfiguration().cameraQuirks);
    }
}<|MERGE_RESOLUTION|>--- conflicted
+++ resolved
@@ -84,13 +84,9 @@
         }
 
         if (getCameraConfiguration().cameraQuirks.hasQuirks()) {
-<<<<<<< HEAD
+
             logger.info("Quirky camera detected: " + getCameraConfiguration().cameraQuirks.baseName);
         } else logger.info("no quirks for:" + config.usbVID + ":" + config.usbPID + ":" + config.baseName + ".");
-=======
-            logger.info("Quirky camera detected: " + getCameraConfiguration().cameraQuirks);
-        }
->>>>>>> 01796153
 
         var cameraBroken = getCameraConfiguration().cameraQuirks.hasQuirk(CameraQuirk.CompletelyBroken);
 
