--- conflicted
+++ resolved
@@ -268,21 +268,10 @@
         videoModes = new HashMap<>();
         List<VideoMode> videoModesList = new ArrayList<>();
         try {
-<<<<<<< HEAD
-            VideoMode[] modes;
-
-            modes = camera.enumerateVideoModes();
-
-
-            for (VideoMode videoMode : modes) {
-                // Filter unknown modes
-                if ( videoMode.pixelFormat == PixelFormat.kUnknown) {
-=======
             for (VideoMode videoMode : camera.enumerateVideoModes()) {
                 // Filter grey modes
                 if (videoMode.pixelFormat == PixelFormat.kGray
                         || videoMode.pixelFormat == PixelFormat.kUnknown) {
->>>>>>> 354f4e94
                     continue;
                 }
 
