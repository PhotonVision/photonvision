/*
 * Copyright (C) Photon Vision.
 *
 * This program is free software: you can redistribute it and/or modify
 * it under the terms of the GNU General Public License as published by
 * the Free Software Foundation, either version 3 of the License, or
 * (at your option) any later version.
 *
 * This program is distributed in the hope that it will be useful,
 * but WITHOUT ANY WARRANTY; without even the implied warranty of
 * MERCHANTABILITY or FITNESS FOR A PARTICULAR PURPOSE.  See the
 * GNU General Public License for more details.
 *
 * You should have received a copy of the GNU General Public License
 * along with this program.  If not, see <https://www.gnu.org/licenses/>.
 */

package org.photonvision.vision.camera.USBCameras;

import edu.wpi.first.cscore.UsbCamera;
import edu.wpi.first.cscore.VideoException;
import edu.wpi.first.cscore.VideoMode;
import edu.wpi.first.cscore.VideoProperty;
import edu.wpi.first.math.MathUtil;
import edu.wpi.first.util.PixelFormat;
import java.util.ArrayList;
import java.util.Arrays;
import java.util.Collections;
import java.util.HashMap;
import java.util.List;
import java.util.Optional;
import java.util.stream.Collectors;
import org.photonvision.common.configuration.CameraConfiguration;
import org.photonvision.common.configuration.ConfigManager;
import org.photonvision.vision.camera.CameraQuirk;
import org.photonvision.vision.processes.VisionSourceSettables;

public class GenericUSBCameraSettables extends VisionSourceSettables {
    // We need to remember the last exposure set when exiting
    // auto exposure mode so we can restore it
    protected double lastExposureRaw = -1;

    // Some cameras need logic where we re-apply brightness after
    // changing exposure
    protected int lastBrightness = -1;

    protected VideoProperty exposureAbsProp = null;
    protected VideoProperty autoExposureProp = null;
    protected VideoProperty wbTempProp = null;

    protected double minExposure = 1;
    protected double maxExposure = 80000;

    protected double minWhiteBalanceTemp = 1;
    protected double maxWhiteBalanceTemp = 4000;
    protected int lastWhiteBalanceTemp = 4000;

    protected static final int PROP_AUTO_EXPOSURE_ENABLED = 3;
    protected static final int PROP_AUTO_EXPOSURE_DISABLED = 1;

    protected UsbCamera camera;
    protected CameraConfiguration configuration;

    public GenericUSBCameraSettables(CameraConfiguration configuration, UsbCamera camera) {
        super(configuration);

        this.configuration = configuration;
        this.camera = camera;

        // TODO - how should this work post-refactor???
        if (!configuration.cameraQuirks.hasQuirk(CameraQuirk.StickyFPS)) {
            if (!videoModes.isEmpty()) {
                setVideoMode(videoModes.get(0)); // fixes double FPS set
            }
        }
    }

    protected void setUpWhiteBalanceProperties() {
        wbTempProp = findProperty("white_balance_temperature", "WhiteBalance").orElse(null);
        if (wbTempProp != null) {
            this.minWhiteBalanceTemp = wbTempProp.getMin();
            this.maxWhiteBalanceTemp = wbTempProp.getMax();
        }
    }

    protected void setUpExposureProperties() {
	    logger.debug("start usb setupexposure");
        // Photonvision needs to be able to control absolute exposure. Make sure we can
        // first.
        var expProp =
                findProperty(
                        "raw_exposure_absolute", "raw_exposure_time_absolute", "exposure", "raw_Exposure");

        if (expProp.isEmpty()) {
            logger.warn("Could not find exposure property");
            return;
        } else {
            exposureAbsProp = expProp.get();
            this.minExposure = exposureAbsProp.getMin();
            this.maxExposure = exposureAbsProp.getMax();
        }

        // Photonvision needs to be able to control auto exposure. Make sure we can
        // first.
        var autoExpProp = findProperty("exposure_auto", "auto_exposure");

<<<<<<< HEAD
	if(expProp == null) logger.debug("expProp is null");
	logger.debug("pre expprop.get");
       	exposureAbsProp = expProp.get();
	logger.debug("post expprop.get");
	if(exposureAbsProp == null) logger.debug("exposureAbsProp is null");

	if(autoExpProp.isPresent()) {
        	autoExposureProp = autoExpProp.get();
	}
	logger.debug("pre getmin");
        this.minExposure = exposureAbsProp.getMin();
	logger.debug("post getmin");
        this.maxExposure = exposureAbsProp.getMax();
	logger.debug("end usb setupexposure");
=======
        if (expProp.isPresent()) {
            exposureAbsProp = expProp.get();
            this.minExposure = exposureAbsProp.getMin();
            this.maxExposure = exposureAbsProp.getMax();
        }

        if (autoExpProp.isPresent()) {
            autoExposureProp = autoExpProp.get();
        }
>>>>>>> d78f2b86
    }

    public void setAllCamDefaults() {
        // Common settings for all cameras to attempt to get their image
        // as close as possible to what we want for image processing
        softSet("image_stabilization", 0); // No image stabilization, as this will throw off odometry
        softSet("power_line_frequency", 2); // Assume 60Hz USA
        softSet("scene_mode", 0); // no presets
        softSet("exposure_metering_mode", 0);
        softSet("exposure_dynamic_framerate", 0);
        softSet("focus_auto", 0);
        softSet("focus_absolute", 0); // Focus into infinity
    }

    @Override
    public void setWhiteBalanceTemp(double tempNumber) {
        if (wbTempProp == null) {
            // bail
            return;
        }

        try {
            int temp = (int) Math.round(tempNumber);

            softSet("white_balance_automatic", 0);

            int propVal = (int) MathUtil.clamp(temp, minWhiteBalanceTemp, maxWhiteBalanceTemp);

            logger.debug(
                    "Setting property "
                            + wbTempProp.getName()
                            + " to "
                            + propVal
                            + " (user requested "
                            + temp
                            + " degrees)");

            wbTempProp.set(propVal);

            this.lastWhiteBalanceTemp = temp;

        } catch (VideoException e) {
            logger.error("Failed to set camera exposure!", e);
        }
    }

    @Override
    public void setAutoWhiteBalance(boolean autoWB) {
        logger.debug("Setting auto white balance to " + autoWB);

        if (autoWB) {
            // Seems to be a rpi-specific property?
            softSet("white_balance_automatic", 1);
        } else {
            softSet("white_balance_automatic", 0);

            if (wbTempProp != null) {
                wbTempProp.set(this.lastWhiteBalanceTemp);
            }
        }
    }

    public void setAutoExposure(boolean cameraAutoExposure) {
        logger.debug("Setting auto exposure to " + cameraAutoExposure);

        if (!cameraAutoExposure) {
            // Pick a bunch of reasonable setting defaults for vision processing
            softSet("auto_exposure_bias", 0);
            softSet("iso_sensitivity_auto", 0); // Disable auto ISO adjustment
            softSet("iso_sensitivity", 0); // Manual ISO adjustment
<<<<<<< HEAD
            softSet("white_balance_auto_preset", 2); // Auto white-balance disabled
            softSet("white_balance_automatic", 0);
            softSet("white_balance_temperature", whiteBalanceTemperature);
	    if(autoExposureProp != null)
            	autoExposureProp.set(PROP_AUTO_EXPOSURE_DISABLED);
=======
            if (autoExposureProp != null) autoExposureProp.set(PROP_AUTO_EXPOSURE_DISABLED);
>>>>>>> d78f2b86

            // Most cameras leave exposure time absolute at the last value from their AE
            // algorithm.
            // Set it back to the exposure slider value
            setExposureRaw(this.lastExposureRaw);

        } else {
            // Pick a bunch of reasonable setting to make the picture nice-for-humans
            softSet("auto_exposure_bias", 12);
            softSet("iso_sensitivity_auto", 1);
            softSet("iso_sensitivity", 1); // Manual ISO adjustment by default
<<<<<<< HEAD
            softSet("white_balance_auto_preset", 1); // Auto white-balance enabled
            softSet("white_balance_automatic", 1);
	    if(autoExposureProp != null)
            	autoExposureProp.set(PROP_AUTO_EXPOSURE_ENABLED);
=======
            if (autoExposureProp != null) autoExposureProp.set(PROP_AUTO_EXPOSURE_ENABLED);
>>>>>>> d78f2b86
        }
    }

    @Override
    public double getMinExposureRaw() {
        return minExposure;
    }

    @Override
    public double getMaxExposureRaw() {
        return maxExposure;
    }

    @Override
    public void setExposureRaw(double exposureRaw) {
        if (exposureRaw >= 0.0) {
            try {
<<<<<<< HEAD
	    	if(autoExposureProp != null)
                	autoExposureProp.set(PROP_AUTO_EXPOSURE_DISABLED);
=======
                if (autoExposureProp != null) autoExposureProp.set(PROP_AUTO_EXPOSURE_DISABLED);
>>>>>>> d78f2b86

                int propVal = (int) MathUtil.clamp(exposureRaw, minExposure, maxExposure);

                logger.debug(
                        "Setting property "
                                + exposureAbsProp.getName()
                                + " to "
                                + propVal
                                + " (user requested "
                                + exposureRaw
                                + " μs)");

                exposureAbsProp.set(propVal);

                this.lastExposureRaw = exposureRaw;

            } catch (VideoException e) {
                logger.error("Failed to set camera exposure!", e);
            }
        }
    }

    @Override
    public void setBrightness(int brightness) {
        try {
            camera.setBrightness(brightness);
            this.lastBrightness = brightness;
        } catch (VideoException e) {
            logger.error("Failed to set camera brightness!", e);
        }
    }

    @Override
    public void setGain(int gain) {
        softSet("gain_automatic", 0);
        softSet("gain", gain);
    }

    @Override
    public VideoMode getCurrentVideoMode() {
        return camera
                .getVideoMode(); // This returns the current video mode even if the camera is disconnected
    }

    @Override
    public void setVideoModeInternal(VideoMode videoMode) {
        try {
            if (videoMode == null) {
                logger.error("Got a null video mode! Doing nothing...");
                return;
            }
            if (camera.setVideoMode(videoMode)) logger.debug("Failed to set video mode!");
        } catch (Exception e) {
            logger.error("Failed to set video mode!", e);
        }
    }

    private void cacheVideoModes() {
        videoModes = new HashMap<>();
        List<VideoMode> videoModesList = new ArrayList<>();
        try {
            VideoMode[] modes;

            modes = camera.enumerateVideoModes();

<<<<<<< HEAD
                for (VideoMode videoMode : modes) {
                    // Filter grey modes
                    if (videoMode.pixelFormat == PixelFormat.kGray
                            || videoMode.pixelFormat == PixelFormat.kUnknown) {
                        //continue;
                    }
=======
            for (VideoMode videoMode : modes) {
                // Filter grey modes
                if (videoMode.pixelFormat == PixelFormat.kGray
                        || videoMode.pixelFormat == PixelFormat.kUnknown) {
                    continue;
                }
>>>>>>> d78f2b86

                if (configuration.cameraQuirks.hasQuirk(CameraQuirk.FPSCap100)) {
                    if (videoMode.fps > 100) {
                        continue;
                    }
                }

                videoModesList.add(videoMode);
            }
        } catch (Exception e) {
            logger.error("Exception while enumerating video modes!", e);
            videoModesList = List.of();
        }

        // Sort by resolution
        var sortedList =
                videoModesList.stream()
                        .distinct() // remove redundant video mode entries
                        .sorted(((a, b) -> (b.width + b.height) - (a.width + a.height)))
                        .collect(Collectors.toList());
        Collections.reverse(sortedList);

        // On vendor cameras, respect blacklisted indices
        var indexBlacklist =
                ConfigManager.getInstance().getConfig().getHardwareConfig().blacklistedResIndices;
        for (int badIdx : indexBlacklist) {
            sortedList.remove(badIdx);
        }

        for (VideoMode videoMode : sortedList) {
            videoModes.put(sortedList.indexOf(videoMode), videoMode);
        }

        // If after all that we still have no video modes, not much we can do besides
        // throw up our hands
        if (videoModes.isEmpty()) {
            logger.info("Camera " + camera.getPath() + " has no video modes supported by PhotonVision");
        }
    }

    @Override
    public HashMap<Integer, VideoMode> getAllVideoModes() {
        if (!cameraPropertiesCached) {
            // Device hasn't connected at least once, best I can do is given up
            logger.warn("Device hasn't connected, cannot enumerate video modes");
            return new HashMap<>();
        }

        return videoModes;
    }

    /**
     * Forgiving "set this property" action. Produces a debug message but skips properties if they
     * aren't supported Errors if the property exists but the set fails.
     *
     * @param property
     * @param value
     */
    protected void softSet(String property, int value) {
        VideoProperty prop = camera.getProperty(property);
        if (prop.getKind() == VideoProperty.Kind.kNone) {
            logger.debug("No property " + property + " for " + camera.getName() + " , skipping.");
        } else {
            try {
                prop.set(value);
            } catch (VideoException e) {
                logger.error("Failed to set " + property + " for " + camera.getName() + " !", e);
            }
        }
    }

    /**
     * Returns the first property with a name in the list. Useful to find gandolf property that goes
     * by many names in different os/releases/whatever
     *
     * @param options
     * @return
     */
    protected Optional<VideoProperty> findProperty(String... options) {
        VideoProperty retProp = null;
        boolean found = false;
        for (var option : options) {
            retProp = camera.getProperty(option);
            if (retProp.getKind() != VideoProperty.Kind.kNone) {
                // got em
                found = true;
                break;
            }
        }

        if (!found) {
            logger.warn(
                    "Expected at least one of the following properties to be available: "
                            + Arrays.toString(options));
            retProp = null;
        }

        return Optional.ofNullable(retProp);
    }

    @Override
    public double getMaxWhiteBalanceTemp() {
        return maxWhiteBalanceTemp;
    }

    @Override
    public double getMinWhiteBalanceTemp() {
        return minWhiteBalanceTemp;
    }

    @Override
    public void onCameraConnected() {
        super.onCameraConnected();

        logger.info("Caching cscore properties");

        // Now that our device is actually connected, we can enumerate properties/video
        // modes
        setUpExposureProperties();
        setUpWhiteBalanceProperties();
        cacheVideoModes();

        setAllCamDefaults();

        calculateFrameStaticProps();
    }
}<|MERGE_RESOLUTION|>--- conflicted
+++ resolved
@@ -104,22 +104,6 @@
         // first.
         var autoExpProp = findProperty("exposure_auto", "auto_exposure");
 
-<<<<<<< HEAD
-	if(expProp == null) logger.debug("expProp is null");
-	logger.debug("pre expprop.get");
-       	exposureAbsProp = expProp.get();
-	logger.debug("post expprop.get");
-	if(exposureAbsProp == null) logger.debug("exposureAbsProp is null");
-
-	if(autoExpProp.isPresent()) {
-        	autoExposureProp = autoExpProp.get();
-	}
-	logger.debug("pre getmin");
-        this.minExposure = exposureAbsProp.getMin();
-	logger.debug("post getmin");
-        this.maxExposure = exposureAbsProp.getMax();
-	logger.debug("end usb setupexposure");
-=======
         if (expProp.isPresent()) {
             exposureAbsProp = expProp.get();
             this.minExposure = exposureAbsProp.getMin();
@@ -129,7 +113,6 @@
         if (autoExpProp.isPresent()) {
             autoExposureProp = autoExpProp.get();
         }
->>>>>>> d78f2b86
     }
 
     public void setAllCamDefaults() {
@@ -200,15 +183,11 @@
             softSet("auto_exposure_bias", 0);
             softSet("iso_sensitivity_auto", 0); // Disable auto ISO adjustment
             softSet("iso_sensitivity", 0); // Manual ISO adjustment
-<<<<<<< HEAD
             softSet("white_balance_auto_preset", 2); // Auto white-balance disabled
             softSet("white_balance_automatic", 0);
             softSet("white_balance_temperature", whiteBalanceTemperature);
-	    if(autoExposureProp != null)
+	        if(autoExposureProp != null)
             	autoExposureProp.set(PROP_AUTO_EXPOSURE_DISABLED);
-=======
-            if (autoExposureProp != null) autoExposureProp.set(PROP_AUTO_EXPOSURE_DISABLED);
->>>>>>> d78f2b86
 
             // Most cameras leave exposure time absolute at the last value from their AE
             // algorithm.
@@ -220,14 +199,10 @@
             softSet("auto_exposure_bias", 12);
             softSet("iso_sensitivity_auto", 1);
             softSet("iso_sensitivity", 1); // Manual ISO adjustment by default
-<<<<<<< HEAD
             softSet("white_balance_auto_preset", 1); // Auto white-balance enabled
             softSet("white_balance_automatic", 1);
-	    if(autoExposureProp != null)
-            	autoExposureProp.set(PROP_AUTO_EXPOSURE_ENABLED);
-=======
-            if (autoExposureProp != null) autoExposureProp.set(PROP_AUTO_EXPOSURE_ENABLED);
->>>>>>> d78f2b86
+            if(autoExposureProp != null)
+                autoExposureProp.set(PROP_AUTO_EXPOSURE_ENABLED);
         }
     }
 
@@ -245,12 +220,8 @@
     public void setExposureRaw(double exposureRaw) {
         if (exposureRaw >= 0.0) {
             try {
-<<<<<<< HEAD
-	    	if(autoExposureProp != null)
-                	autoExposureProp.set(PROP_AUTO_EXPOSURE_DISABLED);
-=======
-                if (autoExposureProp != null) autoExposureProp.set(PROP_AUTO_EXPOSURE_DISABLED);
->>>>>>> d78f2b86
+	    	    if(autoExposureProp != null)
+                    autoExposureProp.set(PROP_AUTO_EXPOSURE_DISABLED);
 
                 int propVal = (int) MathUtil.clamp(exposureRaw, minExposure, maxExposure);
 
@@ -316,21 +287,12 @@
 
             modes = camera.enumerateVideoModes();
 
-<<<<<<< HEAD
-                for (VideoMode videoMode : modes) {
-                    // Filter grey modes
-                    if (videoMode.pixelFormat == PixelFormat.kGray
-                            || videoMode.pixelFormat == PixelFormat.kUnknown) {
-                        //continue;
-                    }
-=======
             for (VideoMode videoMode : modes) {
                 // Filter grey modes
-                if (videoMode.pixelFormat == PixelFormat.kGray
-                        || videoMode.pixelFormat == PixelFormat.kUnknown) {
+                if (/*videoMode.pixelFormat == PixelFormat.kGray
+                        || */ videoMode.pixelFormat == PixelFormat.kUnknown) {
                     continue;
                 }
->>>>>>> d78f2b86
 
                 if (configuration.cameraQuirks.hasQuirk(CameraQuirk.FPSCap100)) {
                     if (videoMode.fps > 100) {
