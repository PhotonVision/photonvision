--- conflicted
+++ resolved
@@ -102,15 +102,12 @@
         // first.
         var autoExpProp = findProperty("exposure_auto", "auto_exposure");
 
-<<<<<<< HEAD
-=======
         if (expProp.isPresent()) {
             exposureAbsProp = expProp.get();
             this.minExposure = exposureAbsProp.getMin();
             this.maxExposure = exposureAbsProp.getMax();
         }
 
->>>>>>> 00d30743
         if (autoExpProp.isPresent()) {
             autoExposureProp = autoExpProp.get();
         }
@@ -197,12 +194,7 @@
             softSet("auto_exposure_bias", 12);
             softSet("iso_sensitivity_auto", 1);
             softSet("iso_sensitivity", 1); // Manual ISO adjustment by default
-<<<<<<< HEAD
-            if (autoExposureProp != null)
-                autoExposureProp.set(PROP_AUTO_EXPOSURE_ENABLED);
-=======
             if (autoExposureProp != null) autoExposureProp.set(PROP_AUTO_EXPOSURE_ENABLED);
->>>>>>> 00d30743
         }
     }
 
