--- conflicted
+++ resolved
@@ -365,14 +365,6 @@
     }
 
     @Override
-<<<<<<< HEAD
-    public boolean equals(Object o) {
-        if (this == o) return true;
-        if (o == null || getClass() != o.getClass()) return false;
-        // USBCameraSource that = (USBCameraSource) o;
-        // return cameraQuirks.equals(that.cameraQuirks);
-        return false;
-=======
     public boolean equals(Object obj) {
         if (this == obj) return true;
         if (obj == null) return false;
@@ -394,7 +386,6 @@
             if (other.cameraQuirks != null) return false;
         } else if (!cameraQuirks.equals(other.cameraQuirks)) return false;
         return true;
->>>>>>> 469bc0ee
     }
 
     @Override
