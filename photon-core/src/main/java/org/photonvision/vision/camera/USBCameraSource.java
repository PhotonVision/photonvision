/*
 * Copyright (C) Photon Vision.
 *
 * This program is free software: you can redistribute it and/or modify
 * it under the terms of the GNU General Public License as published by
 * the Free Software Foundation, either version 3 of the License, or
 * (at your option) any later version.
 *
 * This program is distributed in the hope that it will be useful,
 * but WITHOUT ANY WARRANTY; without even the implied warranty of
 * MERCHANTABILITY or FITNESS FOR A PARTICULAR PURPOSE.  See the
 * GNU General Public License for more details.
 *
 * You should have received a copy of the GNU General Public License
 * along with this program.  If not, see <https://www.gnu.org/licenses/>.
 */

package org.photonvision.vision.camera;

import edu.wpi.first.cameraserver.CameraServer;
import edu.wpi.first.cscore.CvSink;
import edu.wpi.first.cscore.UsbCamera;
import edu.wpi.first.cscore.VideoException;
import edu.wpi.first.cscore.VideoMode;
import edu.wpi.first.cscore.VideoProperty.Kind;
import edu.wpi.first.util.PixelFormat;
import java.util.*;
import java.util.stream.Collectors;
import org.photonvision.common.configuration.CameraConfiguration;
import org.photonvision.common.configuration.ConfigManager;
import org.photonvision.common.logging.LogGroup;
import org.photonvision.common.logging.Logger;
import org.photonvision.common.util.TestUtils;
import org.photonvision.common.util.math.MathUtils;
import org.photonvision.vision.frame.FrameProvider;
import org.photonvision.vision.frame.provider.FileFrameProvider;
import org.photonvision.vision.frame.provider.USBFrameProvider;
import org.photonvision.vision.processes.VisionSource;
import org.photonvision.vision.processes.VisionSourceSettables;

public class USBCameraSource extends VisionSource {
    private final Logger logger;
    private final UsbCamera camera;
    private final USBCameraSettables usbCameraSettables;
    private FrameProvider usbFrameProvider;
    private final CvSink cvSink;

    public USBCameraSource(CameraConfiguration config) {
        super(config);

        logger = new Logger(USBCameraSource.class, config.nickname, LogGroup.Camera);
        camera = new UsbCamera(config.nickname, config.path);
        cvSink = CameraServer.getVideo(this.camera);

        if (getCameraConfiguration().cameraQuirks == null)
            getCameraConfiguration().cameraQuirks =
                    QuirkyCamera.getQuirkyCamera(
                            camera.getInfo().vendorId, camera.getInfo().productId, config.baseName);

        if (getCameraConfiguration().cameraQuirks.hasQuirks()) {
            logger.info("Quirky camera detected: " + getCameraConfiguration().cameraQuirks.baseName);
        }

        if (getCameraConfiguration().cameraQuirks.hasQuirk(CameraQuirk.CompletelyBroken)) {
            // set some defaults, as these should never be used.
            logger.info(
                    "Camera "
                            + getCameraConfiguration().cameraQuirks.baseName
                            + " is not supported for PhotonVision");
            usbCameraSettables = null;
            usbFrameProvider = null;
        } else {
            // Normal init
            // auto exposure/brightness/gain will be set by the visionmodule later
            disableAutoFocus();

            usbCameraSettables = new USBCameraSettables(config);
            if (usbCameraSettables.getAllVideoModes().isEmpty()) {
                logger.info("Camera " + camera.getPath() + " has no video modes supported by PhotonVision");
                usbFrameProvider = null;
            } else {
                usbFrameProvider = new USBFrameProvider(cvSink, usbCameraSettables);
            }
        }
    }

    /**
     * Mostly just used for unit tests to better simulate a usb camera without a camera being present.
     */
    public USBCameraSource(CameraConfiguration config, int pid, int vid, boolean unitTest) {
        this(config);

        if (getCameraConfiguration().cameraQuirks == null)
            getCameraConfiguration().cameraQuirks =
                    QuirkyCamera.getQuirkyCamera(pid, vid, config.baseName);

        if (unitTest)
            usbFrameProvider =
                    new FileFrameProvider(
                            TestUtils.getWPIImagePath(
                                    TestUtils.WPI2019Image.kCargoStraightDark72in_HighRes, false),
                            TestUtils.WPI2019Image.FOV);
    }

    void disableAutoFocus() {
        if (getCameraConfiguration().cameraQuirks.hasQuirk(CameraQuirk.AdjustableFocus)) {
            try {
                camera.getProperty("focus_auto").set(0);
                camera.getProperty("focus_absolute").set(0); // Focus into infinity
            } catch (VideoException e) {
                logger.error("Unable to disable autofocus!", e);
            }
        }
    }

    public QuirkyCamera getCameraQuirks() {
        return getCameraConfiguration().cameraQuirks;
    }

    @Override
    public FrameProvider getFrameProvider() {
        return usbFrameProvider;
    }

    @Override
    public VisionSourceSettables getSettables() {
        return this.usbCameraSettables;
    }

    public class USBCameraSettables extends VisionSourceSettables {
        // We need to remember the last exposure set when exiting auto exposure mode so we can restore
        // it
        private double last_exposure = -1;

        protected USBCameraSettables(CameraConfiguration configuration) {
            super(configuration);
            getAllVideoModes();
            if (!configuration.cameraQuirks.hasQuirk(CameraQuirk.StickyFPS))
                if (!videoModes.isEmpty()) setVideoMode(videoModes.get(0)); // fixes double FPS set
        }

        public void setAutoExposure(boolean cameraAutoExposure) {
            logger.debug("Setting auto exposure to " + cameraAutoExposure);

            if (getCameraConfiguration().cameraQuirks.hasQuirk(CameraQuirk.PiCam)) {
                // Case, we know this is a picam. Go through v4l2-ctl interface directly

                // Common settings
                camera
                        .getProperty("image_stabilization")
                        .set(0); // No image stabilization, as this will throw off odometry
                camera.getProperty("power_line_frequency").set(2); // Assume 60Hz USA
                camera.getProperty("scene_mode").set(0); // no presets
                camera.getProperty("exposure_metering_mode").set(0);
                camera.getProperty("exposure_dynamic_framerate").set(0);

                if (!cameraAutoExposure) {
                    // Pick a bunch of reasonable setting defaults for vision processing retroreflective
                    camera.getProperty("auto_exposure_bias").set(0);
                    camera.getProperty("iso_sensitivity_auto").set(0); // Disable auto ISO adjustment
                    camera.getProperty("iso_sensitivity").set(0); // Manual ISO adjustment
                    camera.getProperty("white_balance_auto_preset").set(2); // Auto white-balance disabled
                    camera.getProperty("auto_exposure").set(1); // auto exposure disabled
                } else {
                    // Pick a bunch of reasonable setting defaults for driver, fiducials, or otherwise
                    // nice-for-humans
                    camera.getProperty("auto_exposure_bias").set(12);
                    camera.getProperty("iso_sensitivity_auto").set(1);
                    camera.getProperty("iso_sensitivity").set(1); // Manual ISO adjustment by default
                    camera.getProperty("white_balance_auto_preset").set(1); // Auto white-balance enabled
                    camera.getProperty("auto_exposure").set(0); // auto exposure enabled
                }

            } else {
                // Case - this is some other USB cam. Default to wpilib's implementation

                var canSetWhiteBalance = !getCameraConfiguration().cameraQuirks.hasQuirk(CameraQuirk.Gain);

                if (!cameraAutoExposure) {
                    // Pick a bunch of reasonable setting defaults for vision processing retroreflective
                    if (canSetWhiteBalance) {
                        // Linux kernel bump changed names -- now called white_balance_automatic and
                        // white_balance_temperature
                        if (camera.getProperty("white_balance_automatic").getKind() != Kind.kNone) {
                            // 1=auto, 0=manual
                            camera.getProperty("white_balance_automatic").set(0);
                            camera.getProperty("white_balance_temperature").set(4000);
                        } else {
                            camera.setWhiteBalanceManual(4000); // Auto white-balance disabled, 4000K preset
                        }

                        // Most cameras leave exposure time absolute at the last value from their AE algorithm.
                        // Set it back to the exposure slider value
                        setExposure(this.last_exposure);
                    }
                } else {
                    // Pick a bunch of reasonable setting defaults for driver, fiducials, or otherwise
                    // nice-for-humans
                    if (canSetWhiteBalance) {
                        // Linux kernel bump changed names -- now called white_balance_automatic
                        if (camera.getProperty("white_balance_automatic").getKind() != Kind.kNone) {
                            // 1=auto, 0=manual
                            camera.getProperty("white_balance_automatic").set(1);
                        } else {
                            camera.setWhiteBalanceAuto(); // Auto white-balance enabled
                        }
                    }

                    // Linux kernel bump changed names -- exposure_auto is now called auto_exposure
                    if (camera.getProperty("auto_exposure").getKind() != Kind.kNone) {
                        var prop = camera.getProperty("auto_exposure");
                        // 3=auto-aperature
                        prop.set((int) 3);
                    } else {
                        camera.setExposureAuto(); // auto exposure enabled
                    }
                }
            }
        }

        private int timeToPiCamRawExposure(double time_us) {
            int retVal =
                    (int)
                            Math.round(
                                    time_us / 100.0); // Pi Cam's (both v1 and v2) need exposure time in units of
            // 100us/bit
            return Math.min(Math.max(retVal, 1), 10000); // Cap to allowable range for parameter
        }

        private double pctToExposureTimeUs(double pct_in) {
            // Mirror the photonvision raspicam driver's algorithm for picking an exposure time
            // from a 0-100% input
            final double PADDING_LOW_US = 10;
            final double PADDING_HIGH_US = 10;
            return PADDING_LOW_US
                    + (pct_in / 100.0) * ((1e6 / (double) camera.getVideoMode().fps) - PADDING_HIGH_US);
        }

        @Override
        public void setExposure(double exposure) {
            if (exposure >= 0.0) {
                try {
                    int scaledExposure = 1;
                    if (getCameraConfiguration().cameraQuirks.hasQuirk(CameraQuirk.PiCam)) {
                        scaledExposure = Math.round(timeToPiCamRawExposure(pctToExposureTimeUs(exposure)));
                        logger.debug("Setting camera raw exposure to " + scaledExposure);
                        camera.getProperty("raw_exposure_time_absolute").set(scaledExposure);
                        camera.getProperty("raw_exposure_time_absolute").set(scaledExposure);

                        // Yay thanks v4l for changing names randomly
                    } else if (camera.getProperty("exposure_time_absolute").getKind() != Kind.kNone
                            && camera.getProperty("auto_exposure").getKind() != Kind.kNone) {
                        // 1=manual-aperature
                        camera.getProperty("auto_exposure").set(1);

                        // Seems like the name changed at some point in v4l? set it ouyrselves too
                        var prop = camera.getProperty("raw_exposure_time_absolute");

                        var propMin = prop.getMin();
                        var propMax = prop.getMax();

                        if (getCameraConfiguration().cameraQuirks.hasQuirk(CameraQuirk.ArduOV9281)) {
                            propMin = 1;
                            propMax = 75;
                        }

                        var exposure_manual_val = MathUtils.map(Math.round(exposure), 0, 100, propMin, propMax);
                        prop.set((int) exposure_manual_val);
                    } else {
                        scaledExposure = (int) Math.round(exposure);
                        logger.debug("Setting camera exposure to " + scaledExposure);
                        camera.setExposureManual(scaledExposure);
                        camera.setExposureManual(scaledExposure);
                    }
                } catch (VideoException e) {
                    logger.error("Failed to set camera exposure!", e);
                }
                this.last_exposure = exposure;
            }
        }

        @Override
        public void setBrightness(int brightness) {
            try {
                camera.setBrightness(brightness);
                camera.setBrightness(brightness);
            } catch (VideoException e) {
                logger.error("Failed to set camera brightness!", e);
            }
        }

        @Override
        public void setGain(int gain) {
            try {
                if (getCameraConfiguration().cameraQuirks.hasQuirk(CameraQuirk.Gain)) {
                    camera.getProperty("gain_automatic").set(0);
                    camera.getProperty("gain").set(gain);
                }
            } catch (VideoException e) {
                logger.error("Failed to set camera gain!", e);
            }
        }

        @Override
        public VideoMode getCurrentVideoMode() {
            return camera.isConnected() ? camera.getVideoMode() : null;
        }

        @Override
        public void setVideoModeInternal(VideoMode videoMode) {
            try {
                if (videoMode == null) {
                    logger.error("Got a null video mode! Doing nothing...");
                    return;
                }
                camera.setVideoMode(videoMode);
            } catch (Exception e) {
                logger.error("Failed to set video mode!", e);
            }
        }

        @Override
        public HashMap<Integer, VideoMode> getAllVideoModes() {
            if (videoModes == null) {
                videoModes = new HashMap<>();
                List<VideoMode> videoModesList = new ArrayList<>();
                try {
                    VideoMode[] modes;
                    if (getCameraConfiguration().cameraQuirks.hasQuirk(CameraQuirk.PiCam)) {
                        modes =
                                new VideoMode[] {
                                    new VideoMode(PixelFormat.kBGR, 320, 240, 90),
                                    new VideoMode(PixelFormat.kBGR, 320, 240, 30),
                                    new VideoMode(PixelFormat.kBGR, 320, 240, 15),
                                    new VideoMode(PixelFormat.kBGR, 320, 240, 10),
                                    new VideoMode(PixelFormat.kBGR, 640, 480, 90),
                                    new VideoMode(PixelFormat.kBGR, 640, 480, 45),
                                    new VideoMode(PixelFormat.kBGR, 640, 480, 30),
                                    new VideoMode(PixelFormat.kBGR, 640, 480, 15),
                                    new VideoMode(PixelFormat.kBGR, 640, 480, 10),
                                    new VideoMode(PixelFormat.kBGR, 960, 720, 60),
                                    new VideoMode(PixelFormat.kBGR, 960, 720, 10),
                                    new VideoMode(PixelFormat.kBGR, 1280, 720, 45),
                                    new VideoMode(PixelFormat.kBGR, 1920, 1080, 20),
                                };
                    } else {
                        modes = camera.enumerateVideoModes();
                    }
                    for (VideoMode videoMode : modes) {
                        // Filter grey modes
                        if (videoMode.pixelFormat == PixelFormat.kGray
                                || videoMode.pixelFormat == PixelFormat.kUnknown) {
                            continue;
                        }

                        // On picam, filter non-bgr modes for performance
<<<<<<< HEAD
                        if (getCameraConfiguration().cameraQuirks.hasQuirk(CameraQuirk.PiCam)) {
                            if (videoMode.pixelFormat != VideoMode.PixelFormat.kBGR) {
=======
                        if (cameraQuirks.hasQuirk(CameraQuirk.PiCam)) {
                            if (videoMode.pixelFormat != PixelFormat.kBGR) {
>>>>>>> 276fc617
                                continue;
                            }
                        }

                        if (getCameraConfiguration().cameraQuirks.hasQuirk(CameraQuirk.FPSCap100)) {
                            if (videoMode.fps > 100) {
                                continue;
                            }
                        }

                        videoModesList.add(videoMode);

                        // TODO - do we want to trim down FPS modes? in cases where the camera has no gain
                        // control,
                        // lower FPS might be needed to ensure total exposure is acceptable.
                        // We look for modes with the same height/width/pixelformat as this mode
                        // and remove all the ones that are slower. This is sorted low to high.
                        // So we remove the last element (the fastest FPS) from the duplicate list,
                        // and remove all remaining elements from the final list
                        // var duplicateModes =
                        //         videoModesList.stream()
                        //                 .filter(
                        //                         it ->
                        //                                 it.height == videoMode.height
                        //                                         && it.width == videoMode.width
                        //                                         && it.pixelFormat == videoMode.pixelFormat)
                        //                 .sorted(Comparator.comparingDouble(it -> it.fps))
                        //                 .collect(Collectors.toList());
                        // duplicateModes.remove(duplicateModes.size() - 1);
                        // videoModesList.removeAll(duplicateModes);
                    }
                } catch (Exception e) {
                    logger.error("Exception while enumerating video modes!", e);
                    videoModesList = List.of();
                }

                // Sort by resolution
                var sortedList =
                        videoModesList.stream()
                                .sorted(((a, b) -> (b.width + b.height) - (a.width + a.height)))
                                .collect(Collectors.toList());
                Collections.reverse(sortedList);

                // On vendor cameras, respect blacklisted indices
                var indexBlacklist =
                        ConfigManager.getInstance().getConfig().getHardwareConfig().blacklistedResIndices;
                for (int badIdx : indexBlacklist) {
                    sortedList.remove(badIdx);
                }

                for (VideoMode videoMode : sortedList) {
                    videoModes.put(sortedList.indexOf(videoMode), videoMode);
                }
            }
            return videoModes;
        }
    }

    // TODO improve robustness of this detection
    @Override
    public boolean isVendorCamera() {
        return ConfigManager.getInstance().getConfig().getHardwareConfig().hasPresetFOV()
                && getCameraConfiguration().cameraQuirks.hasQuirk(CameraQuirk.PiCam);
    }

    @Override
    public boolean equals(Object obj) {
        if (this == obj) return true;
        if (obj == null) return false;
        if (getClass() != obj.getClass()) return false;
        USBCameraSource other = (USBCameraSource) obj;
        if (camera == null) {
            if (other.camera != null) return false;
        } else if (!camera.equals(other.camera)) return false;
        if (usbCameraSettables == null) {
            if (other.usbCameraSettables != null) return false;
        } else if (!usbCameraSettables.equals(other.usbCameraSettables)) return false;
        if (usbFrameProvider == null) {
            if (other.usbFrameProvider != null) return false;
        } else if (!usbFrameProvider.equals(other.usbFrameProvider)) return false;
        if (cvSink == null) {
            if (other.cvSink != null) return false;
        } else if (!cvSink.equals(other.cvSink)) return false;
        if (getCameraConfiguration().cameraQuirks == null) {
            if (other.getCameraConfiguration().cameraQuirks != null) return false;
        } else if (!getCameraConfiguration()
                .cameraQuirks
                .equals(other.getCameraConfiguration().cameraQuirks)) return false;
        return true;
    }

    @Override
    public int hashCode() {
        return Objects.hash(
                camera,
                usbCameraSettables,
                usbFrameProvider,
                cameraConfiguration,
                cvSink,
                getCameraConfiguration().cameraQuirks);
    }
}<|MERGE_RESOLUTION|>--- conflicted
+++ resolved
@@ -354,13 +354,8 @@
                         }
 
                         // On picam, filter non-bgr modes for performance
-<<<<<<< HEAD
                         if (getCameraConfiguration().cameraQuirks.hasQuirk(CameraQuirk.PiCam)) {
-                            if (videoMode.pixelFormat != VideoMode.PixelFormat.kBGR) {
-=======
-                        if (cameraQuirks.hasQuirk(CameraQuirk.PiCam)) {
                             if (videoMode.pixelFormat != PixelFormat.kBGR) {
->>>>>>> 276fc617
                                 continue;
                             }
                         }
