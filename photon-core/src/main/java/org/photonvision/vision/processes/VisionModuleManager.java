--- conflicted
+++ resolved
@@ -81,11 +81,8 @@
         // The best we can do is try to avoid a case where the stream index runs away to infinity
         // since we can only stream 5 cameras at once
 
-<<<<<<< HEAD
-=======
         // Big list, which should contain every vision source (currently loaded plus the new ones being
         // added)
->>>>>>> 80f47934
         var bigList = new ArrayList<VisionSource>();
         bigList.addAll(
                 this.getModules().stream().map(it -> it.visionSource).collect(Collectors.toList()));
