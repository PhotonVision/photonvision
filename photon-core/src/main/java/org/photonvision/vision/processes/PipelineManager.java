/*
 * Copyright (C) Photon Vision.
 *
 * This program is free software: you can redistribute it and/or modify
 * it under the terms of the GNU General Public License as published by
 * the Free Software Foundation, either version 3 of the License, or
 * (at your option) any later version.
 *
 * This program is distributed in the hope that it will be useful,
 * but WITHOUT ANY WARRANTY; without even the implied warranty of
 * MERCHANTABILITY or FITNESS FOR A PARTICULAR PURPOSE.  See the
 * GNU General Public License for more details.
 *
 * You should have received a copy of the GNU General Public License
 * along with this program.  If not, see <https://www.gnu.org/licenses/>.
 */

package org.photonvision.vision.processes;

import java.util.ArrayList;
import java.util.Arrays;
import java.util.Comparator;
import java.util.List;
import org.photonvision.common.configuration.CameraConfiguration;
import org.photonvision.common.configuration.ConfigManager;
import org.photonvision.common.dataflow.DataChangeService;
import org.photonvision.common.dataflow.events.OutgoingUIEvent;
import org.photonvision.common.logging.LogGroup;
import org.photonvision.common.logging.Logger;
import org.photonvision.vision.pipe.impl.Calibrate3dPipeline;
import org.photonvision.vision.pipeline.*;

@SuppressWarnings({"rawtypes", "unused"})
public class PipelineManager {
    private static final Logger logger = new Logger(PipelineManager.class, LogGroup.VisionModule);

    public static final int DRIVERMODE_INDEX = -1;
    public static final int CAL_3D_INDEX = -2;

    protected final List<CVPipelineSettings> userPipelineSettings;
    protected final Calibrate3dPipeline calibration3dPipeline;
    protected final DriverModePipeline driverModePipeline = new DriverModePipeline();

    /** Index of the currently active pipeline. Defaults to 0. */
    private int currentPipelineIndex = DRIVERMODE_INDEX;

    /** The currently active pipeline. */
    private CVPipeline currentUserPipeline = driverModePipeline;

    /**
     * Index of the last active user-created pipeline. <br>
     * <br>
     * Used only when switching from any of the built-in pipelines back to a user-created pipeline.
     */
    private int lastUserPipelineIdx;

    /**
     * Creates a PipelineManager with a DriverModePipeline, a Calibration3dPipeline, and all provided
     * pipelines.
     */
    PipelineManager(
            DriverModePipelineSettings driverSettings,
            List<CVPipelineSettings> userPipelines,
            String uniqueName) {
        this.userPipelineSettings = new ArrayList<>(userPipelines);
        // This is to respect the default res idx for vendor cameras

        this.driverModePipeline.setSettings(driverSettings);

        if (userPipelines.isEmpty()) addPipeline(PipelineType.Reflective);

        calibration3dPipeline = new Calibrate3dPipeline(uniqueName);
    }

    public PipelineManager(CameraConfiguration config) {
        this(config.driveModeSettings, config.pipelineSettings, config.uniqueName);
    }

    /**
     * Get the settings for a pipeline by index.
     *
     * @param index Index of pipeline whose settings need getting.
     * @return The gotten settings of the pipeline whose index was provided.
     */
    public CVPipelineSettings getPipelineSettings(int index) {
        if (index < 0) {
            switch (index) {
                case DRIVERMODE_INDEX:
                    return driverModePipeline.getSettings();
                case CAL_3D_INDEX:
                    return calibration3dPipeline.getSettings();
            }
        }

        for (var setting : userPipelineSettings) {
            if (setting.pipelineIndex == index) return setting;
        }
        return null;
    }

    /**
     * Get the settings for a pipeline by index.
     *
     * @param index Index of pipeline whose nickname needs getting.
     * @return the nickname of the pipeline whose index was provided.
     */
    public String getPipelineNickname(int index) {
        if (index < 0) {
            switch (index) {
                case DRIVERMODE_INDEX:
                    return driverModePipeline.getSettings().pipelineNickname;
                case CAL_3D_INDEX:
                    return calibration3dPipeline.getSettings().pipelineNickname;
            }
        }

        for (var setting : userPipelineSettings) {
            if (setting.pipelineIndex == index) return setting.pipelineNickname;
        }
        return null;
    }

    /**
     * Gets a list of nicknames for all user pipelines
     *
     * @return The list of nicknames for all user pipelines
     */
    public List<String> getPipelineNicknames() {
        List<String> ret = new ArrayList<>();
        for (var p : userPipelineSettings) {
            ret.add(p.pipelineNickname);
        }
        return ret;
    }

    /**
     * Gets the index of the currently active pipeline
     *
     * @return The index of the currently active pipeline
     */
    public int getCurrentPipelineIndex() {
        return currentPipelineIndex;
    }

    /**
     * Get the currently active pipeline.
     *
     * @return The currently active pipeline.
     */
    public CVPipeline getCurrentPipeline() {
        if (currentPipelineIndex < 0) {
            switch (currentPipelineIndex) {
                case CAL_3D_INDEX:
                    return calibration3dPipeline;
                case DRIVERMODE_INDEX:
                    return driverModePipeline;
            }
        }

        // Just return the current user pipeline, we're not on aa built-in one
        return currentUserPipeline;
    }

    /**
     * Get the currently active pipelines settings
     *
     * @return The currently active pipelines settings
     */
    public CVPipelineSettings getCurrentPipelineSettings() {
        return getPipelineSettings(currentPipelineIndex);
    }

    /**
     * Internal method for setting the active pipeline. <br>
     * <br>
     * All externally accessible methods that intend to change the active pipeline MUST go through
     * here to ensure all proper steps are taken.
     *
     * @param newIndex Index of pipeline to be active
     */
    private void setPipelineInternal(int newIndex) {
        if (newIndex < 0 && currentPipelineIndex >= 0) {
            // Transitioning to a built-in pipe, save off the current user one
            lastUserPipelineIdx = currentPipelineIndex;
        }

        if (userPipelineSettings.size() - 1 < newIndex) {
            logger.warn("User attempted to set index to non-existent pipeline!");
            return;
        }

        // Cleanup potential old native resources before swapping over
        if (currentUserPipeline != null) {
            currentUserPipeline.release();
        }

        currentPipelineIndex = newIndex;
        if (newIndex >= 0) {
            var desiredPipelineSettings = userPipelineSettings.get(currentPipelineIndex);
            switch (desiredPipelineSettings.pipelineType) {
                case Reflective:
                    logger.debug("Creating Reflective pipeline");
                    currentUserPipeline =
                            new ReflectivePipeline((ReflectivePipelineSettings) desiredPipelineSettings);
                    break;
                case ColoredShape:
                    logger.debug("Creating ColoredShape pipeline");
                    currentUserPipeline =
                            new ColoredShapePipeline((ColoredShapePipelineSettings) desiredPipelineSettings);
                    break;
                case AprilTag:
                    logger.debug("Creating AprilTag pipeline");
                    currentUserPipeline =
                            new AprilTagPipeline((AprilTagPipelineSettings) desiredPipelineSettings);
                    break;

                case Aruco:
                    logger.debug("Creating Aruco Pipeline");
                    currentUserPipeline = new ArucoPipeline((ArucoPipelineSettings) desiredPipelineSettings);
                    break;
<<<<<<< HEAD
                case RKNN:
                    logger.debug("Creating RKNN Pipeline");
                    currentUserPipeline = new RKNNPipeline((RKNNPipelineSettings) desiredPipelineSettings);
                    break;
=======
                case ObjectDetection:
                    logger.debug("Creating ObjectDetection Pipeline");
                    currentUserPipeline =
                            new ObjectDetectionPipeline(
                                    (ObjectDetectionPipelineSettings) desiredPipelineSettings);
>>>>>>> f13a507a
                default:
                    // Can be calib3d or drivermode, both of which are special cases
                    break;
            }
        }

        DataChangeService.getInstance()
                .publishEvent(
                        new OutgoingUIEvent<>(
                                "fullsettings", ConfigManager.getInstance().getConfig().toHashMap()));
    }

    /**
     * Enters or exits calibration mode based on the parameter. <br>
     * <br>
     * Exiting returns to the last used user pipeline.
     *
     * @param wantsCalibration True to enter calibration mode, false to exit calibration mode.
     */
    public void setCalibrationMode(boolean wantsCalibration) {
        if (!wantsCalibration) calibration3dPipeline.finishCalibration();
        setPipelineInternal(wantsCalibration ? CAL_3D_INDEX : lastUserPipelineIdx);
    }

    /**
     * Enters or exits driver mode based on the parameter. <br>
     * <br>
     * Exiting returns to the last used user pipeline.
     *
     * @param state True to enter driver mode, false to exit driver mode.
     */
    public void setDriverMode(boolean state) {
        setPipelineInternal(state ? DRIVERMODE_INDEX : lastUserPipelineIdx);
    }

    /**
     * Returns whether driver mode is active.
     *
     * @return Whether driver mode is active.
     */
    public boolean getDriverMode() {
        return currentPipelineIndex == DRIVERMODE_INDEX;
    }

    public static final Comparator<CVPipelineSettings> PipelineSettingsIndexComparator =
            Comparator.comparingInt(o -> o.pipelineIndex);

    /**
     * Sorts the pipeline list by index, and reassigns their indexes to match the new order. <br>
     * <br>
     * I don't like this, but I have no other ideas, and it works so
     */
    private void reassignIndexes() {
        userPipelineSettings.sort(PipelineSettingsIndexComparator);
        for (int i = 0; i < userPipelineSettings.size(); i++) {
            userPipelineSettings.get(i).pipelineIndex = i;
        }
    }

    public CVPipelineSettings addPipeline(PipelineType type) {
        return addPipeline(type, "New Pipeline");
    }

    public CVPipelineSettings addPipeline(PipelineType type, String nickname) {
        var added = createSettingsForType(type, nickname);
        if (added == null) {
            logger.error("Cannot add null pipeline!");
            return null;
        }
        addPipelineInternal(added);
        reassignIndexes();
        return added;
    }

    private CVPipelineSettings createSettingsForType(PipelineType type, String nickname) {
        CVPipelineSettings newSettings;
        switch (type) {
            case Reflective:
                {
                    var added = new ReflectivePipelineSettings();
                    added.pipelineNickname = nickname;
                    return added;
                }
            case ColoredShape:
                {
                    var added = new ColoredShapePipelineSettings();
                    added.pipelineNickname = nickname;
                    return added;
                }
            case AprilTag:
                {
                    var added = new AprilTagPipelineSettings();
                    added.pipelineNickname = nickname;
                    return added;
                }
            case Aruco:
                {
                    var added = new ArucoPipelineSettings();
                    added.pipelineNickname = nickname;
                    return added;
                }
<<<<<<< HEAD
            case RKNN:
                {
                    var added = new RKNNPipelineSettings();
=======
            case ObjectDetection:
                {
                    var added = new ObjectDetectionPipelineSettings();
>>>>>>> f13a507a
                    added.pipelineNickname = nickname;
                    return added;
                }
            default:
                {
                    logger.error("Got invalid pipeline type: " + type);
                    return null;
                }
        }
    }

    private void addPipelineInternal(CVPipelineSettings settings) {
        settings.pipelineIndex = userPipelineSettings.size();
        userPipelineSettings.add(settings);
        reassignIndexes();
    }

    /**
     * Remove a pipeline settings at the given index and return the new current index
     *
     * @param index The idx to remove
     */
    private int removePipelineInternal(int index) {
        userPipelineSettings.remove(index);
        currentPipelineIndex = Math.min(index, userPipelineSettings.size() - 1);
        reassignIndexes();
        return currentPipelineIndex;
    }

    public void setIndex(int index) {
        this.setPipelineInternal(index);
    }

    public int removePipeline(int index) {
        if (index < 0) {
            return currentPipelineIndex;
        }
        // TODO should we block/lock on a mutex?
        return removePipelineInternal(index);
    }

    public void renameCurrentPipeline(String newName) {
        getCurrentPipelineSettings().pipelineNickname = newName;
    }

    /**
     * Duplicate a pipeline at a given index
     *
     * @param index the index of the target pipeline
     * @return The new index
     */
    public int duplicatePipeline(int index) {
        var settings = userPipelineSettings.get(index);
        var newSettings = settings.clone();
        newSettings.pipelineNickname =
                createUniqueName(settings.pipelineNickname, userPipelineSettings);
        newSettings.pipelineIndex = Integer.MAX_VALUE;
        logger.debug("Duplicating pipe " + index + " to " + newSettings.pipelineNickname);
        userPipelineSettings.add(newSettings);
        reassignIndexes();

        // Now we look for the index of the new pipeline and return it
        return userPipelineSettings.indexOf(newSettings);
    }

    private static String createUniqueName(
            String nickname, List<CVPipelineSettings> existingSettings) {
        StringBuilder uniqueName = new StringBuilder(nickname);
        while (true) {
            String finalUniqueName = uniqueName.toString(); // To get around lambda capture
            var conflictingName =
                    existingSettings.stream().anyMatch(it -> it.pipelineNickname.equals(finalUniqueName));

            if (!conflictingName) {
                // If no conflict, we're done
                return uniqueName.toString();
            } else {
                // Otherwise, we need to add a suffix to the name
                // If the string doesn't already end in "([0-9]*)", we'll add it
                // If it does, we'll increment the number in the suffix

                if (uniqueName.toString().matches(".*\\([0-9]*\\)")) {
                    // Because java strings are immutable, we have to do this curstedness
                    // This is like doing "New pipeline (" + 2 + ")"

                    var parenStart = uniqueName.toString().lastIndexOf('(');
                    var parenEnd = uniqueName.length() - 1;
                    var number = Integer.parseInt(uniqueName.substring(parenStart + 1, parenEnd)) + 1;

                    uniqueName = new StringBuilder(uniqueName.substring(0, parenStart + 1) + number + ")");
                } else {
                    uniqueName.append(" (1)");
                }
            }
        }
    }

    public void changePipelineType(int newType) {
        // Find the PipelineType proposed
        // To do this we look at all the PipelineType entries and look for one with matching
        // base indexes
        PipelineType type =
                Arrays.stream(PipelineType.values())
                        .filter(it -> it.baseIndex == newType)
                        .findAny()
                        .orElse(null);
        if (type == null) {
            logger.error("Could not match type " + newType + " to a PipelineType!");
            return;
        }

        if (type.baseIndex == getCurrentPipelineSettings().pipelineType.baseIndex) {
            logger.debug(
                    "Not changing settings as "
                            + type
                            + " and "
                            + getCurrentPipelineSettings().pipelineType
                            + " are identical!");
            return;
        }

        // Our new settings will be totally nuked, but that's ok
        // We *could* set things in common between the two, if we want
        // But they're different enough it shouldn't be an issue
        var name = getCurrentPipelineSettings().pipelineNickname;
        var newSettings = createSettingsForType(type, name);

        var idx = currentPipelineIndex;
        if (idx < 0) {
            logger.error("Cannot replace non-user pipeline!");
            return;
        }

        logger.info("Adding new pipe of type " + type + " at idx " + idx);
        newSettings.pipelineIndex = idx;
        userPipelineSettings.set(idx, newSettings);
        setPipelineInternal(idx);
        reassignIndexes();
    }
}<|MERGE_RESOLUTION|>--- conflicted
+++ resolved
@@ -218,18 +218,15 @@
                     logger.debug("Creating Aruco Pipeline");
                     currentUserPipeline = new ArucoPipeline((ArucoPipelineSettings) desiredPipelineSettings);
                     break;
-<<<<<<< HEAD
                 case RKNN:
                     logger.debug("Creating RKNN Pipeline");
                     currentUserPipeline = new RKNNPipeline((RKNNPipelineSettings) desiredPipelineSettings);
                     break;
-=======
                 case ObjectDetection:
                     logger.debug("Creating ObjectDetection Pipeline");
                     currentUserPipeline =
                             new ObjectDetectionPipeline(
                                     (ObjectDetectionPipelineSettings) desiredPipelineSettings);
->>>>>>> f13a507a
                 default:
                     // Can be calib3d or drivermode, both of which are special cases
                     break;
@@ -331,15 +328,15 @@
                     added.pipelineNickname = nickname;
                     return added;
                 }
-<<<<<<< HEAD
             case RKNN:
                 {
                     var added = new RKNNPipelineSettings();
-=======
+                    added.pipelineNickname = nickname;
+                    return added;
+                }
             case ObjectDetection:
                 {
                     var added = new ObjectDetectionPipelineSettings();
->>>>>>> f13a507a
                     added.pipelineNickname = nickname;
                     return added;
                 }
