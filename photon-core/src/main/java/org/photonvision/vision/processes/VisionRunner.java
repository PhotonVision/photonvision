--- conflicted
+++ resolved
@@ -170,17 +170,10 @@
 
             frameSupplier.requestFrameThresholdType(wantedProcessType);
             var settings = pipeline.getSettings();
-<<<<<<< HEAD
-            if (settings instanceof AdvancedPipelineSettings) {
-                var advanced = (AdvancedPipelineSettings) settings;
-                var hsvParams = new HSVPipe.HSVParams(
-                        advanced.hsvHue, advanced.hsvSaturation, advanced.hsvValue, advanced.hueInverted);
-=======
             if (settings instanceof AdvancedPipelineSettings advanced) {
                 var hsvParams =
                         new HSVPipe.HSVParams(
                                 advanced.hsvHue, advanced.hsvSaturation, advanced.hsvValue, advanced.hueInverted);
->>>>>>> 00d30743
                 // TODO who should deal with preventing this from happening _every single loop_?
                 frameSupplier.requestHsvSettings(hsvParams);
             }
