--- conflicted
+++ resolved
@@ -188,13 +188,9 @@
         DataChangeService.getInstance()
                 .publishEvent(
                         new OutgoingUIEvent<>(
-<<<<<<< HEAD
-                                "fullsettings", ConfigManager.getInstance().getConfig().toHashMap()));
-=======
                                 "fullsettings",
                                 UIPhotonConfiguration.programStateToUi(ConfigManager.getInstance().getConfig())));
     }
->>>>>>> 00d30743
 
         pushUiUpdate();
 
