/*
 * Copyright (C) Photon Vision.
 *
 * This program is free software: you can redistribute it and/or modify
 * it under the terms of the GNU General Public License as published by
 * the Free Software Foundation, either version 3 of the License, or
 * (at your option) any later version.
 *
 * This program is distributed in the hope that it will be useful,
 * but WITHOUT ANY WARRANTY; without even the implied warranty of
 * MERCHANTABILITY or FITNESS FOR A PARTICULAR PURPOSE.  See the
 * GNU General Public License for more details.
 *
 * You should have received a copy of the GNU General Public License
 * along with this program.  If not, see <https://www.gnu.org/licenses/>.
 */

package org.photonvision.vision.pipe.impl;

<<<<<<< HEAD
import java.util.ArrayList;
import java.util.Arrays;
import java.util.Comparator;
import java.util.List;
=======
import edu.wpi.first.math.geometry.Translation2d;
import java.util.*;
>>>>>>> 760de0ff
import org.opencv.core.MatOfPoint2f;
import org.opencv.core.Point;
import org.opencv.imgproc.Imgproc;
import org.photonvision.vision.pipe.CVPipe;
import org.photonvision.vision.target.TrackedTarget;

/**
 * Determines the target corners of the {@link TrackedTarget}. The {@link
 * CornerDetectionPipeParameters} affect how these corners are calculated.
 */
public class CornerDetectionPipe
        extends CVPipe<
                List<TrackedTarget>,
                List<TrackedTarget>,
                CornerDetectionPipe.CornerDetectionPipeParameters> {
    Comparator<Point> leftRightComparator = Comparator.comparingDouble(point -> point.x);
    Comparator<Point> verticalComparator = Comparator.comparingDouble(point -> point.y);
    MatOfPoint2f polyOutput = new MatOfPoint2f();

    @Override
    protected List<TrackedTarget> process(List<TrackedTarget> targetList) {
        for (var target : targetList) {
            // detect corners. Might implement more algorithms later but
            // APPROX_POLY_DP_AND_EXTREME_CORNERS should be year agnostic
            if (Objects.requireNonNull(params.cornerDetectionStrategy)
                    == DetectionStrategy.APPROX_POLY_DP_AND_EXTREME_CORNERS) {
                var targetCorners = detectExtremeCornersByApproxPolyDp(target, params.calculateConvexHulls);
                target.setTargetCorners(targetCorners);
            }
        }
        return targetList;
    }

    /**
     * @param target The target to find the corners of.
     * @return Corners: (bottom-left, bottom-right, top-right, top-left)
     */
    private List<Point> findBoundingBoxCorners(TrackedTarget target) {
        // extract the corners
        var points = new Point[4];
        target.m_mainContour.getMinAreaRect().points(points);

        // find the bl/br/tr/tl corners
        // first, min by left/right
        var list_ = Arrays.asList(points);
        list_.sort(leftRightComparator);
        // of this, we now have left and right
        // sort to get top and bottom
        var left = new ArrayList<>(List.of(list_.get(0), list_.get(1)));
        left.sort(verticalComparator);
        var right = new ArrayList<>(List.of(list_.get(2), list_.get(3)));
        right.sort(verticalComparator);

        var tl = left.get(0);
        var bl = left.get(1);
        var tr = right.get(0);
        var br = right.get(1);

        return List.of(bl, br, tr, tl);
    }

    /**
     * @param a First point.
     * @param b Second point.
     * @return The straight line distance between them.
     */
    private static double distanceBetween(Point a, Point b) {
        double xDelta = a.x - b.x;
        double yDelta = a.y - b.y;
        return Math.sqrt(xDelta * xDelta + yDelta * yDelta);
    }

    /**
     * Find the 4 most extreme corners of the target's contour.
     *
     * @param target The target to track.
     * @param convexHull Whether to use the convex hull of the contour instead.
     * @return The 4 extreme corners of the contour: (bottom-left, bottom-right, top-right, top-left)
     */
    private List<Point> detectExtremeCornersByApproxPolyDp(TrackedTarget target, boolean convexHull) {
        var centroid = target.getMinAreaRect().center;
        Comparator<Point> compareCenterDist =
                Comparator.comparingDouble((Point point) -> distanceBetween(centroid, point));

        MatOfPoint2f targetContour;
        if (convexHull) {
            targetContour = target.m_mainContour.getConvexHull();
        } else {
            targetContour = target.m_mainContour.getMat2f();
        }

        /*
        approximating a shape around the contours
        Can be tuned to allow/disallow hulls
        we want a number between 0 and 0.16 out of a percentage from 0 to 100
        so take accuracy and divide by 600

        Furthermore, we know that the contour is open if we haven't done convex hulls,
        and it has subcontours.
        */
        var isOpen = !convexHull && target.hasSubContours();
        var peri = Imgproc.arcLength(targetContour, true);
        Imgproc.approxPolyDP(
                targetContour, polyOutput, params.accuracyPercentage / 600.0 * peri, !isOpen);

        // we must have at least 4 corners for this strategy to work.
        // If we are looking for an exact side count that is handled here too.
        var pointList = new ArrayList<>(polyOutput.toList());
        if (pointList.size() < 4 || (params.exactSideCount && params.sideCount != pointList.size()))
            return null;

        target.setApproximateBoundingPolygon(polyOutput);

        // left top, left bottom, right bottom, right top
        var boundingBoxCorners = findBoundingBoxCorners(target);

        var compareDistToTl =
                Comparator.comparingDouble((Point p) -> distanceBetween(p, boundingBoxCorners.get(3)));

<<<<<<< HEAD
        var compareDistToTr =
                Comparator.comparingDouble((Point p) -> distanceBetween(p, boundingBoxCorners.get(2)));

        // top left and top right are the poly corners closest to the bouding box tl and tr
        pointList.sort(compareDistToTl);
=======
        // top left and top right are the poly corners closest to the bounding box tl and tr
        pointList.sort(distanceToTlComparator);
>>>>>>> 760de0ff
        var tl = pointList.get(0);
        pointList.remove(tl);
        pointList.sort(compareDistToTr);
        var tr = pointList.get(0);
        pointList.remove(tr);

        // at this point we look for points on the left/right of the center of the remaining points
        // and maximize their distance from the center of the min area rectangle
        var leftList = new ArrayList<Point>();
        var rightList = new ArrayList<Point>();
        double averageXCoordinate = 0.0;
        for (var p : pointList) {
            averageXCoordinate += p.x;
        }
        averageXCoordinate /= pointList.size();

        // add points that are below the center of the min area rectangle of the target
        for (var p : pointList) {
            if (p.y
                    > target.m_mainContour.getBoundingRect().y
                            + target.m_mainContour.getBoundingRect().height / 2.0)
                if (p.x < averageXCoordinate) {
                    leftList.add(p);
                } else {
                    rightList.add(p);
                }
        }
        if (leftList.isEmpty() || rightList.isEmpty()) return null;
        leftList.sort(compareCenterDist);
        rightList.sort(compareCenterDist);
        var bl = leftList.get(leftList.size() - 1);
        var br = rightList.get(rightList.size() - 1);
        return List.of(bl, br, tr, tl);
    }

    public static class CornerDetectionPipeParameters {
        private final DetectionStrategy cornerDetectionStrategy;

        private final boolean calculateConvexHulls;
        private final boolean exactSideCount;
        private final int sideCount;

        /** This number can be changed to change how "accurate" our approximate polygon must be. */
        private final double accuracyPercentage;

        public CornerDetectionPipeParameters(
                DetectionStrategy cornerDetectionStrategy,
                boolean calculateConvexHulls,
                boolean exactSideCount,
                int sideCount,
                double accuracyPercentage) {
            this.cornerDetectionStrategy = cornerDetectionStrategy;
            this.calculateConvexHulls = calculateConvexHulls;
            this.exactSideCount = exactSideCount;
            this.sideCount = sideCount;
            this.accuracyPercentage = accuracyPercentage;
        }
    }

    public enum DetectionStrategy {
        APPROX_POLY_DP_AND_EXTREME_CORNERS
    }
}<|MERGE_RESOLUTION|>--- conflicted
+++ resolved
@@ -17,15 +17,8 @@
 
 package org.photonvision.vision.pipe.impl;
 
-<<<<<<< HEAD
-import java.util.ArrayList;
-import java.util.Arrays;
-import java.util.Comparator;
-import java.util.List;
-=======
 import edu.wpi.first.math.geometry.Translation2d;
 import java.util.*;
->>>>>>> 760de0ff
 import org.opencv.core.MatOfPoint2f;
 import org.opencv.core.Point;
 import org.opencv.imgproc.Imgproc;
@@ -145,16 +138,11 @@
         var compareDistToTl =
                 Comparator.comparingDouble((Point p) -> distanceBetween(p, boundingBoxCorners.get(3)));
 
-<<<<<<< HEAD
         var compareDistToTr =
                 Comparator.comparingDouble((Point p) -> distanceBetween(p, boundingBoxCorners.get(2)));
 
         // top left and top right are the poly corners closest to the bouding box tl and tr
         pointList.sort(compareDistToTl);
-=======
-        // top left and top right are the poly corners closest to the bounding box tl and tr
-        pointList.sort(distanceToTlComparator);
->>>>>>> 760de0ff
         var tl = pointList.get(0);
         pointList.remove(tl);
         pointList.sort(compareDistToTr);
