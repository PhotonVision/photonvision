/*
 * Copyright (C) Photon Vision.
 *
 * This program is free software: you can redistribute it and/or modify
 * it under the terms of the GNU General Public License as published by
 * the Free Software Foundation, either version 3 of the License, or
 * (at your option) any later version.
 *
 * This program is distributed in the hope that it will be useful,
 * but WITHOUT ANY WARRANTY; without even the implied warranty of
 * MERCHANTABILITY or FITNESS FOR A PARTICULAR PURPOSE.  See the
 * GNU General Public License for more details.
 *
 * You should have received a copy of the GNU General Public License
 * along with this program.  If not, see <https://www.gnu.org/licenses/>.
 */

package org.photonvision.vision.frame.provider;

import edu.wpi.first.cameraserver.CameraServer;
import edu.wpi.first.cscore.CvSink;
import edu.wpi.first.cscore.UsbCamera;
import org.photonvision.common.logging.LogGroup;
import org.photonvision.common.logging.Logger;
import org.photonvision.vision.opencv.CVMat;
import org.photonvision.vision.processes.VisionSourceSettables;

public class USBFrameProvider extends CpuImageProcessor {
    private final Logger logger;

    private UsbCamera camera = null;
    private CvSink cvSink = null;

    @SuppressWarnings("SpellCheckingInspection")
    private VisionSourceSettables settables;

    private Runnable connectedCallback;

    @SuppressWarnings("SpellCheckingInspection")
    public USBFrameProvider(
            UsbCamera camera, VisionSourceSettables visionSettables, Runnable connectedCallback) {
        this.camera = camera;
        this.cvSink = CameraServer.getVideo(this.camera);
        this.logger =
                new Logger(
                        USBFrameProvider.class, visionSettables.getConfiguration().nickname, LogGroup.Camera);
        this.cvSink.setEnabled(true);

        this.settables = visionSettables;
        this.connectedCallback = connectedCallback;
    }

    @Override
    public boolean checkCameraConnected() {
        boolean connected = camera.isConnected();

        if (!cameraPropertiesCached && connected) {
            logger.info("Camera connected! running callback");
            onCameraConnected();
        }

        return connected;
    }

    @Override
    public CapturedFrame getInputMat() {
        if (!cameraPropertiesCached && camera.isConnected()) {
            onCameraConnected();
        }

        // We allocate memory so we don't fill a Mat in use by another thread (memory
        // model is easier)
        var mat = new CVMat();
        // This is from wpi::Now, or WPIUtilJNI.now(). The epoch from grabFrame is uS
        // since
        // Hal::initialize was called. Timeout is in seconds
        // TODO - under the hood, this incurs an extra copy. We should avoid this, if we
        // can.
        long captureTimeNs = cvSink.grabFrame(mat.getMat(), 1.0) * 1000;

        if (captureTimeNs == 0) {
            var error = cvSink.getError();
            logger.error("Error grabbing image: " + error);
        }

        return new CapturedFrame(mat, settables.getFrameStaticProperties(), captureTimeNs);
    }

    @Override
    public String getName() {
        return "USBFrameProvider - " + cvSink.getName();
    }

<<<<<<< HEAD
    @Override
    public void release() {
        CameraServer.removeServer(cvSink.getName());
        cvSink.close();
        cvSink = null;
    }

    @Override
    public void onCameraConnected() {
        super.onCameraConnected();

        this.connectedCallback.run();
    }

    @Override
    public boolean isConnected() {
        return camera.isConnected();
=======
    public void updateSettables(VisionSourceSettables settables) {
        this.settables = settables;
>>>>>>> d0e5e169
    }
}<|MERGE_RESOLUTION|>--- conflicted
+++ resolved
@@ -91,7 +91,6 @@
         return "USBFrameProvider - " + cvSink.getName();
     }
 
-<<<<<<< HEAD
     @Override
     public void release() {
         CameraServer.removeServer(cvSink.getName());
@@ -109,9 +108,9 @@
     @Override
     public boolean isConnected() {
         return camera.isConnected();
-=======
+    }
+
     public void updateSettables(VisionSourceSettables settables) {
         this.settables = settables;
->>>>>>> d0e5e169
     }
 }