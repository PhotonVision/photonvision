--- conflicted
+++ resolved
@@ -19,15 +19,12 @@
 
 import edu.wpi.first.cameraserver.CameraServer;
 import edu.wpi.first.cscore.CvSink;
-<<<<<<< HEAD
 import edu.wpi.first.networktables.BooleanSubscriber;
 import edu.wpi.first.util.PixelFormat;
 import edu.wpi.first.util.RawFrame;
 import org.opencv.core.Mat;
 import org.photonvision.common.dataflow.networktables.NetworkTablesManager;
-=======
 import edu.wpi.first.cscore.UsbCamera;
->>>>>>> 36e3a1f7
 import org.photonvision.common.logging.LogGroup;
 import org.photonvision.common.logging.Logger;
 import org.photonvision.jni.CscoreExtras;
@@ -43,14 +40,12 @@
     @SuppressWarnings("SpellCheckingInspection")
     private VisionSourceSettables settables;
 
-<<<<<<< HEAD
+    private Runnable connectedCallback;
+
     private long lastTime = 0;
 
     // subscribers are lightweight, and I'm lazy
     private final BooleanSubscriber useNewBehaviorSub;
-=======
-    private Runnable connectedCallback;
->>>>>>> 36e3a1f7
 
     @SuppressWarnings("SpellCheckingInspection")
     public USBFrameProvider(
@@ -63,7 +58,6 @@
         this.cvSink.setEnabled(true);
 
         this.settables = visionSettables;
-<<<<<<< HEAD
 
         var useNewBehaviorTopic =
                 NetworkTablesManager.getInstance().kRootTable.getBooleanTopic("use_new_cscore_frametime");
@@ -71,7 +65,6 @@
         useNewBehaviorTopic.setRetained(true);
 
         useNewBehaviorSub = useNewBehaviorTopic.subscribe(false);
-=======
         this.connectedCallback = connectedCallback;
     }
 
@@ -85,17 +78,21 @@
         }
 
         return connected;
->>>>>>> 36e3a1f7
     }
 
     @Override
     public CapturedFrame getInputMat() {
-<<<<<<< HEAD
+        if (!cameraPropertiesCached && camera.isConnected()) {
+            onCameraConnected();
+        }
+
         if (!useNewBehaviorSub.get()) {
             // We allocate memory so we don't fill a Mat in use by another thread (memory model is easier)
             var mat = new CVMat();
             // This is from wpi::Now, or WPIUtilJNI.now(). The epoch from grabFrame is uS since
             // Hal::initialize was called
+            // TODO - under the hood, this incurs an extra copy. We should avoid this, if we
+            // can.
             long captureTimeNs = cvSink.grabFrame(mat.getMat()) * 1000;
 
             if (captureTimeNs == 0) {
@@ -117,26 +114,6 @@
                     // hard-coded 3 channel
                     cameraMode.width * 3,
                     PixelFormat.kBGR);
-=======
-        if (!cameraPropertiesCached && camera.isConnected()) {
-            onCameraConnected();
-        }
-
-        // We allocate memory so we don't fill a Mat in use by another thread (memory
-        // model is easier)
-        var mat = new CVMat();
-        // This is from wpi::Now, or WPIUtilJNI.now(). The epoch from grabFrame is uS
-        // since
-        // Hal::initialize was called. Timeout is in seconds
-        // TODO - under the hood, this incurs an extra copy. We should avoid this, if we
-        // can.
-        long captureTimeNs = cvSink.grabFrame(mat.getMat(), 1.0) * 1000;
-
-        if (captureTimeNs == 0) {
-            var error = cvSink.getError();
-            logger.error("Error grabbing image: " + error);
-        }
->>>>>>> 36e3a1f7
 
             // This is from wpi::Now, or WPIUtilJNI.now(). The epoch from grabFrame is uS since
             // Hal::initialize was called
