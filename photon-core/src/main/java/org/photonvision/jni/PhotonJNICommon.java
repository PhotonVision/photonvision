/*
 * Copyright (C) Photon Vision.
 *
 * This program is free software: you can redistribute it and/or modify
 * it under the terms of the GNU General Public License as published by
 * the Free Software Foundation, either version 3 of the License, or
 * (at your option) any later version.
 *
 * This program is distributed in the hope that it will be useful,
 * but WITHOUT ANY WARRANTY; without even the implied warranty of
 * MERCHANTABILITY or FITNESS FOR A PARTICULAR PURPOSE.  See the
 * GNU General Public License for more details.
 *
 * You should have received a copy of the GNU General Public License
 * along with this program.  If not, see <https://www.gnu.org/licenses/>.
 */

package org.photonvision.jni;

import java.io.File;
import java.io.FileOutputStream;
import java.util.HashSet;
import java.util.List;
import java.util.Set;
import org.photonvision.common.hardware.Platform;
import org.photonvision.common.logging.LogGroup;
import org.photonvision.common.logging.Logger;

public abstract class PhotonJNICommon {
<<<<<<< HEAD
    protected static Logger logger = null;

    protected static Set<String> loadedLibraries = new HashSet<>();

    protected static synchronized void forceLoad(Class<?> clazz, List<String> libraries) {
=======
    public abstract boolean isLoaded();

    public abstract void setLoaded(boolean state);

    protected static Logger logger = null;

    protected static synchronized void forceLoad(
            PhotonJNICommon instance, Class<?> clazz, List<String> libraries) throws IOException {
        if (instance.isLoaded()) return;
>>>>>>> f13a507a
        if (logger == null) logger = new Logger(clazz, LogGroup.Camera);

        for (var libraryName : libraries) {
            if (loadedLibraries.contains(clazz.getName() + ":" + libraryName)) {
                logger.info("Library " + libraryName + " already loaded");
                continue;
            }
            try {
                // We always extract the shared object (we could hash each so, but that's a lot of work)
<<<<<<< HEAD
                var lib = unpack(clazz, libraryName);
                System.load(lib);
                loadedLibraries.add(clazz.getName() + ":" + libraryName);
            } catch (Exception e) {
=======
                var arch_name = Platform.getNativeLibraryFolderName();
                var nativeLibName = System.mapLibraryName(libraryName);
                var in = clazz.getResourceAsStream("/nativelibraries/" + arch_name + "/" + nativeLibName);

                if (in == null) {
                    instance.setLoaded(false);
                    return;
                }

                // It's important that we don't mangle the names of these files on Windows at least
                File temp = new File(System.getProperty("java.io.tmpdir"), nativeLibName);
                FileOutputStream fos = new FileOutputStream(temp);

                int read = -1;
                byte[] buffer = new byte[1024];
                while ((read = in.read(buffer)) != -1) {
                    fos.write(buffer, 0, read);
                }
                fos.close();
                in.close();

                System.load(temp.getAbsolutePath());

                logger.info("Successfully loaded shared object " + temp.getName());

            } catch (UnsatisfiedLinkError e) {
>>>>>>> f13a507a
                logger.error("Couldn't load shared object " + libraryName, e);
                e.printStackTrace();
                break;
            }
        }
<<<<<<< HEAD
    }

    protected static synchronized void forceLoad(Class<?> clazz, String libraryName) {
        forceLoad(clazz, List.of(libraryName));
    }

    protected static synchronized String unpack(Class<?> clazz, String libraryName, String unpackTo) {
        System.out.println("Unpacking library " + libraryName);
        var arch_name = Platform.getNativeLibraryFolderName();
        var nativeLibName = System.mapLibraryName(libraryName);
        var in = clazz.getResourceAsStream("/nativelibraries/" + arch_name + "/" + nativeLibName);

        if (in == null) {
            System.out.println("Couldn't find library " + arch_name + "/" + nativeLibName);
            return null;
        }
        String res = null;
        try {
            // It's important that we don't mangle the names of these files on Windows at least
            File temp = new File(unpackTo, nativeLibName);
            if (temp.exists()) temp.delete();
            FileOutputStream fos = new FileOutputStream(temp);

            int read = -1;
            byte[] buffer = new byte[1024];
            while ((read = in.read(buffer)) != -1) {
                fos.write(buffer, 0, read);
            }
            fos.close();
            in.close();
            res = temp.getAbsolutePath();
        } catch (Exception e) {
            e.printStackTrace();
        }
        System.out.println("Unpacked library " + libraryName + " to " + res);
        return res;
    }

    protected static synchronized String unpack(Class<?> clazz, String libraryName) {
        return unpack(clazz, libraryName, System.getProperty("java.io.tmpdir"));
    }

    public static boolean isWorking(Class<? extends PhotonJNICommon> clazz) {
        boolean working = false;
        for (var lib : loadedLibraries) {
            if (lib.contains(clazz.getName())) {
                working = true;
                break;
            }
        }
        return working;
=======
        instance.setLoaded(true);
    }

    protected static synchronized void forceLoad(
            PhotonJNICommon instance, Class<?> clazz, String libraryName) throws IOException {
        forceLoad(instance, clazz, List.of(libraryName));
>>>>>>> f13a507a
    }
}<|MERGE_RESOLUTION|>--- conflicted
+++ resolved
@@ -27,23 +27,11 @@
 import org.photonvision.common.logging.Logger;
 
 public abstract class PhotonJNICommon {
-<<<<<<< HEAD
     protected static Logger logger = null;
 
     protected static Set<String> loadedLibraries = new HashSet<>();
 
     protected static synchronized void forceLoad(Class<?> clazz, List<String> libraries) {
-=======
-    public abstract boolean isLoaded();
-
-    public abstract void setLoaded(boolean state);
-
-    protected static Logger logger = null;
-
-    protected static synchronized void forceLoad(
-            PhotonJNICommon instance, Class<?> clazz, List<String> libraries) throws IOException {
-        if (instance.isLoaded()) return;
->>>>>>> f13a507a
         if (logger == null) logger = new Logger(clazz, LogGroup.Camera);
 
         for (var libraryName : libraries) {
@@ -53,49 +41,27 @@
             }
             try {
                 // We always extract the shared object (we could hash each so, but that's a lot of work)
-<<<<<<< HEAD
                 var lib = unpack(clazz, libraryName);
                 System.load(lib);
                 loadedLibraries.add(clazz.getName() + ":" + libraryName);
             } catch (Exception e) {
-=======
-                var arch_name = Platform.getNativeLibraryFolderName();
-                var nativeLibName = System.mapLibraryName(libraryName);
-                var in = clazz.getResourceAsStream("/nativelibraries/" + arch_name + "/" + nativeLibName);
-
-                if (in == null) {
-                    instance.setLoaded(false);
-                    return;
-                }
-
-                // It's important that we don't mangle the names of these files on Windows at least
-                File temp = new File(System.getProperty("java.io.tmpdir"), nativeLibName);
-                FileOutputStream fos = new FileOutputStream(temp);
-
-                int read = -1;
-                byte[] buffer = new byte[1024];
-                while ((read = in.read(buffer)) != -1) {
-                    fos.write(buffer, 0, read);
-                }
-                fos.close();
-                in.close();
-
-                System.load(temp.getAbsolutePath());
-
-                logger.info("Successfully loaded shared object " + temp.getName());
-
-            } catch (UnsatisfiedLinkError e) {
->>>>>>> f13a507a
                 logger.error("Couldn't load shared object " + libraryName, e);
                 e.printStackTrace();
                 break;
             }
         }
-<<<<<<< HEAD
     }
 
     protected static synchronized void forceLoad(Class<?> clazz, String libraryName) {
         forceLoad(clazz, List.of(libraryName));
+    }
+
+    protected static synchronized void forceLoad(Object dummy, Class<?> clazz, String libraryName) {
+        forceLoad(clazz, List.of(libraryName));
+    }
+
+    protected static synchronized void forceLoad(Object dummy, Class<?> clazz, List<String> libraries) {
+        forceLoad(clazz, libraries);
     }
 
     protected static synchronized String unpack(Class<?> clazz, String libraryName, String unpackTo) {
@@ -143,13 +109,5 @@
             }
         }
         return working;
-=======
-        instance.setLoaded(true);
-    }
-
-    protected static synchronized void forceLoad(
-            PhotonJNICommon instance, Class<?> clazz, String libraryName) throws IOException {
-        forceLoad(instance, clazz, List.of(libraryName));
->>>>>>> f13a507a
     }
 }