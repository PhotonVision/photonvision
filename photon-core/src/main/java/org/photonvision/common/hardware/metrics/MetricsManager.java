/*
 * Copyright (C) Photon Vision.
 *
 * This program is free software: you can redistribute it and/or modify
 * it under the terms of the GNU General Public License as published by
 * the Free Software Foundation, either version 3 of the License, or
 * (at your option) any later version.
 *
 * This program is distributed in the hope that it will be useful,
 * but WITHOUT ANY WARRANTY; without even the implied warranty of
 * MERCHANTABILITY or FITNESS FOR A PARTICULAR PURPOSE.  See the
 * GNU General Public License for more details.
 *
 * You should have received a copy of the GNU General Public License
 * along with this program.  If not, see <https://www.gnu.org/licenses/>.
 */

package org.photonvision.common.hardware.metrics;

import edu.wpi.first.cscore.CameraServerJNI;
import edu.wpi.first.networktables.ProtobufPublisher;
import java.io.PrintWriter;
import java.io.StringWriter;
import org.photonvision.common.configuration.ConfigManager;
import org.photonvision.common.configuration.HardwareConfig;
import org.photonvision.common.dataflow.DataChangeService;
import org.photonvision.common.dataflow.events.OutgoingUIEvent;
import org.photonvision.common.dataflow.networktables.NetworkTablesManager;
import org.photonvision.common.hardware.Platform;
import org.photonvision.common.hardware.metrics.cmds.CmdBase;
import org.photonvision.common.hardware.metrics.cmds.FileCmds;
import org.photonvision.common.hardware.metrics.cmds.LinuxCmds;
import org.photonvision.common.hardware.metrics.cmds.PiCmds;
import org.photonvision.common.hardware.metrics.cmds.QCS6490Cmds;
import org.photonvision.common.hardware.metrics.cmds.RK3588Cmds;
import org.photonvision.common.logging.LogGroup;
import org.photonvision.common.logging.Logger;
import org.photonvision.common.networking.NetworkUtils;
import org.photonvision.common.util.ShellExec;

public class MetricsManager {
    final Logger logger = new Logger(MetricsManager.class, LogGroup.General);

    CmdBase cmds;

    ProtobufPublisher<DeviceMetrics> metricPublisher =
            NetworkTablesManager.getInstance()
                    .kRootTable
                    .getSubTable("/metrics")
                    .getProtobufTopic(CameraServerJNI.getHostname(), DeviceMetrics.proto)
                    .publish();

    private final ShellExec runCommand = new ShellExec(true, true);

    public void setConfig(HardwareConfig config) {
        if (config.hasCommandsConfigured()) {
            cmds = new FileCmds();
        } else if (Platform.isRaspberryPi()) {
            cmds = new PiCmds(); // Pi's can use a hardcoded command set
        } else if (Platform.isRK3588()) {
            cmds = new RK3588Cmds(); // RK3588 chipset hardcoded command set
        } else if (Platform.isQCS6490()) {
            cmds = new QCS6490Cmds(); // QCS6490 chipset hardcoded command set
        } else if (Platform.isLinux()) {
            cmds = new LinuxCmds(); // Linux/Unix platforms assume a nominal command set
        } else {
            cmds = new CmdBase(); // default - base has no commands
        }

        cmds.initCmds(config);
    }

    public String safeExecute(String str) {
        if (str.isEmpty()) return "";
        try {
            return execute(str);
        } catch (Exception e) {
            return "****";
        }
    }

    /**
     * Get the CPU temperature in Celsius.
     *
     * @return The CPU temperature in Celsius, or -1.0 if the command fails or parsing fails.
     */
    public double getCpuTemp() {
        try {
            return Double.parseDouble(safeExecute(cmds.cpuTemperatureCommand));
        } catch (NumberFormatException e) {
            return -1.0;
        }
    }

    /**
     * Get the CPU utilization as a percentage.
     *
     * @return The CPU utilization as a percentage, or -1.0 if the command fails or parsing fails.
     */
    public double getCpuUtilization() {
        try {
            return Double.parseDouble(safeExecute(cmds.cpuUtilizationCommand));
        } catch (NumberFormatException e) {
            return -1.0;
        }
    }

    /**
     * Get the reason for CPU throttling, if applicable.
     *
     * @return A string describing the CPU throttle reason, or an empty string if the command fails.
     */
    public String getThrottleReason() {
        return safeExecute(cmds.cpuThrottleReasonCmd);
    }

    private double ramMemSave = -2.0;

    /**
     * Get the total RAM memory in MB. This only runs once, as it won't change over time.
     *
     * @return The total RAM memory in MB, or -1.0 if the command fails or parsing fails.
     */
    public double getRamMem() {
        if (ramMemSave == -2.0) {
            try {
                ramMemSave = Double.parseDouble(safeExecute(cmds.ramMemCommand));
            } catch (NumberFormatException e) {
                ramMemSave = -1.0;
            }
        }
        return ramMemSave;
    }

    /**
     * Get the RAM utilization in MBs.
     *
     * @return The RAM utilization in MBs, or -1.0 if the command fails or parsing fails.
     */
    public double getRamUtil() {
        try {
            return Double.parseDouble(safeExecute(cmds.ramUtilCommand));
        } catch (NumberFormatException e) {
            return -1.0;
        }
    }

    private double gpuMemSave = -2.0;

    /**
     * Get the total GPU memory in MB. This only runs once, as it won't change over time.
     *
     * @return The total GPU memory in MB, or -1.0 if the command fails or parsing fails.
     */
    public double getGpuMem() {
        if (gpuMemSave == -2.0) {
            try {
                gpuMemSave = Double.parseDouble(safeExecute(cmds.gpuMemCommand));
            } catch (NumberFormatException e) {
                gpuMemSave = -1.0;
            }
        }
        return gpuMemSave;
    }

    /**
     * Get the GPU memory utilization as MBs.
     *
     * @return The GPU memory utilization in MBs, or -1.0 if the command fails or parsing fails.
     */
    public double getGpuMemUtil() {
        try {
            return Double.parseDouble(safeExecute(cmds.gpuMemUtilCommand));
        } catch (NumberFormatException e) {
            return -1.0;
        }
    }

    /**
     * Get the percentage of disk space used.
     *
     * @return The percentage of disk space used, or -1.0 if the command fails or parsing fails.
     */
    public double getUsedDiskPct() {
        try {
            return Double.parseDouble(safeExecute(cmds.diskUsageCommand));
        } catch (NumberFormatException e) {
            return -1.0;
        }
    }

    // This is here so we don't spam logs if it fails
    boolean npuParseWarning = false;

    /**
     * Get the NPU usage as an array of doubles.
     *
     * @return An array of doubles representing NPU usage, or null if parsing fails.
     */
    public double[] getNpuUsage() {
        String[] usages = safeExecute(cmds.npuUsageCommand).split(",");
        double[] usageDoubles = new double[usages.length];
        for (int i = 0; i < usages.length; i++) {
            try {
                usageDoubles[i] = Double.parseDouble(usages[i]);
                npuParseWarning = false; // Reset warning if parsing succeeds
            } catch (NumberFormatException e) {
                if (!npuParseWarning) {
                    logger.error("Failed to parse NPU usage value: " + usages[i], e);
                    npuParseWarning = true;
                }
                usageDoubles = new double[0]; // Default to empty array if parsing fails
                break;
            }
        }
        return usageDoubles;
    }

    /**
     * Get the IP address of the device.
     *
     * @return The IP address as a string, or an empty string if the command fails.
     */
    public String getIpAddress() {
        String dev = ConfigManager.getInstance().getConfig().getNetworkConfig().networkManagerIface;
        logger.debug("Requesting IP addresses for \"" + dev + "\"");
        String addr = NetworkUtils.getIPAddresses(dev);
        logger.debug("Got value \"" + addr + "\"");
        return addr;
    }

    /**
     * Get the uptime of the device in seconds.
     *
     * @return The uptime in seconds, or -1.0 if the command fails or parsing fails.
     */
    public double getUptime() {
        try {
            return Double.parseDouble(safeExecute(cmds.uptimeCommand));
        } catch (NumberFormatException e) {
            return -1.0;
        }
    }

    public void publishMetrics() {
        logger.debug("Publishing Metrics...");
<<<<<<< HEAD
        logger.debug("Hostname: " + CameraServerJNI.getHostname());
        logger.debug(metricPublisher.getTopic().getName());

        String[] topicParts = metricPublisher.getTopic().getName().split("/");

        // Check that the hostname hasn't changed
        if (!CameraServerJNI.getHostname().equals(topicParts[topicParts.length - 1])) {
=======

        // Check that the hostname hasn't changed
        if (!metricPublisher.getTopic().getName().equals(CameraServerJNI.getHostname())) {
>>>>>>> 758fbb91
            logger.warn("Metrics publisher name does not match hostname! Reinitializing publisher...");
            metricPublisher.close();
            metricPublisher =
                    NetworkTablesManager.getInstance()
                            .kRootTable
                            .getSubTable("/metrics")
                            .getProtobufTopic(CameraServerJNI.getHostname(), DeviceMetrics.proto)
                            .publish();
        }

        var metrics =
                new DeviceMetrics(
                        this.getCpuTemp(),
                        this.getCpuUtilization(),
                        this.getThrottleReason(),
                        this.getRamMem(),
                        this.getRamUtil(),
                        this.getGpuMem(),
                        this.getGpuMemUtil(),
                        this.getUsedDiskPct(),
                        this.getNpuUsage(),
                        this.getIpAddress(),
                        this.getUptime());

        metricPublisher.set(metrics);

        DataChangeService.getInstance().publishEvent(OutgoingUIEvent.wrappedOf("metrics", metrics));
    }

    public synchronized String execute(String command) {
        try {
            runCommand.executeBashCommand(command);
            return runCommand.getOutput();
        } catch (Exception e) {
            StringWriter sw = new StringWriter();
            PrintWriter pw = new PrintWriter(sw);
            e.printStackTrace(pw);

            logger.error(
                    "Command: \""
                            + command
                            + "\" returned an error!"
                            + "\nOutput Received: "
                            + runCommand.getOutput()
                            + "\nStandard Error: "
                            + runCommand.getError()
                            + "\nCommand completed: "
                            + runCommand.isOutputCompleted()
                            + "\nError completed: "
                            + runCommand.isErrorCompleted()
                            + "\nExit code: "
                            + runCommand.getExitCode()
                            + "\n Exception: "
                            + e
                            + sw);
            return "";
        }
    }
}<|MERGE_RESOLUTION|>--- conflicted
+++ resolved
@@ -244,19 +244,11 @@
 
     public void publishMetrics() {
         logger.debug("Publishing Metrics...");
-<<<<<<< HEAD
-        logger.debug("Hostname: " + CameraServerJNI.getHostname());
-        logger.debug(metricPublisher.getTopic().getName());
 
         String[] topicParts = metricPublisher.getTopic().getName().split("/");
 
         // Check that the hostname hasn't changed
         if (!CameraServerJNI.getHostname().equals(topicParts[topicParts.length - 1])) {
-=======
-
-        // Check that the hostname hasn't changed
-        if (!metricPublisher.getTopic().getName().equals(CameraServerJNI.getHostname())) {
->>>>>>> 758fbb91
             logger.warn("Metrics publisher name does not match hostname! Reinitializing publisher...");
             metricPublisher.close();
             metricPublisher =
