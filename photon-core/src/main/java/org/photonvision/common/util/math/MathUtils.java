--- conflicted
+++ resolved
@@ -17,19 +17,12 @@
 
 package org.photonvision.common.util.math;
 
-<<<<<<< HEAD
 import edu.wpi.first.apriltag.AprilTagPoseEstimate;
 import edu.wpi.first.math.VecBuilder;
 import edu.wpi.first.math.geometry.CoordinateSystem;
 import edu.wpi.first.math.geometry.Pose3d;
 import edu.wpi.first.math.geometry.Rotation3d;
 import edu.wpi.first.math.geometry.Transform3d;
-=======
-import edu.wpi.first.math.MatBuilder;
-import edu.wpi.first.math.Nat;
-import edu.wpi.first.math.VecBuilder;
-import edu.wpi.first.math.geometry.*;
->>>>>>> 760de0ff
 import edu.wpi.first.math.util.Units;
 import edu.wpi.first.util.WPIUtilJNI;
 import java.util.Arrays;
@@ -180,17 +173,12 @@
             new Rotation3d(VecBuilder.fill(0, 1, 0), Units.degreesToRadians(180));
 
     /**
-<<<<<<< HEAD
      * AprilTag returns a camera-to-tag transform in EDN, but the tag's z-axis points into the tag
      * instead of away from it and towards the camera. This means we have to correct the
      * transformation's rotation.
      *
      * @param pose The Transform3d with translation and rotation directly from the {@link
      *     AprilTagPoseEstimate}.
-=======
-     * Apply a 180-degree rotation about X to the rotation component of a given Apriltag pose. This
-     * aligns it with the OpenCV poses we use in other places.
->>>>>>> 760de0ff
      */
     public static Transform3d convertApriltagtoOpenCV(Transform3d pose) {
         var ocvRotation = APRILTAG_BASE_ROTATION.rotateBy(pose.getRotation());
