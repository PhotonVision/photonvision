--- conflicted
+++ resolved
@@ -437,14 +437,17 @@
                             "REPLACE INTO %s (%s, %s) VALUES (?,?);",
                             Tables.GLOBAL, Columns.GLB_FILENAME, Columns.GLB_CONTENTS);
 
-<<<<<<< HEAD
+            if (!skipSavingHWSet) {
             statement1 = conn.prepareStatement(sqlString);
             addFile(
                     statement1,
                     GlobalKeys.HARDWARE_SETTINGS,
                     JacksonUtils.serializeToString(config.getHardwareSettings()));
             statement1.executeUpdate();
-
+            }
+
+
+            if (!skipSavingNWCfg) {
             statement2 = conn.prepareStatement(sqlString);
             addFile(
                     statement2,
@@ -452,7 +455,9 @@
                     JacksonUtils.serializeToString(config.getNetworkConfig()));
             statement2.executeUpdate();
             statement2.close();
-
+            }
+
+            if (!skipSavingHWCfg) {
             statement3 = conn.prepareStatement(sqlString);
             addFile(
                     statement3,
@@ -460,36 +465,7 @@
                     JacksonUtils.serializeToString(config.getHardwareConfig()));
             statement3.executeUpdate();
             statement3.close();
-=======
-            if (!skipSavingHWSet) {
-                statement1 = conn.prepareStatement(sqlString);
-                addFile(
-                        statement1,
-                        TableKeys.HARDWARE_SETTINGS,
-                        JacksonUtils.serializeToString(config.getHardwareSettings()));
-                statement1.executeUpdate();
-            }
-
-            if (!skipSavingNWCfg) {
-                statement2 = conn.prepareStatement(sqlString);
-                addFile(
-                        statement2,
-                        TableKeys.NETWORK_CONFIG,
-                        JacksonUtils.serializeToString(config.getNetworkConfig()));
-                statement2.executeUpdate();
-                statement2.close();
-            }
-
-            if (!skipSavingHWCfg) {
-                statement3 = conn.prepareStatement(sqlString);
-                addFile(
-                        statement3,
-                        TableKeys.HARDWARE_CONFIG,
-                        JacksonUtils.serializeToString(config.getHardwareConfig()));
-                statement3.executeUpdate();
-                statement3.close();
-            }
->>>>>>> 276fc617
+            }
 
         } catch (SQLException | IOException e) {
             logger.error("Err saving global", e);
@@ -551,42 +527,26 @@
 
     @Override
     public boolean saveUploadedHardwareConfig(Path uploadPath) {
-<<<<<<< HEAD
+        skipSavingHWCfg = true;
         return saveOneFile(GlobalKeys.HARDWARE_CONFIG, uploadPath);
-=======
-        skipSavingHWCfg = true;
-        return saveOneFile(TableKeys.HARDWARE_CONFIG, uploadPath);
->>>>>>> 276fc617
     }
 
     @Override
     public boolean saveUploadedHardwareSettings(Path uploadPath) {
-<<<<<<< HEAD
+        skipSavingHWSet = true;
         return saveOneFile(GlobalKeys.HARDWARE_SETTINGS, uploadPath);
-=======
-        skipSavingHWSet = true;
-        return saveOneFile(TableKeys.HARDWARE_SETTINGS, uploadPath);
->>>>>>> 276fc617
     }
 
     @Override
     public boolean saveUploadedNetworkConfig(Path uploadPath) {
-<<<<<<< HEAD
+        skipSavingNWCfg = true;
         return saveOneFile(GlobalKeys.NETWORK_CONFIG, uploadPath);
-=======
-        skipSavingNWCfg = true;
-        return saveOneFile(TableKeys.NETWORK_CONFIG, uploadPath);
->>>>>>> 276fc617
     }
 
     @Override
     public boolean saveUploadedAprilTagFieldLayout(Path uploadPath) {
-<<<<<<< HEAD
+        skipSavingAPRTG = true;
         return saveOneFile(GlobalKeys.ATFL_CONFIG_FILE, uploadPath);
-=======
-        skipSavingAPRTG = true;
-        return saveOneFile(TableKeys.ATFL_CONFIG_FILE, uploadPath);
->>>>>>> 276fc617
     }
 
     private HashMap<String, CameraConfiguration> loadCameraConfigs(Connection conn) {
