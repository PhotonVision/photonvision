/*
 * Copyright (C) Photon Vision.
 *
 * This program is free software: you can redistribute it and/or modify
 * it under the terms of the GNU General Public License as published by
 * the Free Software Foundation, either version 3 of the License, or
 * (at your option) any later version.
 *
 * This program is distributed in the hope that it will be useful,
 * but WITHOUT ANY WARRANTY; without even the implied warranty of
 * MERCHANTABILITY or FITNESS FOR A PARTICULAR PURPOSE.  See the
 * GNU General Public License for more details.
 *
 * You should have received a copy of the GNU General Public License
 * along with this program.  If not, see <https://www.gnu.org/licenses/>.
 */

package org.photonvision.common.configuration;

import com.fasterxml.jackson.core.JsonProcessingException;

import edu.wpi.first.apriltag.AprilTagFieldLayout;
import edu.wpi.first.apriltag.AprilTagFields;

import java.io.File;
import java.io.IOException;
import java.nio.file.Files;
import java.nio.file.Path;
import java.text.DateFormat;
import java.text.ParseException;
import java.text.SimpleDateFormat;
import java.time.LocalDateTime;
import java.time.format.DateTimeFormatter;
import java.time.temporal.TemporalAccessor;
import java.util.*;
import java.util.stream.Collectors;
import org.photonvision.common.logging.LogGroup;
import org.photonvision.common.logging.Logger;
import org.photonvision.common.util.file.FileUtils;
import org.photonvision.common.util.file.JacksonUtils;
import org.photonvision.vision.pipeline.CVPipelineSettings;
import org.photonvision.vision.pipeline.DriverModePipelineSettings;
import org.photonvision.vision.processes.VisionSource;
import org.zeroturnaround.zip.ZipUtil;

public class ConfigManager {
    private static final Logger logger = new Logger(ConfigManager.class, LogGroup.General);
    private static ConfigManager INSTANCE;

    public static final String HW_CFG_FNAME = "hardwareConfig.json";
    public static final String HW_SET_FNAME = "hardwareSettings.json";
    public static final String NET_SET_FNAME = "networkSettings.json";
    public static final String ATFL_SET_FNAME = "apriltagFieldLayout.json";

    private PhotonConfiguration config;
    private final File hardwareConfigFile;
    private final File hardwareSettingsFile;
    private final File networkConfigFile;
    private final File apriltagFieldLayoutFile;
    private final File camerasFolder;

    final File configDirectoryFile;

    private long saveRequestTimestamp = -1;
    private Thread settingsSaveThread;

    private static final Object m_settingsMutex = new Object();

    public static ConfigManager getInstance() {
        if (INSTANCE == null) {
            INSTANCE = new ConfigManager(getRootFolder());
        }
        return INSTANCE;
    }

    public static void saveUploadedSettingsZip(File uploadPath) {
        var folderPath = Path.of(System.getProperty("java.io.tmpdir"), "photonvision").toFile();
        folderPath.mkdirs();
        ZipUtil.unpack(uploadPath, folderPath);
        FileUtils.deleteDirectory(getRootFolder());
        try {
            org.apache.commons.io.FileUtils.copyDirectory(folderPath, getRootFolder().toFile());
            logger.info("Copied settings successfully!");
        } catch (IOException e) {
            logger.error("Exception copying uploaded settings!", e);
            return;
        }
    }

    public PhotonConfiguration getConfig() {
        return config;
    }

    private static Path getRootFolder() {
        return Path.of("photonvision_config");
    }

    ConfigManager(Path configDirectoryFile) {
        this.configDirectoryFile = new File(configDirectoryFile.toUri());
        this.hardwareConfigFile =
                new File(Path.of(configDirectoryFile.toString(), HW_CFG_FNAME).toUri());
        this.hardwareSettingsFile =
                new File(Path.of(configDirectoryFile.toString(), HW_SET_FNAME).toUri());
        this.networkConfigFile =
                new File(Path.of(configDirectoryFile.toString(), NET_SET_FNAME).toUri());
        this.apriltagFieldLayoutFile =
                new File(Path.of(configDirectoryFile.toString(), ATFL_SET_FNAME).toUri());
        this.camerasFolder = new File(Path.of(configDirectoryFile.toString(), "cameras").toUri());

        settingsSaveThread = new Thread(this::saveAndWriteTask);
        settingsSaveThread.start();
    }

    public void load() {
        synchronized (m_settingsMutex) {
            logger.info("Loading settings...");
            if (!configDirectoryFile.exists()) {
                if (configDirectoryFile.mkdirs()) {
                    logger.debug("Root config folder did not exist. Created!");
                } else {
                    logger.error("Failed to create root config folder!");
                }
            }
            if (!configDirectoryFile.canWrite()) {
                logger.debug("Making root dir writeable...");
                try {
                    var success = configDirectoryFile.setWritable(true);
                    if (success) logger.debug("Set root dir writeable!");
                    else logger.error("Could not make root dir writeable!");
                } catch (SecurityException e) {
                    logger.error("Could not make root dir writeable!", e);
                }
            }

<<<<<<< HEAD
        HardwareConfig hardwareConfig;
        HardwareSettings hardwareSettings;
        NetworkConfig networkConfig;
        AprilTagFieldLayout atfl = null;
=======
            HardwareConfig hardwareConfig;
            HardwareSettings hardwareSettings;
            NetworkConfig networkConfig;
>>>>>>> 6c78e663

            if (hardwareConfigFile.exists()) {
                try {
                    hardwareConfig =
                            JacksonUtils.deserialize(hardwareConfigFile.toPath(), HardwareConfig.class);
                    if (hardwareConfig == null) {
                        logger.error("Could not deserialize hardware config! Loading defaults");
                        hardwareConfig = new HardwareConfig();
                    }
                } catch (IOException e) {
                    logger.error("Could not deserialize hardware config! Loading defaults");
                    hardwareConfig = new HardwareConfig();
                }
            } else {
                logger.info("Hardware config does not exist! Loading defaults");
                hardwareConfig = new HardwareConfig();
            }

            if (hardwareSettingsFile.exists()) {
                try {
                    hardwareSettings =
                            JacksonUtils.deserialize(hardwareSettingsFile.toPath(), HardwareSettings.class);
                    if (hardwareSettings == null) {
                        logger.error("Could not deserialize hardware settings! Loading defaults");
                        hardwareSettings = new HardwareSettings();
                    }
                } catch (IOException e) {
                    logger.error("Could not deserialize hardware settings! Loading defaults");
                    hardwareSettings = new HardwareSettings();
                }
            } else {
                logger.info("Hardware settings does not exist! Loading defaults");
                hardwareSettings = new HardwareSettings();
            }

            if (networkConfigFile.exists()) {
                try {
                    networkConfig = JacksonUtils.deserialize(networkConfigFile.toPath(), NetworkConfig.class);
                    if (networkConfig == null) {
                        logger.error("Could not deserialize network config! Loading defaults");
                        networkConfig = new NetworkConfig();
                    }
                } catch (IOException e) {
                    logger.error("Could not deserialize network config! Loading defaults");
                    networkConfig = new NetworkConfig();
                }
            } else {
                logger.info("Network config file does not exist! Loading defaults");
                networkConfig = new NetworkConfig();
            }

<<<<<<< HEAD
        if (apriltagFieldLayoutFile.exists()) {
            try {
                atfl = JacksonUtils.deserialize(apriltagFieldLayoutFile.toPath(), AprilTagFieldLayout.class);
                if (atfl == null) {
                    logger.error("Could not deserialize apriltag field layout!");
                }
            } catch (IOException e) {
                logger.error("Could not deserialize apriltag field layout!");
                atfl = null; // not required, nice to be explicit
            }
        } else {
            logger.info("Apriltag layout file not saved!");
            atfl = null; // not required, nice to be explicit
        }
        if (atfl == null) {
            logger.info("Loading default for 2023 field...");
            try {
                atfl = AprilTagFields.k2023ChargedUp.loadAprilTagLayoutField();
            } catch (IOException e) {
                logger.error("Error loading WPILib field", e);
                atfl = null;
            }
            if (atfl == null) {
                // what do we even do here lmao -- wpilib should always work
                logger.error("Field layout is *still* null??????");
            }
        }

        if (!camerasFolder.exists()) {
            if (camerasFolder.mkdirs()) {
                logger.debug("Cameras config folder did not exist. Created!");
            } else {
                logger.error("Failed to create cameras config folder!");
=======
            if (!camerasFolder.exists()) {
                if (camerasFolder.mkdirs()) {
                    logger.debug("Cameras config folder did not exist. Created!");
                } else {
                    logger.error("Failed to create cameras config folder!");
                }
>>>>>>> 6c78e663
            }

            HashMap<String, CameraConfiguration> cameraConfigurations = loadCameraConfigs();

<<<<<<< HEAD
        this.config =
                new PhotonConfiguration(
                        hardwareConfig, hardwareSettings, networkConfig, atfl, cameraConfigurations);
    }

    public void saveToDisk() {
        // Delete old configs
        FileUtils.deleteDirectory(camerasFolder.toPath());

        try {
            JacksonUtils.serialize(networkConfigFile.toPath(), config.getNetworkConfig());
        } catch (IOException e) {
            logger.error("Could not save network config!", e);
        }

        try {
            JacksonUtils.serialize(hardwareSettingsFile.toPath(), config.getHardwareSettings());
        } catch (IOException e) {
            logger.error("Could not save hardware config!", e);
        }

        try {
            JacksonUtils.serialize(apriltagFieldLayoutFile.toPath(), config.getApriltagFieldLayout());
        } catch (IOException e) {
            logger.error("Could not save AprilTag Field Layout!", e);
        }

        // save all of our cameras
        var cameraConfigMap = config.getCameraConfigurations();
        for (var subdirName : cameraConfigMap.keySet()) {
            var camConfig = cameraConfigMap.get(subdirName);
            var subdir = Path.of(camerasFolder.toPath().toString(), subdirName);

            if (!subdir.toFile().exists()) {
                // TODO: check for error
                subdir.toFile().mkdirs();
            }
=======
            this.config =
                    new PhotonConfiguration(
                            hardwareConfig, hardwareSettings, networkConfig, cameraConfigurations);
        }
    }

    public void saveToDisk() {
        synchronized (m_settingsMutex) {
            // Delete old configs
            FileUtils.deleteDirectory(camerasFolder.toPath());
>>>>>>> 6c78e663

            try {
                JacksonUtils.serialize(networkConfigFile.toPath(), config.getNetworkConfig());
            } catch (IOException e) {
                logger.error("Could not save network config!", e);
            }
            try {
                JacksonUtils.serialize(hardwareSettingsFile.toPath(), config.getHardwareSettings());
            } catch (IOException e) {
                logger.error("Could not save hardware config!", e);
            }

            // save all of our cameras
            var cameraConfigMap = config.getCameraConfigurations();
            for (var subdirName : cameraConfigMap.keySet()) {
                var camConfig = cameraConfigMap.get(subdirName);
                var subdir = Path.of(camerasFolder.toPath().toString(), subdirName);

                if (!subdir.toFile().exists()) {
                    // TODO: check for error
                    subdir.toFile().mkdirs();
                }

                try {
                    JacksonUtils.serialize(Path.of(subdir.toString(), "config.json"), camConfig);
                } catch (IOException e) {
                    logger.error("Could not save config.json for " + subdir, e);
                }

                try {
                    JacksonUtils.serialize(
                            Path.of(subdir.toString(), "drivermode.json"), camConfig.driveModeSettings);
                } catch (IOException e) {
                    logger.error("Could not save drivermode.json for " + subdir, e);
                }

                for (var pipe : camConfig.pipelineSettings) {
                    var pipePath = Path.of(subdir.toString(), "pipelines", pipe.pipelineNickname + ".json");

                    if (!pipePath.getParent().toFile().exists()) {
                        // TODO: check for error
                        pipePath.getParent().toFile().mkdirs();
                    }

                    try {
                        JacksonUtils.serialize(pipePath, pipe);
                    } catch (IOException e) {
                        logger.error("Could not save " + pipe.pipelineNickname + ".json!", e);
                    }
                }
            }
            logger.info("Settings saved!");
        }
    }

    private HashMap<String, CameraConfiguration> loadCameraConfigs() {
        HashMap<String, CameraConfiguration> loadedConfigurations = new HashMap<>();
        try {
            var subdirectories =
                    Files.list(camerasFolder.toPath())
                            .filter(f -> f.toFile().isDirectory())
                            .collect(Collectors.toList());

            for (var subdir : subdirectories) {
                var cameraConfigPath = Path.of(subdir.toString(), "config.json");
                CameraConfiguration loadedConfig = null;
                try {
                    loadedConfig =
                            JacksonUtils.deserialize(
                                    cameraConfigPath.toAbsolutePath(), CameraConfiguration.class);
                } catch (JsonProcessingException e) {
                    logger.error("Camera config deserialization failed!", e);
                    e.printStackTrace();
                }
                if (loadedConfig == null) { // If the file could not be deserialized
                    logger.warn("Could not load camera " + subdir + "'s config.json! Loading " + "default");
                    continue; // TODO how do we later try to load this camera if it gets reconnected?
                }

                // At this point we have only loaded the base stuff
                // We still need to deserialize pipelines, as well as
                // driver mode settings
                var driverModeFile = Path.of(subdir.toString(), "drivermode.json");
                DriverModePipelineSettings driverMode;
                try {
                    driverMode =
                            JacksonUtils.deserialize(
                                    driverModeFile.toAbsolutePath(), DriverModePipelineSettings.class);
                } catch (JsonProcessingException e) {
                    logger.error("Could not deserialize drivermode.json! Loading defaults");
                    logger.debug(Arrays.toString(e.getStackTrace()));
                    driverMode = new DriverModePipelineSettings();
                }
                if (driverMode == null) {
                    logger.warn(
                            "Could not load camera " + subdir + "'s drivermode.json! Loading" + " default");
                    driverMode = new DriverModePipelineSettings();
                }

                // Load pipelines by mapping the files within the pipelines subdir
                // to their deserialized equivalents
                var pipelineSubdirectory = Path.of(subdir.toString(), "pipelines");
                List<CVPipelineSettings> settings =
                        pipelineSubdirectory.toFile().exists()
                                ? Files.list(pipelineSubdirectory)
                                        .filter(p -> p.toFile().isFile())
                                        .map(
                                                p -> {
                                                    var relativizedFilePath =
                                                            configDirectoryFile
                                                                    .toPath()
                                                                    .toAbsolutePath()
                                                                    .relativize(p)
                                                                    .toString();
                                                    try {
                                                        return JacksonUtils.deserialize(p, CVPipelineSettings.class);
                                                    } catch (JsonProcessingException e) {
                                                        logger.error("Exception while deserializing " + relativizedFilePath, e);
                                                    } catch (IOException e) {
                                                        logger.warn(
                                                                "Could not load pipeline at "
                                                                        + relativizedFilePath
                                                                        + "! Skipping...");
                                                    }
                                                    return null;
                                                })
                                        .filter(Objects::nonNull)
                                        .collect(Collectors.toList())
                                : Collections.emptyList();

                loadedConfig.driveModeSettings = driverMode;
                loadedConfig.addPipelineSettings(settings);

                loadedConfigurations.put(subdir.toFile().getName(), loadedConfig);
            }
        } catch (IOException e) {
            logger.error("Error loading camera configs!", e);
        }
        return loadedConfigurations;
    }

    public void addCameraConfigurations(List<VisionSource> sources) {
        getConfig().addCameraConfigs(sources);
        requestSave();
    }

    public void saveModule(CameraConfiguration config, String uniqueName) {
        getConfig().addCameraConfig(uniqueName, config);
        requestSave();
    }

    public File getSettingsFolderAsZip() {
        File out = Path.of(System.getProperty("java.io.tmpdir"), "photonvision-settings.zip").toFile();
        try {
            ZipUtil.pack(configDirectoryFile, out);
        } catch (Exception e) {
            e.printStackTrace();
        }
        return out;
    }

    public void setNetworkSettings(NetworkConfig networkConfig) {
        getConfig().setNetworkConfig(networkConfig);
        requestSave();
    }

    public Path getLogsDir() {
        return Path.of(configDirectoryFile.toString(), "logs");
    }

    public Path getCalibDir() {
        return Path.of(configDirectoryFile.toString(), "calibImgs");
    }

    public static final String LOG_PREFIX = "photonvision-";
    public static final String LOG_EXT = ".log";
    public static final String LOG_DATE_TIME_FORMAT = "yyyy-M-d_hh-mm-ss";

    public String taToLogFname(TemporalAccessor date) {
        var dateString = DateTimeFormatter.ofPattern(LOG_DATE_TIME_FORMAT).format(date);
        return LOG_PREFIX + dateString + LOG_EXT;
    }

    public Date logFnameToDate(String fname) throws ParseException {
        // Strip away known unneded portions of the log file name
        fname = fname.replace(LOG_PREFIX, "").replace(LOG_EXT, "");
        DateFormat format = new SimpleDateFormat(LOG_DATE_TIME_FORMAT);
        return format.parse(fname);
    }

    public Path getLogPath() {
        var logFile = Path.of(this.getLogsDir().toString(), taToLogFname(LocalDateTime.now())).toFile();
        if (!logFile.getParentFile().exists()) logFile.getParentFile().mkdirs();
        return logFile.toPath();
    }

    public Path getImageSavePath() {
        var imgFilePath = Path.of(configDirectoryFile.toString(), "imgSaves").toFile();
        if (!imgFilePath.exists()) imgFilePath.mkdirs();
        return imgFilePath.toPath();
    }

    public Path getHardwareConfigFile() {
        return this.hardwareConfigFile.toPath();
    }

    public Path getHardwareSettingsFile() {
        return this.hardwareSettingsFile.toPath();
    }

    public Path getNetworkConfigFile() {
        return this.networkConfigFile.toPath();
    }

    public void saveUploadedHardwareConfig(Path uploadPath) {
        FileUtils.deleteFile(this.getHardwareConfigFile());
        FileUtils.copyFile(uploadPath, this.getHardwareConfigFile());
    }

    public void saveUploadedHardwareSettings(Path uploadPath) {
        FileUtils.deleteFile(this.getHardwareSettingsFile());
        FileUtils.copyFile(uploadPath, this.getHardwareSettingsFile());
    }

    public void saveUploadedNetworkConfig(Path uploadPath) {
        FileUtils.deleteFile(this.getNetworkConfigFile());
        FileUtils.copyFile(uploadPath, this.getNetworkConfigFile());
    }

    public void saveUploadedApriltagLayout(Path uploadPath) {
        FileUtils.deleteFile(this.apriltagFieldLayoutFile.toPath());
        FileUtils.copyFile(uploadPath, this.apriltagFieldLayoutFile.toPath());
    }

    public void requestSave() {
        logger.trace("Requesting save...");
        saveRequestTimestamp = System.currentTimeMillis();
    }

    private void saveAndWriteTask() {
        // Only save if 1 second has past since the request was made
        while (!Thread.currentThread().isInterrupted()) {
            if (saveRequestTimestamp > 0 && (System.currentTimeMillis() - saveRequestTimestamp) > 1000L) {
                saveRequestTimestamp = -1;
                logger.debug("Saving to disk...");
                saveToDisk();
            }

            try {
                Thread.sleep(1000);
            } catch (InterruptedException e) {
                logger.error("Exception waiting for settings semaphore", e);
            }
        }
    }

    public void unloadCameraConfigs() {
        this.config.getCameraConfigurations().clear();
    }
}<|MERGE_RESOLUTION|>--- conflicted
+++ resolved
@@ -132,16 +132,10 @@
                 }
             }
 
-<<<<<<< HEAD
-        HardwareConfig hardwareConfig;
-        HardwareSettings hardwareSettings;
-        NetworkConfig networkConfig;
-        AprilTagFieldLayout atfl = null;
-=======
             HardwareConfig hardwareConfig;
             HardwareSettings hardwareSettings;
             NetworkConfig networkConfig;
->>>>>>> 6c78e663
+            AprilTagFieldLayout atfl = null;
 
             if (hardwareConfigFile.exists()) {
                 try {
@@ -193,94 +187,47 @@
                 networkConfig = new NetworkConfig();
             }
 
-<<<<<<< HEAD
-        if (apriltagFieldLayoutFile.exists()) {
-            try {
-                atfl = JacksonUtils.deserialize(apriltagFieldLayoutFile.toPath(), AprilTagFieldLayout.class);
+            if (apriltagFieldLayoutFile.exists()) {
+                try {
+                    atfl = JacksonUtils.deserialize(apriltagFieldLayoutFile.toPath(), AprilTagFieldLayout.class);
+                    if (atfl == null) {
+                        logger.error("Could not deserialize apriltag field layout!");
+                    }
+                } catch (IOException e) {
+                    logger.error("Could not deserialize apriltag field layout!");
+                    atfl = null; // not required, nice to be explicit
+                }
+            } else {
+                logger.info("Apriltag layout file not saved!");
+                atfl = null; // not required, nice to be explicit
+            }
+            if (atfl == null) {
+                logger.info("Loading default for 2023 field...");
+                try {
+                    atfl = AprilTagFields.k2023ChargedUp.loadAprilTagLayoutField();
+                } catch (IOException e) {
+                    logger.error("Error loading WPILib field", e);
+                    atfl = null;
+                }
                 if (atfl == null) {
-                    logger.error("Could not deserialize apriltag field layout!");
-                }
-            } catch (IOException e) {
-                logger.error("Could not deserialize apriltag field layout!");
-                atfl = null; // not required, nice to be explicit
-            }
-        } else {
-            logger.info("Apriltag layout file not saved!");
-            atfl = null; // not required, nice to be explicit
-        }
-        if (atfl == null) {
-            logger.info("Loading default for 2023 field...");
-            try {
-                atfl = AprilTagFields.k2023ChargedUp.loadAprilTagLayoutField();
-            } catch (IOException e) {
-                logger.error("Error loading WPILib field", e);
-                atfl = null;
-            }
-            if (atfl == null) {
-                // what do we even do here lmao -- wpilib should always work
-                logger.error("Field layout is *still* null??????");
-            }
-        }
-
-        if (!camerasFolder.exists()) {
-            if (camerasFolder.mkdirs()) {
-                logger.debug("Cameras config folder did not exist. Created!");
-            } else {
-                logger.error("Failed to create cameras config folder!");
-=======
+                    // what do we even do here lmao -- wpilib should always work
+                    logger.error("Field layout is *still* null??????");
+                }
+            }
+
             if (!camerasFolder.exists()) {
                 if (camerasFolder.mkdirs()) {
                     logger.debug("Cameras config folder did not exist. Created!");
                 } else {
                     logger.error("Failed to create cameras config folder!");
                 }
->>>>>>> 6c78e663
             }
 
             HashMap<String, CameraConfiguration> cameraConfigurations = loadCameraConfigs();
 
-<<<<<<< HEAD
-        this.config =
-                new PhotonConfiguration(
-                        hardwareConfig, hardwareSettings, networkConfig, atfl, cameraConfigurations);
-    }
-
-    public void saveToDisk() {
-        // Delete old configs
-        FileUtils.deleteDirectory(camerasFolder.toPath());
-
-        try {
-            JacksonUtils.serialize(networkConfigFile.toPath(), config.getNetworkConfig());
-        } catch (IOException e) {
-            logger.error("Could not save network config!", e);
-        }
-
-        try {
-            JacksonUtils.serialize(hardwareSettingsFile.toPath(), config.getHardwareSettings());
-        } catch (IOException e) {
-            logger.error("Could not save hardware config!", e);
-        }
-
-        try {
-            JacksonUtils.serialize(apriltagFieldLayoutFile.toPath(), config.getApriltagFieldLayout());
-        } catch (IOException e) {
-            logger.error("Could not save AprilTag Field Layout!", e);
-        }
-
-        // save all of our cameras
-        var cameraConfigMap = config.getCameraConfigurations();
-        for (var subdirName : cameraConfigMap.keySet()) {
-            var camConfig = cameraConfigMap.get(subdirName);
-            var subdir = Path.of(camerasFolder.toPath().toString(), subdirName);
-
-            if (!subdir.toFile().exists()) {
-                // TODO: check for error
-                subdir.toFile().mkdirs();
-            }
-=======
             this.config =
                     new PhotonConfiguration(
-                            hardwareConfig, hardwareSettings, networkConfig, cameraConfigurations);
+                            hardwareConfig, hardwareSettings, networkConfig, atfl, cameraConfigurations);
         }
     }
 
@@ -288,7 +235,6 @@
         synchronized (m_settingsMutex) {
             // Delete old configs
             FileUtils.deleteDirectory(camerasFolder.toPath());
->>>>>>> 6c78e663
 
             try {
                 JacksonUtils.serialize(networkConfigFile.toPath(), config.getNetworkConfig());
@@ -299,6 +245,12 @@
                 JacksonUtils.serialize(hardwareSettingsFile.toPath(), config.getHardwareSettings());
             } catch (IOException e) {
                 logger.error("Could not save hardware config!", e);
+            }
+
+            try {
+                JacksonUtils.serialize(apriltagFieldLayoutFile.toPath(), config.getApriltagFieldLayout());
+            } catch (IOException e) {
+                logger.error("Could not save AprilTag Field Layout!", e);
             }
 
             // save all of our cameras
