--- conflicted
+++ resolved
@@ -17,12 +17,6 @@
 
 package org.photonvision.common.configuration;
 
-<<<<<<< HEAD
-import com.fasterxml.jackson.core.JsonProcessingException;
-import edu.wpi.first.apriltag.AprilTagFieldLayout;
-import edu.wpi.first.apriltag.AprilTagFields;
-=======
->>>>>>> 24a0c9c2
 import java.io.File;
 import java.io.IOException;
 import java.nio.file.Files;
@@ -48,18 +42,7 @@
     public static final String HW_CFG_FNAME = "hardwareConfig.json";
     public static final String HW_SET_FNAME = "hardwareSettings.json";
     public static final String NET_SET_FNAME = "networkSettings.json";
-    public static final String ATFL_SET_FNAME = "apriltagFieldLayout.json";
-
-<<<<<<< HEAD
-    private PhotonConfiguration config;
-    private final File hardwareConfigFile;
-    private final File hardwareSettingsFile;
-    private final File networkConfigFile;
-    private final File apriltagFieldLayoutFile;
-    private final File camerasFolder;
-
-=======
->>>>>>> 24a0c9c2
+
     final File configDirectoryFile;
 
     private final ConfigProvider m_provider;
@@ -76,8 +59,6 @@
     // This logic decides which kind of ConfigManager we load as the default. If we want
     // to switch back to the legacy config manager, change this constant
     private static final ConfigSaveStrategy m_saveStrat = ConfigSaveStrategy.SQL;
-
-    private static final Object m_settingsMutex = new Object();
 
     public static ConfigManager getInstance() {
         if (INSTANCE == null) {
@@ -107,160 +88,6 @@
         var maybeCams = Path.of(folderPath.toAbsolutePath().toString(), "cameras").toFile();
         var maybeCamsBak = Path.of(folderPath.toAbsolutePath().toString(), "cameras_backup").toFile();
 
-<<<<<<< HEAD
-    ConfigManager(Path configDirectoryFile) {
-        this.configDirectoryFile = new File(configDirectoryFile.toUri());
-        this.hardwareConfigFile =
-                new File(Path.of(configDirectoryFile.toString(), HW_CFG_FNAME).toUri());
-        this.hardwareSettingsFile =
-                new File(Path.of(configDirectoryFile.toString(), HW_SET_FNAME).toUri());
-        this.networkConfigFile =
-                new File(Path.of(configDirectoryFile.toString(), NET_SET_FNAME).toUri());
-        this.apriltagFieldLayoutFile =
-                new File(Path.of(configDirectoryFile.toString(), ATFL_SET_FNAME).toUri());
-        this.camerasFolder = new File(Path.of(configDirectoryFile.toString(), "cameras").toUri());
-
-        settingsSaveThread = new Thread(this::saveAndWriteTask);
-        settingsSaveThread.start();
-    }
-
-    public void load() {
-        synchronized (m_settingsMutex) {
-            logger.info("Loading settings...");
-            if (!configDirectoryFile.exists()) {
-                if (configDirectoryFile.mkdirs()) {
-                    logger.debug("Root config folder did not exist. Created!");
-                } else {
-                    logger.error("Failed to create root config folder!");
-                }
-            }
-            if (!configDirectoryFile.canWrite()) {
-                logger.debug("Making root dir writeable...");
-                try {
-                    var success = configDirectoryFile.setWritable(true);
-                    if (success) logger.debug("Set root dir writeable!");
-                    else logger.error("Could not make root dir writeable!");
-                } catch (SecurityException e) {
-                    logger.error("Could not make root dir writeable!", e);
-                }
-            }
-
-            HardwareConfig hardwareConfig;
-            HardwareSettings hardwareSettings;
-            NetworkConfig networkConfig;
-            AprilTagFieldLayout atfl = null;
-
-            if (hardwareConfigFile.exists()) {
-                try {
-                    hardwareConfig =
-                            JacksonUtils.deserialize(hardwareConfigFile.toPath(), HardwareConfig.class);
-                    if (hardwareConfig == null) {
-                        logger.error("Could not deserialize hardware config! Loading defaults");
-                        hardwareConfig = new HardwareConfig();
-                    }
-                } catch (IOException e) {
-                    logger.error("Could not deserialize hardware config! Loading defaults");
-                    hardwareConfig = new HardwareConfig();
-                }
-            } else {
-                logger.info("Hardware config does not exist! Loading defaults");
-                hardwareConfig = new HardwareConfig();
-            }
-
-            if (hardwareSettingsFile.exists()) {
-                try {
-                    hardwareSettings =
-                            JacksonUtils.deserialize(hardwareSettingsFile.toPath(), HardwareSettings.class);
-                    if (hardwareSettings == null) {
-                        logger.error("Could not deserialize hardware settings! Loading defaults");
-                        hardwareSettings = new HardwareSettings();
-                    }
-                } catch (IOException e) {
-                    logger.error("Could not deserialize hardware settings! Loading defaults");
-                    hardwareSettings = new HardwareSettings();
-                }
-            } else {
-                logger.info("Hardware settings does not exist! Loading defaults");
-                hardwareSettings = new HardwareSettings();
-            }
-
-            if (networkConfigFile.exists()) {
-                try {
-                    networkConfig = JacksonUtils.deserialize(networkConfigFile.toPath(), NetworkConfig.class);
-                    if (networkConfig == null) {
-                        logger.error("Could not deserialize network config! Loading defaults");
-                        networkConfig = new NetworkConfig();
-                    }
-                } catch (IOException e) {
-                    logger.error("Could not deserialize network config! Loading defaults");
-                    networkConfig = new NetworkConfig();
-                }
-            } else {
-                logger.info("Network config file does not exist! Loading defaults");
-                networkConfig = new NetworkConfig();
-            }
-
-            if (apriltagFieldLayoutFile.exists()) {
-                try {
-                    atfl =
-                            JacksonUtils.deserialize(apriltagFieldLayoutFile.toPath(), AprilTagFieldLayout.class);
-                    if (atfl == null) {
-                        logger.error("Could not deserialize apriltag field layout!");
-                    }
-                } catch (IOException e) {
-                    logger.error("Could not deserialize apriltag field layout!");
-                    atfl = null; // not required, nice to be explicit
-                }
-            } else {
-                logger.info("Apriltag layout file not saved!");
-                atfl = null; // not required, nice to be explicit
-            }
-            if (atfl == null) {
-                logger.info("Loading default for 2023 field...");
-                try {
-                    atfl = AprilTagFields.k2023ChargedUp.loadAprilTagLayoutField();
-                } catch (IOException e) {
-                    logger.error("Error loading WPILib field", e);
-                    atfl = null;
-                }
-                if (atfl == null) {
-                    // what do we even do here lmao -- wpilib should always work
-                    logger.error("Field layout is *still* null??????");
-                }
-            }
-
-            if (!camerasFolder.exists()) {
-                if (camerasFolder.mkdirs()) {
-                    logger.debug("Cameras config folder did not exist. Created!");
-                } else {
-                    logger.error("Failed to create cameras config folder!");
-                }
-            }
-
-            HashMap<String, CameraConfiguration> cameraConfigurations = loadCameraConfigs();
-
-            this.config =
-                    new PhotonConfiguration(
-                            hardwareConfig, hardwareSettings, networkConfig, atfl, cameraConfigurations);
-        }
-    }
-
-    public void saveToDisk() {
-        synchronized (m_settingsMutex) {
-            // Delete old configs
-            FileUtils.deleteDirectory(camerasFolder.toPath());
-
-            try {
-                JacksonUtils.serialize(networkConfigFile.toPath(), config.getNetworkConfig());
-            } catch (IOException e) {
-                logger.error("Could not save network config!", e);
-            }
-            try {
-                JacksonUtils.serialize(hardwareSettingsFile.toPath(), config.getHardwareSettings());
-            } catch (IOException e) {
-                logger.error("Could not save hardware config!", e);
-            }
-=======
         if (maybeCams.exists() && maybeCams.isDirectory()) {
             var legacy = new LegacyConfigProvider(folderPath);
             legacy.load();
@@ -309,7 +136,6 @@
 
         // Nuke the current settings directory
         FileUtils.deleteDirectory(getRootFolder());
->>>>>>> 24a0c9c2
 
         // If there's a cameras folder in the upload, we know we need to import from the
         // old style
@@ -325,72 +151,22 @@
         } else {
             // new structure -- just copy and save like we used to
             try {
-<<<<<<< HEAD
-                JacksonUtils.serialize(apriltagFieldLayoutFile.toPath(), config.getApriltagFieldLayout());
-            } catch (IOException e) {
-                logger.error("Could not save AprilTag Field Layout!", e);
-=======
                 org.apache.commons.io.FileUtils.copyDirectory(folderPath, getRootFolder().toFile());
                 logger.info("Copied settings successfully!");
                 return true;
             } catch (IOException e) {
                 logger.error("Exception copying uploaded settings!", e);
                 return false;
->>>>>>> 24a0c9c2
-            }
-        }
-    }
-
-<<<<<<< HEAD
-            // save all of our cameras
-            var cameraConfigMap = config.getCameraConfigurations();
-            for (var subdirName : cameraConfigMap.keySet()) {
-                var camConfig = cameraConfigMap.get(subdirName);
-                var subdir = Path.of(camerasFolder.toPath().toString(), subdirName);
-
-                if (!subdir.toFile().exists()) {
-                    // TODO: check for error
-                    subdir.toFile().mkdirs();
-                }
-
-                try {
-                    JacksonUtils.serialize(Path.of(subdir.toString(), "config.json"), camConfig);
-                } catch (IOException e) {
-                    logger.error("Could not save config.json for " + subdir, e);
-                }
-
-                try {
-                    JacksonUtils.serialize(
-                            Path.of(subdir.toString(), "drivermode.json"), camConfig.driveModeSettings);
-                } catch (IOException e) {
-                    logger.error("Could not save drivermode.json for " + subdir, e);
-                }
-
-                for (var pipe : camConfig.pipelineSettings) {
-                    var pipePath = Path.of(subdir.toString(), "pipelines", pipe.pipelineNickname + ".json");
-
-                    if (!pipePath.getParent().toFile().exists()) {
-                        // TODO: check for error
-                        pipePath.getParent().toFile().mkdirs();
-                    }
-
-                    try {
-                        JacksonUtils.serialize(pipePath, pipe);
-                    } catch (IOException e) {
-                        logger.error("Could not save " + pipe.pipelineNickname + ".json!", e);
-                    }
-                }
-            }
-            logger.info("Settings saved!");
-        }
-=======
+            }
+        }
+    }
+
     public PhotonConfiguration getConfig() {
         return m_provider.getConfig();
     }
 
     private static Path getRootFolder() {
         return Path.of("photonvision_config");
->>>>>>> 24a0c9c2
     }
 
     ConfigManager(Path configDirectory, ConfigProvider provider) {
@@ -488,19 +264,8 @@
         this.getConfig().getCameraConfigurations().clear();
     }
 
-<<<<<<< HEAD
-    public void saveUploadedApriltagLayout(Path uploadPath) {
-        FileUtils.deleteFile(this.apriltagFieldLayoutFile.toPath());
-        FileUtils.copyFile(uploadPath, this.apriltagFieldLayoutFile.toPath());
-    }
-
-    public void requestSave() {
-        logger.trace("Requesting save...");
-        saveRequestTimestamp = System.currentTimeMillis();
-=======
     public void saveToDisk() {
         m_provider.saveToDisk();
->>>>>>> 24a0c9c2
     }
 
     private void saveAndWriteTask() {
