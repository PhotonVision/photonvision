--- conflicted
+++ resolved
@@ -106,11 +106,6 @@
         Map<String, Object> map = new HashMap<>();
         var settingsSubmap = new HashMap<String, Object>();
 
-<<<<<<< HEAD
-        // Network Settings
-        settingsSubmap.put("networkSettings", networkConfig.toHashMap());
-        // Lighting Settings
-=======
         // Hack active interfaces into networkSettings
         var netConfigMap = networkConfig.toHashMap();
         netConfigMap.put("networkInterfaceNames", NetworkUtils.getAllWiredInterfaces());
@@ -124,7 +119,6 @@
                         .map(SerializationUtils::objectToHashMap)
                         .collect(Collectors.toList()));
 
->>>>>>> 306677e5
         var lightingConfig = new UILightingConfig();
         lightingConfig.brightness = hardwareSettings.ledBrightnessPercentage;
         lightingConfig.supported = !hardwareConfig.ledPins.isEmpty();
