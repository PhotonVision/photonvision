--- conflicted
+++ resolved
@@ -36,12 +36,8 @@
     private final HardwareConfig hardwareConfig;
     private final HardwareSettings hardwareSettings;
     private NetworkConfig networkConfig;
-<<<<<<< HEAD
     private AprilTagFieldLayout atfl;
     private HashMap<String, CameraConfiguration> cameraConfigurations;
-=======
-    private final HashMap<String, CameraConfiguration> cameraConfigurations;
->>>>>>> ad4f462f
 
     public PhotonConfiguration(
             HardwareConfig hardwareConfig,
