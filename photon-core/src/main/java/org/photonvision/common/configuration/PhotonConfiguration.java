/*
 * Copyright (C) Photon Vision.
 *
 * This program is free software: you can redistribute it and/or modify
 * it under the terms of the GNU General Public License as published by
 * the Free Software Foundation, either version 3 of the License, or
 * (at your option) any later version.
 *
 * This program is distributed in the hope that it will be useful,
 * but WITHOUT ANY WARRANTY; without even the implied warranty of
 * MERCHANTABILITY or FITNESS FOR A PARTICULAR PURPOSE.  See the
 * GNU General Public License for more details.
 *
 * You should have received a copy of the GNU General Public License
 * along with this program.  If not, see <https://www.gnu.org/licenses/>.
 */

package org.photonvision.common.configuration;

import edu.wpi.first.apriltag.AprilTagFieldLayout;
import java.util.Collection;
import java.util.HashMap;
import java.util.List;
<<<<<<< HEAD
import java.util.Map;
import java.util.stream.Collectors;
import org.photonvision.PhotonVersion;
import org.photonvision.common.hardware.Platform;
import org.photonvision.common.networking.NetworkManager;
import org.photonvision.common.networking.NetworkUtils;
import org.photonvision.common.util.SerializationUtils;
import org.photonvision.mrcal.MrCalJNILoader;
import org.photonvision.raspi.LibCameraJNILoader;
//import org.photonvision.jetson.JetsonMipiJNILoader;
import org.photonvision.vision.calibration.UICameraCalibrationCoefficients;
import org.photonvision.vision.camera.QuirkyCamera;
import org.photonvision.vision.processes.VisionModule;
import org.photonvision.vision.processes.VisionModuleManager;
=======
>>>>>>> d78f2b86
import org.photonvision.vision.processes.VisionSource;

public class PhotonConfiguration {
    private final HardwareConfig hardwareConfig;
    private final HardwareSettings hardwareSettings;
    private NetworkConfig networkConfig;
    private AprilTagFieldLayout atfl;
    private HashMap<String, CameraConfiguration> cameraConfigurations;

    public PhotonConfiguration(
            HardwareConfig hardwareConfig,
            HardwareSettings hardwareSettings,
            NetworkConfig networkConfig,
            AprilTagFieldLayout atfl) {
        this(hardwareConfig, hardwareSettings, networkConfig, atfl, new HashMap<>());
    }

    public PhotonConfiguration(
            HardwareConfig hardwareConfig,
            HardwareSettings hardwareSettings,
            NetworkConfig networkConfig,
            AprilTagFieldLayout atfl,
            HashMap<String, CameraConfiguration> cameraConfigurations) {
        this.hardwareConfig = hardwareConfig;
        this.hardwareSettings = hardwareSettings;
        this.networkConfig = networkConfig;
        this.cameraConfigurations = cameraConfigurations;
        this.atfl = atfl;
    }

    public PhotonConfiguration() {
        this(
                new HardwareConfig(),
                new HardwareSettings(),
                new NetworkConfig(),
                new AprilTagFieldLayout(List.of(), 0, 0));
    }

    public HardwareConfig getHardwareConfig() {
        return hardwareConfig;
    }

    public NetworkConfig getNetworkConfig() {
        return networkConfig;
    }

    public HardwareSettings getHardwareSettings() {
        return hardwareSettings;
    }

    public AprilTagFieldLayout getApriltagFieldLayout() {
        return atfl;
    }

    public void setApriltagFieldLayout(AprilTagFieldLayout atfl) {
        this.atfl = atfl;
    }

    public void setNetworkConfig(NetworkConfig networkConfig) {
        this.networkConfig = networkConfig;
    }

    public HashMap<String, CameraConfiguration> getCameraConfigurations() {
        return cameraConfigurations;
    }

    public void addCameraConfigs(Collection<VisionSource> sources) {
        for (var s : sources) {
            addCameraConfig(s.getCameraConfiguration());
        }
    }

    public void addCameraConfig(CameraConfiguration config) {
        addCameraConfig(config.uniqueName, config);
    }

    public void addCameraConfig(String name, CameraConfiguration config) {
        cameraConfigurations.put(name, config);
    }

<<<<<<< HEAD
    public Map<String, Object> toHashMap() {
        Map<String, Object> map = new HashMap<>();
        var settingsSubmap = new HashMap<String, Object>();

        // Hack active interfaces into networkSettings
        var netConfigMap = networkConfig.toHashMap();
        netConfigMap.put("networkInterfaceNames", NetworkUtils.getAllWiredInterfaces());
        netConfigMap.put("networkingDisabled", NetworkManager.getInstance().networkingIsDisabled);

        settingsSubmap.put("networkSettings", netConfigMap);

        var lightingConfig = new UILightingConfig();
        lightingConfig.brightness = hardwareSettings.ledBrightnessPercentage;
        lightingConfig.supported = !hardwareConfig.ledPins.isEmpty();
        settingsSubmap.put("lighting", SerializationUtils.objectToHashMap(lightingConfig));
        // General Settings
        var generalSubmap = new HashMap<String, Object>();
        generalSubmap.put("version", PhotonVersion.versionString);
        generalSubmap.put(
                "gpuAcceleration",
                LibCameraJNILoader.isSupported()
                        ? "Zerocopy Libcamera Working"
                        : ""); // TODO add support for other types of GPU accel
        generalSubmap.put(
                "cudaAcceleration",
                false //JetsonMipiJNILoader.isSupported()
                        ? "Jetson Cuda and mipi Working"
                        : "");
        generalSubmap.put("mrCalWorking", MrCalJNILoader.getInstance().isLoaded());
        generalSubmap.put("availableModels", NeuralNetworkModelManager.getInstance().getModels());
        generalSubmap.put(
                "supportedBackends", NeuralNetworkModelManager.getInstance().getSupportedBackends());
        generalSubmap.put("hardwareModel", hardwareConfig.deviceName);
        generalSubmap.put("hardwarePlatform", Platform.getPlatformName());
        settingsSubmap.put("general", generalSubmap);
        // AprilTagFieldLayout
        settingsSubmap.put("atfl", this.atfl);

        map.put(
                "cameraSettings",
                VisionModuleManager.getInstance().getModules().stream()
                        .map(VisionModule::toUICameraConfig)
                        .map(SerializationUtils::objectToHashMap)
                        .collect(Collectors.toList()));
        map.put("settings", settingsSubmap);

        return map;
    }

    public static class UILightingConfig {
        public int brightness = 0;
        public boolean supported = true;
    }

    public static class UICameraConfiguration {
        @SuppressWarnings("unused")
        public double fov;

        public String nickname;
        public String uniqueName;
        public HashMap<String, Object> currentPipelineSettings;
        public int currentPipelineIndex;
        public List<String> pipelineNicknames;
        public HashMap<Integer, HashMap<String, Object>> videoFormatList;
        public int outputStreamPort;
        public int inputStreamPort;
        public List<UICameraCalibrationCoefficients> calibrations;
        public boolean isFovConfigurable = true;
        public QuirkyCamera cameraQuirks;
        public boolean isCSICamera;
        public double minExposureRaw;
        public double maxExposureRaw;
=======
    /**
     * Delete a camera by its unique name
     *
     * @param name The camera name (usually unique name)
     * @return True if the camera configuration was removed
     */
    public boolean removeCameraConfig(String name) {
        return cameraConfigurations.remove(name) != null;
    }

    @Override
    public String toString() {
        return "PhotonConfiguration [\n  hardwareConfig="
                + hardwareConfig
                + "\n  hardwareSettings="
                + hardwareSettings
                + "\n  networkConfig="
                + networkConfig
                + "\n  atfl="
                + atfl
                + "\n  cameraConfigurations="
                + cameraConfigurations
                + "\n]";
>>>>>>> d78f2b86
    }
}<|MERGE_RESOLUTION|>--- conflicted
+++ resolved
@@ -21,7 +21,6 @@
 import java.util.Collection;
 import java.util.HashMap;
 import java.util.List;
-<<<<<<< HEAD
 import java.util.Map;
 import java.util.stream.Collectors;
 import org.photonvision.PhotonVersion;
@@ -36,8 +35,6 @@
 import org.photonvision.vision.camera.QuirkyCamera;
 import org.photonvision.vision.processes.VisionModule;
 import org.photonvision.vision.processes.VisionModuleManager;
-=======
->>>>>>> d78f2b86
 import org.photonvision.vision.processes.VisionSource;
 
 public class PhotonConfiguration {
@@ -118,7 +115,6 @@
         cameraConfigurations.put(name, config);
     }
 
-<<<<<<< HEAD
     public Map<String, Object> toHashMap() {
         Map<String, Object> map = new HashMap<>();
         var settingsSubmap = new HashMap<String, Object>();
@@ -167,31 +163,6 @@
 
         return map;
     }
-
-    public static class UILightingConfig {
-        public int brightness = 0;
-        public boolean supported = true;
-    }
-
-    public static class UICameraConfiguration {
-        @SuppressWarnings("unused")
-        public double fov;
-
-        public String nickname;
-        public String uniqueName;
-        public HashMap<String, Object> currentPipelineSettings;
-        public int currentPipelineIndex;
-        public List<String> pipelineNicknames;
-        public HashMap<Integer, HashMap<String, Object>> videoFormatList;
-        public int outputStreamPort;
-        public int inputStreamPort;
-        public List<UICameraCalibrationCoefficients> calibrations;
-        public boolean isFovConfigurable = true;
-        public QuirkyCamera cameraQuirks;
-        public boolean isCSICamera;
-        public double minExposureRaw;
-        public double maxExposureRaw;
-=======
     /**
      * Delete a camera by its unique name
      *
@@ -215,6 +186,5 @@
                 + "\n  cameraConfigurations="
                 + cameraConfigurations
                 + "\n]";
->>>>>>> d78f2b86
     }
 }