--- conflicted
+++ resolved
@@ -27,14 +27,11 @@
 import org.photonvision.common.hardware.Platform;
 import org.photonvision.common.networking.NetworkUtils;
 import org.photonvision.common.util.SerializationUtils;
-<<<<<<< HEAD
 import org.photonvision.raspi.LibCameraJNI;
 import org.photonvision.vision.camera.QuirkyCamera;
-=======
 import org.photonvision.mrcal.MrCalJNILoader;
 import org.photonvision.raspi.LibCameraJNILoader;
 import org.photonvision.vision.calibration.CameraCalibrationCoefficients;
->>>>>>> 276fc617
 import org.photonvision.vision.processes.VisionModule;
 import org.photonvision.vision.processes.VisionModuleManager;
 import org.photonvision.vision.processes.VisionSource;
@@ -183,10 +180,7 @@
         public int inputStreamPort;
         public List<CameraCalibrationCoefficients> calibrations;
         public boolean isFovConfigurable = true;
-<<<<<<< HEAD
         public QuirkyCamera cameraQuirks;
-=======
         public boolean isCSICamera;
->>>>>>> 276fc617
     }
 }