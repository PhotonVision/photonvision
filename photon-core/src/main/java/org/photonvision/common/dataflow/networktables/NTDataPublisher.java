/*
 * Copyright (C) Photon Vision.
 *
 * This program is free software: you can redistribute it and/or modify
 * it under the terms of the GNU General Public License as published by
 * the Free Software Foundation, either version 3 of the License, or
 * (at your option) any later version.
 *
 * This program is distributed in the hope that it will be useful,
 * but WITHOUT ANY WARRANTY; without even the implied warranty of
 * MERCHANTABILITY or FITNESS FOR A PARTICULAR PURPOSE.  See the
 * GNU General Public License for more details.
 *
 * You should have received a copy of the GNU General Public License
 * along with this program.  If not, see <https://www.gnu.org/licenses/>.
 */

package org.photonvision.common.dataflow.networktables;

import edu.wpi.first.networktables.NetworkTable;
import edu.wpi.first.networktables.NetworkTableEvent;
import java.util.function.BooleanSupplier;
import java.util.function.Consumer;
import java.util.function.Supplier;
import org.photonvision.common.dataflow.CVPipelineResultConsumer;
import org.photonvision.common.dataflow.structures.Packet;
import org.photonvision.common.logging.LogGroup;
import org.photonvision.common.logging.Logger;
import org.photonvision.common.networktables.NTTopicSet;
import org.photonvision.targeting.PhotonPipelineResult;
import org.photonvision.vision.pipeline.result.CVPipelineResult;
import org.photonvision.vision.target.TrackedTarget;

public class NTDataPublisher implements CVPipelineResultConsumer {
    private final Logger logger = new Logger(NTDataPublisher.class, LogGroup.General);

    private final NetworkTable rootTable = NetworkTablesManager.getInstance().kRootTable;

    private final NTTopicSet ts = new NTTopicSet();

    NTDataChangeListener pipelineIndexListener;
    private final Supplier<Integer> pipelineIndexSupplier;
    private final Consumer<Integer> pipelineIndexConsumer;

    NTDataChangeListener driverModeListener;
    private final BooleanSupplier driverModeSupplier;
    private final Consumer<Boolean> driverModeConsumer;

    private long heartbeatCounter = 0;

    public NTDataPublisher(
            String cameraNickname,
            Supplier<Integer> pipelineIndexSupplier,
            Consumer<Integer> pipelineIndexConsumer,
            BooleanSupplier driverModeSupplier,
            Consumer<Boolean> driverModeConsumer) {
        this.pipelineIndexSupplier = pipelineIndexSupplier;
        this.pipelineIndexConsumer = pipelineIndexConsumer;
        this.driverModeSupplier = driverModeSupplier;
        this.driverModeConsumer = driverModeConsumer;

        updateCameraNickname(cameraNickname);
        updateEntries();
    }

    private void onPipelineIndexChange(NetworkTableEvent entryNotification) {
        var newIndex = (int) entryNotification.valueData.value.getInteger();
        var originalIndex = pipelineIndexSupplier.get();

        // ignore indexes below 0
        if (newIndex < 0) {
            ts.pipelineIndexPublisher.set(originalIndex);
            return;
        }

        if (newIndex == originalIndex) {
            logger.debug("Pipeline index is already " + newIndex);
            return;
        }

        pipelineIndexConsumer.accept(newIndex);
        var setIndex = pipelineIndexSupplier.get();
        if (newIndex != setIndex) { // set failed
            ts.pipelineIndexPublisher.set(setIndex);
            // TODO: Log
        }
        logger.debug("Set pipeline index to " + newIndex);
    }

    private void onDriverModeChange(NetworkTableEvent entryNotification) {
        var newDriverMode = entryNotification.valueData.value.getBoolean();
        var originalDriverMode = driverModeSupplier.getAsBoolean();

        if (newDriverMode == originalDriverMode) {
            logger.debug("Driver mode is already " + newDriverMode);
            return;
        }

        driverModeConsumer.accept(newDriverMode);
        logger.debug("Set driver mode to " + newDriverMode);
    }

    private void removeEntries() {
        if (pipelineIndexListener != null) pipelineIndexListener.remove();
        if (driverModeListener != null) driverModeListener.remove();
        ts.removeEntries();
    }

    private void updateEntries() {
        if (pipelineIndexListener != null) pipelineIndexListener.remove();
        if (driverModeListener != null) driverModeListener.remove();

        ts.updateEntries();

        pipelineIndexListener =
                new NTDataChangeListener(
                        ts.subTable.getInstance(), ts.pipelineIndexRequestSub, this::onPipelineIndexChange);

        driverModeListener =
                new NTDataChangeListener(
                        ts.subTable.getInstance(), ts.driverModeSubscriber, this::onDriverModeChange);
    }

    public void updateCameraNickname(String newCameraNickname) {
        removeEntries();
        ts.subTable = rootTable.getSubTable(newCameraNickname);
        updateEntries();
    }

    @Override
    public void accept(CVPipelineResult result) {
        var simplified =
                new PhotonPipelineResult(
                        result.getLatencyMillis(),
                        TrackedTarget.simpleFromTrackedTargets(result.targets),
                        result.multiTagResult);
        Packet packet = new Packet(simplified.getPacketSize());
        simplified.populatePacket(packet);

        ts.rawBytesEntry.set(packet.getData());

        ts.pipelineIndexPublisher.set(pipelineIndexSupplier.get());
        ts.driverModePublisher.set(driverModeSupplier.getAsBoolean());
        ts.latencyMillisEntry.set(result.getLatencyMillis());
        ts.hasTargetEntry.set(result.hasTargets());

        if (result.hasTargets()) {
            var bestTarget = result.targets.get(0);

            ts.targetPitchEntry.set(bestTarget.getPitch());
            ts.targetYawEntry.set(bestTarget.getYaw());
            ts.targetAreaEntry.set(bestTarget.getArea());
            ts.targetSkewEntry.set(bestTarget.getSkew());

            var pose = bestTarget.getBestCameraToTarget3d();
            ts.targetPoseEntry.set(
                    new double[] {
                        pose.getTranslation().getX(),
                        pose.getTranslation().getY(),
                        pose.getTranslation().getZ(),
                        pose.getRotation().getQuaternion().getW(),
                        pose.getRotation().getQuaternion().getX(),
                        pose.getRotation().getQuaternion().getY(),
                        pose.getRotation().getQuaternion().getZ()
                    });

            var targetOffsetPoint = bestTarget.getTargetOffsetPoint();
            ts.bestTargetPosX.set(targetOffsetPoint.x);
            ts.bestTargetPosY.set(targetOffsetPoint.y);
        } else {
            ts.targetPitchEntry.set(0);
            ts.targetYawEntry.set(0);
            ts.targetAreaEntry.set(0);
            ts.targetSkewEntry.set(0);
            ts.targetPoseEntry.set(new double[] {0, 0, 0});
            ts.bestTargetPosX.set(0);
            ts.bestTargetPosY.set(0);
        }

        // Something in the result can sometimes be null -- so check probably too many things
        if (result.inputAndOutputFrame != null
                && result.inputAndOutputFrame.frameStaticProperties != null
                && result.inputAndOutputFrame.frameStaticProperties.cameraCalibration != null) {
            var fsp = result.inputAndOutputFrame.frameStaticProperties;
            ts.cameraIntrinsicsPublisher.accept(fsp.cameraCalibration.getIntrinsicsArr());
            ts.cameraDistortionPublisher.accept(fsp.cameraCalibration.getExtrinsicsArr());
        } else {
            ts.cameraIntrinsicsPublisher.accept(new double[] {});
            ts.cameraDistortionPublisher.accept(new double[] {});
        }

        ts.heartbeatPublisher.set(heartbeatCounter++);

        // TODO...nt4... is this needed?
        rootTable.getInstance().flush();
    }
<<<<<<< HEAD
=======

    public static List<PhotonTrackedTarget> simpleFromTrackedTargets(List<TrackedTarget> targets) {
        var ret = new ArrayList<PhotonTrackedTarget>();
        for (var t : targets) {
            var minAreaRectCorners = new ArrayList<TargetCorner>();
            var detectedCorners = new ArrayList<TargetCorner>();
            {
                var points = new Point[4];
                t.getMinAreaRect().points(points);
                for (int i = 0; i < 4; i++) {
                    minAreaRectCorners.add(new TargetCorner(points[i].x, points[i].y));
                }
            }
            {
                var points = t.getTargetCorners();
                for (Point point : points) {
                    detectedCorners.add(new TargetCorner(point.x, point.y));
                }
            }

            ret.add(
                    new PhotonTrackedTarget(
                            t.getYaw(),
                            t.getPitch(),
                            t.getArea(),
                            t.getSkew(),
                            t.getFiducialId(),
                            t.getBestCameraToTarget3d(),
                            t.getAltCameraToTarget3d(),
                            t.getPoseAmbiguity(),
                            minAreaRectCorners,
                            detectedCorners));
        }
        return ret;
    }
>>>>>>> ad4f462f
}<|MERGE_RESOLUTION|>--- conflicted
+++ resolved
@@ -194,42 +194,4 @@
         // TODO...nt4... is this needed?
         rootTable.getInstance().flush();
     }
-<<<<<<< HEAD
-=======
-
-    public static List<PhotonTrackedTarget> simpleFromTrackedTargets(List<TrackedTarget> targets) {
-        var ret = new ArrayList<PhotonTrackedTarget>();
-        for (var t : targets) {
-            var minAreaRectCorners = new ArrayList<TargetCorner>();
-            var detectedCorners = new ArrayList<TargetCorner>();
-            {
-                var points = new Point[4];
-                t.getMinAreaRect().points(points);
-                for (int i = 0; i < 4; i++) {
-                    minAreaRectCorners.add(new TargetCorner(points[i].x, points[i].y));
-                }
-            }
-            {
-                var points = t.getTargetCorners();
-                for (Point point : points) {
-                    detectedCorners.add(new TargetCorner(point.x, point.y));
-                }
-            }
-
-            ret.add(
-                    new PhotonTrackedTarget(
-                            t.getYaw(),
-                            t.getPitch(),
-                            t.getArea(),
-                            t.getSkew(),
-                            t.getFiducialId(),
-                            t.getBestCameraToTarget3d(),
-                            t.getAltCameraToTarget3d(),
-                            t.getPoseAmbiguity(),
-                            minAreaRectCorners,
-                            detectedCorners));
-        }
-        return ret;
-    }
->>>>>>> ad4f462f
 }