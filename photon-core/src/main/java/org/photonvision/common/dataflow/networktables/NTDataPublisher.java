/*
 * Copyright (C) Photon Vision.
 *
 * This program is free software: you can redistribute it and/or modify
 * it under the terms of the GNU General Public License as published by
 * the Free Software Foundation, either version 3 of the License, or
 * (at your option) any later version.
 *
 * This program is distributed in the hope that it will be useful,
 * but WITHOUT ANY WARRANTY; without even the implied warranty of
 * MERCHANTABILITY or FITNESS FOR A PARTICULAR PURPOSE.  See the
 * GNU General Public License for more details.
 *
 * You should have received a copy of the GNU General Public License
 * along with this program.  If not, see <https://www.gnu.org/licenses/>.
 */

package org.photonvision.common.dataflow.networktables;

import edu.wpi.first.networktables.BooleanPublisher;
import edu.wpi.first.networktables.BooleanSubscriber;
import edu.wpi.first.networktables.BooleanTopic;
import edu.wpi.first.networktables.DoubleArrayPublisher;
import edu.wpi.first.networktables.DoublePublisher;
import edu.wpi.first.networktables.IntegerPublisher;
import edu.wpi.first.networktables.IntegerSubscriber;
import edu.wpi.first.networktables.IntegerTopic;
import edu.wpi.first.networktables.NetworkTable;
import edu.wpi.first.networktables.NetworkTableEvent;
import edu.wpi.first.networktables.PubSubOption;
import edu.wpi.first.networktables.RawPublisher;
import java.util.ArrayList;
import java.util.List;
import java.util.function.BooleanSupplier;
import java.util.function.Consumer;
import java.util.function.Supplier;
import org.opencv.core.Point;
import org.photonvision.common.dataflow.CVPipelineResultConsumer;
import org.photonvision.common.dataflow.structures.Packet;
import org.photonvision.common.logging.LogGroup;
import org.photonvision.common.logging.Logger;
import org.photonvision.targeting.PhotonPipelineResult;
import org.photonvision.targeting.PhotonTrackedTarget;
import org.photonvision.targeting.TargetCorner;
import org.photonvision.vision.pipeline.result.CVPipelineResult;
import org.photonvision.vision.target.TrackedTarget;

public class NTDataPublisher implements CVPipelineResultConsumer {
    private final NetworkTable rootTable = NetworkTablesManager.getInstance().kRootTable;
    private final Logger logger = new Logger(NTDataPublisher.class, LogGroup.Data);
    private NetworkTable subTable;
    private RawPublisher rawBytesEntry;

    private IntegerTopic pipelineIndexTopic;
    private IntegerPublisher pipelineIndexPublisher;
    private IntegerSubscriber pipelineIndexSubscriber;

    private final Supplier<Integer> pipelineIndexSupplier;
    private final Consumer<Integer> pipelineIndexConsumer;
    private NTDataChangeListener pipelineIndexListener;

    private BooleanTopic driverModeEntry;
    private BooleanPublisher driverModePublisher;
    private BooleanSubscriber driverModeSubscriber;
    private final BooleanSupplier driverModeSupplier;
    private final Consumer<Boolean> driverModeConsumer;
    private NTDataChangeListener driverModeListener;

    private DoublePublisher latencyMillisEntry;
    private BooleanPublisher hasTargetEntry;
    private DoublePublisher targetPitchEntry;
    private DoublePublisher targetYawEntry;
    private DoublePublisher targetAreaEntry;
    private DoubleArrayPublisher targetPoseEntry;
    private DoublePublisher targetSkewEntry;

    // The raw position of the best target, in pixels.
    private DoublePublisher bestTargetPosX;
    private DoublePublisher bestTargetPosY;

    public NTDataPublisher(
            String cameraNickname,
            Supplier<Integer> pipelineIndexSupplier,
            Consumer<Integer> pipelineIndexConsumer,
            BooleanSupplier driverModeSupplier,
            Consumer<Boolean> driverModeConsumer) {
        this.pipelineIndexSupplier = pipelineIndexSupplier;
        this.pipelineIndexConsumer = pipelineIndexConsumer;
        this.driverModeSupplier = driverModeSupplier;
        this.driverModeConsumer = driverModeConsumer;

        updateCameraNickname(cameraNickname);
        updateEntries();
    }

    private void onPipelineIndexChange(NetworkTableEvent entryNotification) {
        var newIndex = (int) entryNotification.valueData.value.getInteger();
        var originalIndex = pipelineIndexSupplier.get();

        // ignore indexes below 0
        if (newIndex < 0) {
            pipelineIndexPublisher.set(originalIndex);
            return;
        }

        if (newIndex == originalIndex) {
            logger.debug("Pipeline index is already " + newIndex);
            return;
        }

        pipelineIndexConsumer.accept(newIndex);
        var setIndex = pipelineIndexSupplier.get();
        if (newIndex != setIndex) { // set failed
<<<<<<< HEAD
            pipelineIndexPublisher.set(setIndex);
            // TODO: Log
=======
            pipelineIndexEntry.forceSetNumber(setIndex);
            logger.warn("Failed to set pipeline index to " + newIndex);
>>>>>>> da1aabae
        }
        logger.debug("Successfully set pipeline index to " + newIndex);
    }

    private void onDriverModeChange(NetworkTableEvent entryNotification) {
        var newDriverMode = entryNotification.valueData.value.getBoolean();
        var originalDriverMode = driverModeSupplier.getAsBoolean();

        if (newDriverMode == originalDriverMode) {
            logger.debug("Driver mode is already " + newDriverMode);
            return;
        }

        driverModeConsumer.accept(newDriverMode);
        logger.debug("Successfully set driver mode to " + newDriverMode);
    }

    @SuppressWarnings("DuplicatedCode")
    private void removeEntries() {
        if (rawBytesEntry != null) rawBytesEntry.close();
        if (pipelineIndexListener != null) pipelineIndexListener.remove();
        if (pipelineIndexPublisher != null) pipelineIndexPublisher.close();
        if (pipelineIndexSubscriber != null) pipelineIndexSubscriber.close();

        if (driverModeListener != null) driverModeListener.remove();
        if (driverModePublisher != null) driverModePublisher.close();
        if (driverModeSubscriber != null) driverModeSubscriber.close();

        if (latencyMillisEntry != null) latencyMillisEntry.close();
        if (hasTargetEntry != null) hasTargetEntry.close();
        if (targetPitchEntry != null) targetPitchEntry.close();
        if (targetAreaEntry != null) targetAreaEntry.close();
        if (targetYawEntry != null) targetYawEntry.close();
        if (targetPoseEntry != null) targetPoseEntry.close();
        if (targetSkewEntry != null) targetSkewEntry.close();
        if (bestTargetPosX != null) bestTargetPosX.close();
        if (bestTargetPosY != null) bestTargetPosY.close();
    }

    private void updateEntries() {
        rawBytesEntry =
                subTable.getRawTopic("rawBytes").publish("rawBytes");

        if (pipelineIndexListener != null) {
            pipelineIndexListener.remove();
        }

        pipelineIndexTopic = subTable.getIntegerTopic("pipelineIndex");
        pipelineIndexPublisher = pipelineIndexTopic.publish();
        pipelineIndexSubscriber = pipelineIndexTopic.subscribe(0);
        pipelineIndexListener =
                new NTDataChangeListener(
                        subTable.getInstance(), pipelineIndexSubscriber, this::onPipelineIndexChange);

        if (driverModeListener != null) {
            driverModeListener.remove();
        }
        driverModeEntry = subTable.getBooleanTopic("driverMode");
        driverModePublisher = driverModeEntry.publish();
        driverModeSubscriber = driverModeEntry.subscribe(false);
        driverModeListener =
                new NTDataChangeListener(
                        subTable.getInstance(), driverModeSubscriber, this::onDriverModeChange);

        latencyMillisEntry = subTable.getDoubleTopic("latencyMillis").publish();
        hasTargetEntry = subTable.getBooleanTopic("hasTarget").publish();

        targetPitchEntry = subTable.getDoubleTopic("targetPitch").publish();
        targetAreaEntry = subTable.getDoubleTopic("targetArea").publish();
        targetYawEntry = subTable.getDoubleTopic("targetYaw").publish();
        targetPoseEntry = subTable.getDoubleArrayTopic("targetPose").publish();
        targetSkewEntry = subTable.getDoubleTopic("targetSkew").publish();

        bestTargetPosX = subTable.getDoubleTopic("targetPixelsX").publish();
        bestTargetPosY = subTable.getDoubleTopic("targetPixelsY").publish();
    }

    public void updateCameraNickname(String newCameraNickname) {
        removeEntries();
        subTable = rootTable.getSubTable(newCameraNickname);
        updateEntries();
    }

    @Override
    public void accept(CVPipelineResult result) {
        var simplified =
                new PhotonPipelineResult(
                        result.getLatencyMillis(), simpleFromTrackedTargets(result.targets));
        Packet packet = new Packet(simplified.getPacketSize());
        simplified.populatePacket(packet);

        rawBytesEntry.set(packet.getData());

        pipelineIndexPublisher.set(pipelineIndexSupplier.get());
        driverModePublisher.set(driverModeSupplier.getAsBoolean());
        latencyMillisEntry.set(result.getLatencyMillis());
        hasTargetEntry.set(result.hasTargets());

        if (result.hasTargets()) {
            var bestTarget = result.targets.get(0);

            targetPitchEntry.set(bestTarget.getPitch());
            targetYawEntry.set(bestTarget.getYaw());
            targetAreaEntry.set(bestTarget.getArea());
            targetSkewEntry.set(bestTarget.getSkew());

            var pose = bestTarget.getBestCameraToTarget3d();
            targetPoseEntry.set(
                    new double[] {
                        pose.getTranslation().getX(),
                        pose.getTranslation().getY(),
                        pose.getTranslation().getZ(),
                        pose.getRotation().getQuaternion().getW(),
                        pose.getRotation().getQuaternion().getX(),
                        pose.getRotation().getQuaternion().getY(),
                        pose.getRotation().getQuaternion().getZ()
                    });

            var targetOffsetPoint = bestTarget.getTargetOffsetPoint();
            bestTargetPosX.set(targetOffsetPoint.x);
            bestTargetPosY.set(targetOffsetPoint.y);
        } else {
            targetPitchEntry.set(0);
            targetYawEntry.set(0);
            targetAreaEntry.set(0);
            targetSkewEntry.set(0);
            targetPoseEntry.set(new double[] {0, 0, 0});
            bestTargetPosX.set(0);
            bestTargetPosY.set(0);
        }
        rootTable.getInstance().flush();
    }

    public static List<PhotonTrackedTarget> simpleFromTrackedTargets(List<TrackedTarget> targets) {
        var ret = new ArrayList<PhotonTrackedTarget>();
        for (var t : targets) {
            var points = new Point[4];
            t.getMinAreaRect().points(points);
            var cornerList = new ArrayList<TargetCorner>();

            for (int i = 0; i < 4; i++) cornerList.add(new TargetCorner(points[i].x, points[i].y));

            ret.add(
                    new PhotonTrackedTarget(
                            t.getYaw(),
                            t.getPitch(),
                            t.getArea(),
                            t.getSkew(),
                            t.getFiducialId(),
                            t.getBestCameraToTarget3d(),
                            t.getAltCameraToTarget3d(),
                            t.getPoseAmbiguity(),
                            cornerList));
        }
        return ret;
    }
}<|MERGE_RESOLUTION|>--- conflicted
+++ resolved
@@ -111,13 +111,8 @@
         pipelineIndexConsumer.accept(newIndex);
         var setIndex = pipelineIndexSupplier.get();
         if (newIndex != setIndex) { // set failed
-<<<<<<< HEAD
             pipelineIndexPublisher.set(setIndex);
-            // TODO: Log
-=======
-            pipelineIndexEntry.forceSetNumber(setIndex);
             logger.warn("Failed to set pipeline index to " + newIndex);
->>>>>>> da1aabae
         }
         logger.debug("Successfully set pipeline index to " + newIndex);
     }
