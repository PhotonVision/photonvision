--- conflicted
+++ resolved
@@ -236,10 +236,10 @@
         kRootTable.getEntry("buildDate").setString(PhotonVersion.buildDate);
     }
 
-<<<<<<< HEAD
     private void broadcastMetrics() {
         metricPublisher.set(HardwareManager.getInstance().getMetrics());
-=======
+    }
+
     /**
      * Publishes the hostname and camera names to a table using the MAC address as a key. Then checks
      * for conflicts of hostname or camera names across other coprocessors that are also publishing to
@@ -333,7 +333,6 @@
         SmartDashboard.updateValues();
         this.conflictingHostname = conflictingHostname;
         this.conflictingCameras = conflictingCameras.toString();
->>>>>>> d88ea4a7
     }
 
     public void setConfig(NetworkConfig config) {
@@ -377,14 +376,8 @@
 
     // So it seems like if Photon starts before the robot NT server does, and both aren't static IP,
     // it'll never connect. This hack works around it by restarting the client/server while the nt
-<<<<<<< HEAD
-    // instance isn't connected, same as clicking the save button in the settings menu
-    // (or restarting the service)
-    // It's also used to update the metrics every tick
-=======
     // instance isn't connected, same as clicking the save button in the settings menu (or restarting
     // the service)
->>>>>>> d88ea4a7
     private void ntTick() {
         if (!ntInstance.isConnected()
                 && !ConfigManager.getInstance().getConfig().getNetworkConfig().runNTServer) {
