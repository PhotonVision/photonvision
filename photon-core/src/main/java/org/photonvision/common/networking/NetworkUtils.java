/*
 * Copyright (C) Photon Vision.
 *
 * This program is free software: you can redistribute it and/or modify
 * it under the terms of the GNU General Public License as published by
 * the Free Software Foundation, either version 3 of the License, or
 * (at your option) any later version.
 *
 * This program is distributed in the hope that it will be useful,
 * but WITHOUT ANY WARRANTY; without even the implied warranty of
 * MERCHANTABILITY or FITNESS FOR A PARTICULAR PURPOSE.  See the
 * GNU General Public License for more details.
 *
 * You should have received a copy of the GNU General Public License
 * along with this program.  If not, see <https://www.gnu.org/licenses/>.
 */

package org.photonvision.common.networking;

import java.io.IOException;
import java.net.NetworkInterface;
import java.util.ArrayList;
import java.util.List;
import java.util.regex.Matcher;
import java.util.regex.Pattern;
import org.photonvision.common.configuration.ConfigManager;
import org.photonvision.common.hardware.Platform;
import org.photonvision.common.logging.LogGroup;
import org.photonvision.common.logging.Logger;
import org.photonvision.common.util.ShellExec;

public class NetworkUtils {
    private static final Logger logger = new Logger(NetworkUtils.class, LogGroup.General);

    public enum NMType {
        NMTYPE_ETHERNET("ethernet"),
        NMTYPE_WIFI("wifi"),
        NMTYPE_UNKNOWN("");

        NMType(String id) {
            identifier = id;
        }

        private final String identifier;

        public static NMType typeForString(String s) {
            for (var t : NMType.values()) {
                if (t.identifier.equals(s)) {
                    return t;
                }
            }
            return NMTYPE_UNKNOWN;
        }
    }

    /**
     * Contains data about network devices retrieved from "nmcli device show"
     *
     * @param connName The human-readable name used by "nmcli con"
     * @param devName The underlying device name, used by dhclient
     * @param nmType The NetworkManager device type
     */
    public static record NMDeviceInfo(String connName, String devName, NMType nmType) {
        public NMDeviceInfo(String c, String d, String type) {
            this(c, d, NMType.typeForString(type));
        }
    }

<<<<<<< HEAD
    private static List<NMDeviceInfo> allInterfaces = null;
=======
    public static boolean nmcliIsInstalled() {
        var shell = new ShellExec(true, false);
        try {
            shell.executeBashCommand("nmcli --version");

            return shell.getExitCode() == 0;
        } catch (IOException e) {
            logger.error("Could not query nmcli version", e);
            return false;
        }
    }

    private static List<NMDeviceInfo> allInterfaces = new ArrayList<>();
>>>>>>> 35dcc3ce
    private static long lastReadTimestamp = 0;

    public static List<NMDeviceInfo> getAllInterfaces() {
        long now = System.currentTimeMillis();
        if (now - lastReadTimestamp < 5000) return allInterfaces;
        else lastReadTimestamp = now;

        var ret = new ArrayList<NMDeviceInfo>();

        if (Platform.isLinux()) {
            String out = null;
            try {
                var shell = new ShellExec(true, false);
                shell.executeBashCommand(
                        "nmcli -t -f GENERAL.CONNECTION,GENERAL.DEVICE,GENERAL.TYPE device show", true, false);
                out = shell.getOutput();
            } catch (IOException e) {
                logger.error("IO Exception occured when calling nmcli to get network interfaces!", e);
            }
            if (out != null) {
                Pattern pattern =
                        Pattern.compile("GENERAL.CONNECTION:(.*)\nGENERAL.DEVICE:(.*)\nGENERAL.TYPE:(.*)");
                Matcher matcher = pattern.matcher(out);
                while (matcher.find()) {
                    if (!matcher.group(2).equals("lo")) {
                        // only include non-loopback devices
                        ret.add(new NMDeviceInfo(matcher.group(1), matcher.group(2), matcher.group(3)));
                    }
                }
            }
        }
        if (!ret.equals(allInterfaces)) {
            if (ret.isEmpty()) {
                logger.error("Unable to identify network interfaces!");
            } else {
                logger.debug("Found network interfaces: " + ret);
            }
            allInterfaces = ret;
        }
        return ret;
    }

    /**
     * Returns an immutable list of active network interfaces.
     *
     * @return The list.
     */
    public static List<NMDeviceInfo> getAllActiveInterfaces() {
        // Seems like if an interface exists but isn't actually connected, the connection name will be
        // an empty string. Check here and only return connections with non-empty names
        return getAllInterfaces().stream().filter(it -> !it.connName.trim().isEmpty()).toList();
    }

    /**
     * Returns an immutable list of all wired network interfaces.
     *
     * @return The list.
     */
    public static List<NMDeviceInfo> getAllWiredInterfaces() {
        return getAllInterfaces().stream()
                .filter(it -> it.nmType.equals(NMType.NMTYPE_ETHERNET))
                .toList();
    }

    /**
     * Returns an immutable list of all wired and active network interfaces.
     *
     * @return The list.
     */
    public static List<NMDeviceInfo> getAllActiveWiredInterfaces() {
        return getAllWiredInterfaces().stream().filter(it -> !it.connName.isBlank()).toList();
    }

    public static NMDeviceInfo getNMinfoForConnName(String connName) {
        for (NMDeviceInfo info : getAllActiveInterfaces()) {
            if (info.connName.equals(connName)) {
                return info;
            }
        }
        return null;
    }

    public static NMDeviceInfo getNMinfoForDevName(String devName) {
        for (NMDeviceInfo info : getAllActiveInterfaces()) {
            if (info.devName.equals(devName)) {
                return info;
            }
        }
        logger.warn("Could not find a match for network device " + devName);
        return null;
    }

    public static String getActiveConnection(String devName) {
        var shell = new ShellExec(true, true);
        try {
            shell.executeBashCommand(
                    "nmcli -g GENERAL.CONNECTION dev show \"" + devName + "\"", true, false);
            return shell.getOutput().strip();
        } catch (Exception e) {
            logger.error("Exception from nmcli!");
        }
        return "";
    }

    public static boolean connDoesNotExist(String connName) {
        var shell = new ShellExec(true, true);
        try {
            shell.executeBashCommand(
                    "nmcli -g GENERAL.STATE connection show \"" + connName + "\"", true, false);
            return (shell.getExitCode() == 10);
        } catch (Exception e) {
            logger.error("Exception from nmcli!");
        }
        return false;
    }

    public static String getIPAddresses(String iFaceName) {
        if (iFaceName == null || iFaceName.isBlank()) {
            return "";
        }
        List<String> addresses = new ArrayList<String>();
        try {
            var iFace = NetworkInterface.getByName(iFaceName);
            if (iFace != null && iFace.isUp()) {
                for (var addr : iFace.getInterfaceAddresses()) {
                    var addrStr = addr.getAddress().toString();
                    if (addrStr.startsWith("/")) {
                        addrStr = addrStr.substring(1);
                    }
                    addrStr = addrStr + "/" + addr.getNetworkPrefixLength();
                    addresses.add(addrStr);
                }
            }
        } catch (Exception e) {
            e.printStackTrace();
        }
        return String.join(", ", addresses);
    }

    public static String getMacAddress() {
        var config = ConfigManager.getInstance().getConfig().getNetworkConfig();
        if (config.networkManagerIface == null || config.networkManagerIface.isBlank()) {
            // This is a silly heuristic to find a network interface that PV might be using. It looks like
            // it works pretty well, but Hyper-V adapters still show up in the list. But we're using MAC
            // address as a semi-unique identifier, not as a source of truth, so this should be fine.
            // Hyper-V adapters seem to show up near the end of the list anyways, so it's super likely
            // we'll find the right adapter anyways
            try {
                for (var iface : NetworkInterface.networkInterfaces().toList()) {
                    if (iface.isUp() && !iface.isVirtual() && !iface.isLoopback()) {
                        byte[] mac = iface.getHardwareAddress();
                        if (mac == null) {
                            logger.error("No MAC address found for " + iface.getDisplayName());
                        }
                        return formatMacAddress(mac);
                    }
                }
            } catch (Exception e) {
                logger.error("Error getting MAC address:", e);
            }
            return "";
        }
        try {
            byte[] mac = NetworkInterface.getByName(config.networkManagerIface).getHardwareAddress();
            if (mac == null) {
                logger.error("No MAC address found for " + config.networkManagerIface);
                return "";
            }
            return formatMacAddress(mac);
        } catch (Exception e) {
            logger.error("Error getting MAC address for " + config.networkManagerIface, e);
            return "";
        }
    }

    private static String formatMacAddress(byte[] mac) {
        StringBuilder sb = new StringBuilder(17);
        sb.append(String.format("%02X", mac[0]));
        for (int i = 1; i < mac.length; i++) {
            sb.append(String.format("-%02X", mac[i]));
        }
        return sb.toString();
    }
}<|MERGE_RESOLUTION|>--- conflicted
+++ resolved
@@ -66,9 +66,6 @@
         }
     }
 
-<<<<<<< HEAD
-    private static List<NMDeviceInfo> allInterfaces = null;
-=======
     public static boolean nmcliIsInstalled() {
         var shell = new ShellExec(true, false);
         try {
@@ -81,8 +78,7 @@
         }
     }
 
-    private static List<NMDeviceInfo> allInterfaces = new ArrayList<>();
->>>>>>> 35dcc3ce
+    private static List<NMDeviceInfo> allInterfaces = null;
     private static long lastReadTimestamp = 0;
 
     public static List<NMDeviceInfo> getAllInterfaces() {
