--- conflicted
+++ resolved
@@ -17,46 +17,35 @@
 
 package org.photonvision.vision.processes;
 
-import static org.junit.jupiter.api.Assertions.*;
-
-import java.util.ArrayList;
-import java.util.List;
-import org.junit.jupiter.api.Test;
-import org.photonvision.common.configuration.CameraConfiguration;
-import org.photonvision.common.configuration.ConfigManager;
-import org.photonvision.common.hardware.Platform;
-import org.photonvision.common.logging.LogGroup;
-import org.photonvision.common.logging.LogLevel;
-import org.photonvision.common.logging.Logger;
-<<<<<<< HEAD
-import org.photonvision.vision.camera.PVCameraInfo;
-=======
->>>>>>> eca56e11
-import org.photonvision.vision.camera.CameraType;
-import org.photonvision.vision.camera.PvCameraInfo;
-
-import edu.wpi.first.cscore.UsbCameraInfo;
+// import static org.junit.jupiter.api.Assertions.*;
+
+// import java.util.ArrayList;
+// import java.util.List;
+// import org.junit.jupiter.api.Test;
+// import org.photonvision.common.configuration.CameraConfiguration;
+// import org.photonvision.common.configuration.ConfigManager;
+// import org.photonvision.common.hardware.Platform;
+// import org.photonvision.common.logging.LogGroup;
+// import org.photonvision.common.logging.LogLevel;
+// import org.photonvision.common.logging.Logger;
+// import org.photonvision.vision.camera.PVCameraInfo;
+// import org.photonvision.vision.camera.CameraType;
+// import org.photonvision.vision.camera.PvCameraInfo;
+
+// import edu.wpi.first.cscore.UsbCameraInfo;
 
 public class VisionSourceManagerTest {
 //     @Test
 //     public void visionSourceTest() {
 //         Logger.setLevel(LogGroup.Camera, LogLevel.DEBUG);
 
-<<<<<<< HEAD
 //         var inst = new VisionSourceManager();
 //         var cameraInfos = new ArrayList<CameraInfo>();
 //         ConfigManager.getInstance().clearConfig();
 //         ConfigManager.getInstance().load();
-=======
-        var inst = new VisionSourceManager();
-        var cameraInfos = new ArrayList<PvCameraInfo>();
-        ConfigManager.getInstance().clearConfig();
-        ConfigManager.getInstance().load();
->>>>>>> eca56e11
-
-//         inst.tryMatchCamImpl(cameraInfos);
-
-<<<<<<< HEAD
+
+//         inst.tryMatchCamImpl(cameraInfos);
+
 //         var config3 =
 //                 new CameraConfiguration(
 //                         "thirdTestVideo",
@@ -697,651 +686,4 @@
 //         assertTrue(inst.knownCameras.contains(info4_dup));
 //         assertEquals(2, inst.knownCameras.size());
 //     }
-=======
-        var config3 =
-                new CameraConfiguration(
-                        "thirdTestVideo",
-                        "thirdTestVideo",
-                        "thirdTestVideo",
-                        "dev/video1",
-                        new String[] {"by-id/123"});
-        config3.usbVID = 3;
-        config3.usbPID = 4;
-        var config4 =
-                new CameraConfiguration(
-                        "fourthTestVideo",
-                        "fourthTestVideo",
-                        "fourthTestVideo",
-                        "dev/video2",
-                        new String[] {"by-id/321"});
-        config4.usbVID = 5;
-        config4.usbPID = 6;
-
-        PvCameraInfo info1 =
-                new PvCameraInfo(0, "dev/video0", "testVideo", new String[] {"/usb/path/0"}, 1, 2);
-
-        cameraInfos.add(info1);
-
-        inst.registerLoadedConfigs(config3, config4);
-
-        inst.tryMatchCamImpl(cameraInfos);
-
-        assertTrue(inst.knownCameras.contains(info1));
-        assertEquals(2, inst.unmatchedLoadedConfigs.size());
-
-        PvCameraInfo info2 =
-                new PvCameraInfo(0, "dev/video1", "secondTestVideo", new String[] {"/usb/path/1"}, 2, 3);
-
-        cameraInfos.add(info2);
-
-        var cams = inst.matchCameras(cameraInfos, inst.unmatchedLoadedConfigs);
-
-        // assertEquals("testVideo (1)", cams.get(0).uniqueName); // Proper suffixing
-
-        inst.tryMatchCamImpl(cameraInfos);
-
-        assertTrue(inst.knownCameras.contains(info2));
-        assertEquals(2, inst.unmatchedLoadedConfigs.size());
-
-        PvCameraInfo info3 =
-                new PvCameraInfo(0, "dev/video2", "thirdTestVideo", new String[] {"by-id/123"}, 3, 4);
-
-        PvCameraInfo info4 =
-                new PvCameraInfo(0, "dev/video3", "fourthTestVideo", new String[] {"by-id/321"}, 5, 6);
-
-        cameraInfos.add(info4);
-
-        cams = inst.matchCameras(cameraInfos, inst.unmatchedLoadedConfigs);
-
-        var cam4 =
-                cams.stream()
-                        .filter(
-                                cam -> cam.otherPaths.length > 0 && cam.otherPaths[0].equals(config4.otherPaths[0]))
-                        .findFirst()
-                        .orElse(null);
-        // If this is null, cam4 got matched to config3 instead of config4
-
-        assertEquals(cam4.nickname, config4.nickname);
-
-        cameraInfos.add(info3);
-
-        cams = inst.matchCameras(cameraInfos, inst.unmatchedLoadedConfigs);
-
-        inst.tryMatchCamImpl(cameraInfos);
-
-        assertTrue(inst.knownCameras.contains(info2));
-        assertTrue(inst.knownCameras.contains(info3));
-
-        var cam3 =
-                cams.stream()
-                        .filter(
-                                cam -> cam.otherPaths.length > 0 && cam.otherPaths[0].equals(config3.otherPaths[0]))
-                        .findFirst()
-                        .orElse(null);
-        cam4 =
-                cams.stream()
-                        .filter(
-                                cam -> cam.otherPaths.length > 0 && cam.otherPaths[0].equals(config4.otherPaths[0]))
-                        .findFirst()
-                        .orElse(null);
-
-        assertEquals(cam3.nickname, config3.nickname);
-        assertEquals(cam4.nickname, config4.nickname);
-
-        PvCameraInfo info5 =
-                new PvCameraInfo(
-                        2,
-                        "/dev/video2",
-                        "Left Camera",
-                        new String[] {
-                            "/dev/v4l/by-id/usb-Arducam_Technology_Co.__Ltd._Left_Camera_12345-video-index0",
-                            "/dev/v4l/by-path/platform-xhci-hcd.0-usb-0:2:1.0-video-index0"
-                        },
-                        7,
-                        8);
-        cameraInfos.add(info5);
-        inst.tryMatchCamImpl(cameraInfos);
-
-        assertTrue(inst.knownCameras.contains(info5));
-
-        PvCameraInfo info6 =
-                new PvCameraInfo(
-                        3,
-                        "dev/video3",
-                        "Right Camera",
-                        new String[] {
-                            "/dev/v4l/by-id/usb-Arducam_Technology_Co.__Ltd._Right_Camera_123456-video-index0",
-                            "/dev/v4l/by-path/platform-xhci-hcd.1-usb-0:1:1.0-video-index0"
-                        },
-                        9,
-                        10);
-        cameraInfos.add(info6);
-        inst.tryMatchCamImpl(cameraInfos);
-
-        assertTrue(inst.knownCameras.contains(info6));
-
-        // RPI 5 CSI Tests
-
-        // CSI CAMERAS SHOULD NOT BE LOADED LIKE THIS THEY SHOULD GO THROUGH LIBCAM.
-        PvCameraInfo info7 =
-                new PvCameraInfo(
-                        4,
-                        "dev/video4",
-                        "CSICAM-DEV", // Typically rp1-cfe for unit test changed to CSICAM-DEV
-                        new String[] {"/dev/v4l/by-path/platform-1f00110000.csi-video-index0"},
-                        11,
-                        12);
-        cameraInfos.add(info7);
-        inst.tryMatchCamImpl(cameraInfos);
-
-        assertTrue(!inst.knownCameras.contains(info7)); // This camera should not be recognized/used.
-
-        PvCameraInfo info8 =
-                new PvCameraInfo(
-                        5,
-                        "dev/video8",
-                        "CSICAM-DEV", // Typically rp1-cfe for unit test changed to CSICAM-DEV
-                        new String[] {"/dev/v4l/by-path/platform-1f00110000.csi-video-index4"},
-                        13,
-                        14);
-        cameraInfos.add(info8);
-        inst.tryMatchCamImpl(cameraInfos);
-
-        assertTrue(!inst.knownCameras.contains(info8)); // This camera should not be recognized/used.
-
-        PvCameraInfo info9 =
-                new PvCameraInfo(
-                        6,
-                        "dev/video9",
-                        "CSICAM-DEV", // Typically rp1-cfe for unit test changed to CSICAM-DEV
-                        new String[] {"/dev/v4l/by-path/platform-1f00110000.csi-video-index5"},
-                        15,
-                        16);
-        cameraInfos.add(info9);
-        inst.tryMatchCamImpl(cameraInfos);
-
-        assertTrue(!inst.knownCameras.contains(info9)); // This camera should not be recognized/used.
-        assertEquals(6, inst.knownCameras.size());
-        assertEquals(0, inst.unmatchedLoadedConfigs.size());
-
-        // RPI LIBCAMERA CSI CAMERA TESTS
-        PvCameraInfo info10 =
-                new PvCameraInfo(
-                        -1,
-                        "/base/soc/i2c0mux/i2c@0/ov9281@60",
-                        "OV9281", // Typically rp1-cfe for unit test changed to CSICAM-DEV
-                        new String[] {},
-                        -1,
-                        -1,
-                        CameraType.ZeroCopyPicam);
-        cameraInfos.add(info10);
-        inst.tryMatchCamImpl(cameraInfos);
-
-        assertTrue(inst.knownCameras.contains(info10));
-        assertEquals(7, inst.knownCameras.size());
-        assertEquals(0, inst.unmatchedLoadedConfigs.size());
-
-        PvCameraInfo info11 =
-                new PvCameraInfo(
-                        -1,
-                        "/base/soc/i2c0mux/i2c@1/ov9281@60",
-                        "OV9281", // Typically rp1-cfe for unit test changed to CSICAM-DEV
-                        new String[] {},
-                        -1,
-                        -1,
-                        CameraType.ZeroCopyPicam);
-        cameraInfos.add(info11);
-        inst.tryMatchCamImpl(cameraInfos);
-
-        assertTrue(inst.knownCameras.contains(info11));
-        assertEquals(8, inst.knownCameras.size());
-        assertEquals(0, inst.unmatchedLoadedConfigs.size());
-
-        PvCameraInfo info12 =
-                new PvCameraInfo(
-                        -1,
-                        " /base/axi/pcie@120000/rp1/i2c@80000/ov5647@36",
-                        "Camera Module v1",
-                        new String[] {},
-                        -1,
-                        -1,
-                        CameraType.ZeroCopyPicam);
-        cameraInfos.add(info12);
-        inst.tryMatchCamImpl(cameraInfos);
-
-        assertTrue(inst.knownCameras.contains(info12));
-        assertEquals(9, inst.knownCameras.size());
-        assertEquals(0, inst.unmatchedLoadedConfigs.size());
-
-        PvCameraInfo info13 =
-                new PvCameraInfo(
-                        -1,
-                        "/base/axi/pcie@120000/rp1/i2c@88000/imx708@1a",
-                        "Camera Module v3",
-                        new String[] {},
-                        -1,
-                        -1,
-                        CameraType.ZeroCopyPicam);
-        cameraInfos.add(info13);
-        inst.tryMatchCamImpl(cameraInfos);
-
-        assertTrue(inst.knownCameras.contains(info13));
-        assertEquals(10, inst.knownCameras.size());
-        assertEquals(0, inst.unmatchedLoadedConfigs.size());
-    }
-
-    @Test
-    public void testDisableInhibitPathChangeIdenticalCams() {
-        Logger.setLevel(LogGroup.Camera, LogLevel.DEBUG);
-
-        var inst = new VisionSourceManager();
-        ConfigManager.getInstance().clearConfig();
-        ConfigManager.getInstance().load();
-        ConfigManager.getInstance().getConfig().getNetworkConfig().matchCamerasOnlyByPath = false;
-
-        var CAM2_OLD_PATH =
-                new String[] {"/dev/v4l/by-path/platform-fc880000.usb-usb-0:1:1.0-video-index0"};
-        var CAM2_NEW_PATH =
-                new String[] {"/dev/v4l/by-path/platform-fc880080.usb-usb-0:1:1.3-video-index0"};
-
-        var CAM1_OLD_PATHS =
-                new String[] {
-                    "/dev/v4l/by-id/usb-Arducam_Technology_Co.__Ltd._Arducam_OV2311_USB_Camera_UC621-video-index0",
-                    "/dev/v4l/by-path/platform-fc800000.usb-usb-0:1:1.0-video-index0"
-                };
-
-        var camera1_saved_config =
-                new CameraConfiguration(
-                        "Arducam OV2311 USB Camera",
-                        "Arducam OV2311 USB Camera",
-                        "front-left",
-                        "/dev/video0",
-                        CAM1_OLD_PATHS);
-        camera1_saved_config.usbVID = 3141;
-        camera1_saved_config.usbPID = 25446;
-        var camera2_saved_config =
-                new CameraConfiguration(
-                        "Arducam OV2311 USB Camera",
-                        "Arducam OV2311 USB Camera (1)",
-                        "front-left",
-                        "/dev/video2",
-                        CAM2_OLD_PATH);
-        camera2_saved_config.usbVID = 3141;
-        camera2_saved_config.usbPID = 25446;
-
-        // And load our "old" configs
-        inst.registerLoadedConfigs(camera1_saved_config, camera2_saved_config);
-
-        // Camera attached to new port, but strict matching disabled
-        {
-            PvCameraInfo info1 =
-                    new PvCameraInfo(
-                            0, "/dev/video11", "Arducam OV2311 USB Camera", CAM1_OLD_PATHS, 3141, 25446);
-            PvCameraInfo info2 =
-                    new PvCameraInfo(
-                            0, "/dev/video12", "Arducam OV2311 USB Camera", CAM2_NEW_PATH, 3141, 25446);
-
-            var cameraInfos = new ArrayList<PvCameraInfo>();
-            cameraInfos.add(info1);
-            cameraInfos.add(info2);
-            List<VisionSource> ret1 = inst.tryMatchCamImpl(cameraInfos);
-
-            // and check the new one got matched got matched
-            assertEquals(2, ret1.size());
-            assertEquals(
-                    1, ret1.stream().filter(it -> it.cameraConfiguration.path.equals(info1.path)).count());
-            assertEquals(
-                    1, ret1.stream().filter(it -> it.cameraConfiguration.path.equals(info2.path)).count());
-        }
-    }
-
-    @Test
-    public void testInhibitPathChangeIdenticalCams() {
-        Logger.setLevel(LogGroup.Camera, LogLevel.DEBUG);
-
-        var inst = new VisionSourceManager();
-        ConfigManager.getInstance().clearConfig();
-        ConfigManager.getInstance().load();
-        ConfigManager.getInstance().getConfig().getNetworkConfig().matchCamerasOnlyByPath = true;
-
-        var CAM2_OLD_PATH =
-                new String[] {"/dev/v4l/by-path/platform-fc880000.usb-usb-0:1:1.0-video-index0"};
-        var CAM2_NEW_PATH =
-                new String[] {"/dev/v4l/by-path/platform-fc880080.usb-usb-0:1:1.3-video-index0"};
-
-        var CAM1_OLD_PATHS =
-                new String[] {
-                    "/dev/v4l/by-id/usb-Arducam_Technology_Co.__Ltd._Arducam_OV2311_USB_Camera_UC621-video-index0",
-                    "/dev/v4l/by-path/platform-fc800000.usb-usb-0:1:1.0-video-index0"
-                };
-
-        var camera1_saved_config =
-                new CameraConfiguration(
-                        "Arducam OV2311 USB Camera",
-                        "Arducam OV2311 USB Camera (1)",
-                        "front-left",
-                        "/dev/video0",
-                        CAM1_OLD_PATHS);
-        camera1_saved_config.usbVID = 3141;
-        camera1_saved_config.usbPID = 25446;
-        var camera2_saved_config =
-                new CameraConfiguration(
-                        "Arducam OV2311 USB Camera",
-                        "Arducam OV2311 USB Camera (1)",
-                        "front-left",
-                        "/dev/video2",
-                        CAM2_OLD_PATH);
-        camera2_saved_config.usbVID = 3141;
-        camera2_saved_config.usbPID = 25446;
-
-        // And load our "old" configs
-        inst.registerLoadedConfigs(camera1_saved_config, camera2_saved_config);
-
-        // initial pass with camera in the wrong spot
-        {
-            // Give our cameras new "paths" to fake the windows logic out. this should not
-            // affect strict matching
-            PvCameraInfo info1 =
-                    new PvCameraInfo(
-                            0, "/dev/video11", "Arducam OV2311 USB Camera", CAM1_OLD_PATHS, 3141, 25446);
-            PvCameraInfo info2 =
-                    new PvCameraInfo(
-                            0, "/dev/video12", "Arducam OV2311 USB Camera", CAM2_NEW_PATH, 3141, 25446);
-
-            var cameraInfos = new ArrayList<PvCameraInfo>();
-            cameraInfos.add(info1);
-            cameraInfos.add(info2);
-            List<VisionSource> ret1 = inst.tryMatchCamImpl(cameraInfos);
-
-            // Our cameras should be "known"
-            assertTrue(inst.knownCameras.contains(info1));
-            assertTrue(inst.knownCameras.contains(info2));
-            assertEquals(2, inst.knownCameras.size());
-
-            // And we should have matched one camera
-            assertEquals(1, ret1.size());
-            // and only matched camera1, not 2
-            assertEquals(
-                    1, ret1.stream().filter(it -> it.cameraConfiguration.path.equals(info1.path)).count());
-            assertEquals(
-                    0, ret1.stream().filter(it -> it.cameraConfiguration.path.equals(info2.path)).count());
-        }
-
-        // Now move our camera back
-        {
-            PvCameraInfo info1 =
-                    new PvCameraInfo(
-                            0, "/dev/video11", "Arducam OV2311 USB Camera", CAM1_OLD_PATHS, 3141, 25446);
-            PvCameraInfo info2 =
-                    new PvCameraInfo(
-                            0, "/dev/video12", "Arducam OV2311 USB Camera", CAM2_OLD_PATH, 3141, 25446);
-
-            var cameraInfos = new ArrayList<PvCameraInfo>();
-            cameraInfos.add(info1);
-            cameraInfos.add(info2);
-            List<VisionSource> ret1 = inst.tryMatchCamImpl(cameraInfos);
-
-            // and check the new one got matched got matched
-            assertEquals(1, ret1.size());
-            assertEquals(
-                    0, ret1.stream().filter(it -> it.cameraConfiguration.path.equals(info1.path)).count());
-            assertEquals(
-                    1, ret1.stream().filter(it -> it.cameraConfiguration.path.equals(info2.path)).count());
-        }
-    }
-
-    @Test
-    public void testCSICameraMatching() {
-        Logger.setLevel(LogGroup.Camera, LogLevel.DEBUG);
-
-        // List of known cameras
-        var cameraInfos = new ArrayList<PvCameraInfo>();
-
-        var inst = new VisionSourceManager();
-        ConfigManager.getInstance().clearConfig();
-        ConfigManager.getInstance().load();
-        ConfigManager.getInstance().getConfig().getNetworkConfig().matchCamerasOnlyByPath = false;
-
-        PvCameraInfo info1 =
-                new PvCameraInfo(
-                        -1,
-                        "/base/soc/i2c0mux/i2c@0/ov9281@60",
-                        "OV9281", // Typically rp1-cfe for unit test changed to CSICAM-DEV
-                        new String[] {},
-                        -1,
-                        -1,
-                        CameraType.ZeroCopyPicam);
-
-        PvCameraInfo info2 =
-                new PvCameraInfo(
-                        -1,
-                        "/base/soc/i2c0mux/i2c@1/ov9281@60",
-                        "OV9281", // Typically rp1-cfe for unit test changed to CSICAM-DEV
-                        new String[] {},
-                        -1,
-                        -1,
-                        CameraType.ZeroCopyPicam);
-
-        var camera1_saved_config =
-                new CameraConfiguration(
-                        "OV9281", "OV9281", "test-1", "/base/soc/i2c0mux/i2c@0/ov9281@60", new String[0]);
-        camera1_saved_config.cameraType = CameraType.ZeroCopyPicam;
-        camera1_saved_config.usbVID = -1;
-        camera1_saved_config.usbPID = -1;
-
-        var camera2_saved_config =
-                new CameraConfiguration(
-                        "OV9281", "OV9281 (1)", "test-2", "/base/soc/i2c0mux/i2c@1/ov9281@60", new String[0]);
-        camera2_saved_config.usbVID = -1;
-        camera2_saved_config.usbPID = -1;
-        camera2_saved_config.cameraType = CameraType.ZeroCopyPicam;
-
-        cameraInfos.add(info1);
-        cameraInfos.add(info2);
-
-        // Try matching with both cameras being "known"
-        inst.registerLoadedConfigs(camera1_saved_config, camera2_saved_config);
-        var ret1 = inst.tryMatchCamImpl(cameraInfos);
-
-        // Our cameras should be "known"
-        assertTrue(inst.knownCameras.contains(info1));
-        assertTrue(inst.knownCameras.contains(info2));
-        assertEquals(2, inst.knownCameras.size());
-        assertEquals(2, ret1.size());
-
-        // Exactly one camera should have the path we put in
-        for (int i = 0; i < cameraInfos.size(); i++) {
-            var testPath = cameraInfos.get(i).path;
-            assertEquals(
-                    1, ret1.stream().filter(it -> testPath.equals(it.cameraConfiguration.path)).count());
-        }
-    }
-
-    @Test
-    public void testNoOtherPaths() {
-        Logger.setLevel(LogGroup.Camera, LogLevel.DEBUG);
-
-        // List of known cameras
-        var cameraInfos = new ArrayList<PvCameraInfo>();
-
-        var inst = new VisionSourceManager();
-        ConfigManager.getInstance().clearConfig();
-        ConfigManager.getInstance().load();
-        ConfigManager.getInstance().getConfig().getNetworkConfig().matchCamerasOnlyByPath = false;
-
-        // Match empty camera infos
-        inst.tryMatchCamImpl(cameraInfos);
-
-        PvCameraInfo info1 =
-                new PvCameraInfo(
-                        0, "/dev/video0", "Arducam OV2311 USB Camera", new String[] {}, 3141, 25446);
-
-        cameraInfos.add(info1);
-
-        // Match two "new" cameras
-        var ret1 = inst.tryMatchCamImpl(cameraInfos, Platform.LINUX_64);
-
-        // Our cameras should be "known"
-        assertFalse(inst.knownCameras.contains(info1));
-        assertEquals(0, inst.knownCameras.size());
-        assertEquals(null, ret1);
-
-        // Match two "new" cameras
-        var ret2 = inst.tryMatchCamImpl(cameraInfos, Platform.WINDOWS_64);
-
-        // Our cameras should be "known"
-        assertTrue(inst.knownCameras.contains(info1));
-        assertEquals(1, inst.knownCameras.size());
-        assertEquals(1, ret2.size());
-    }
-
-    @Test
-    public void testIdenticalCameras() {
-        Logger.setLevel(LogGroup.Camera, LogLevel.DEBUG);
-
-        // List of known cameras
-        var cameraInfos = new ArrayList<PvCameraInfo>();
-
-        var inst = new VisionSourceManager();
-        ConfigManager.getInstance().clearConfig();
-        ConfigManager.getInstance().load();
-        ConfigManager.getInstance().getConfig().getNetworkConfig().matchCamerasOnlyByPath = false;
-
-        // Match empty camera infos
-        inst.tryMatchCamImpl(cameraInfos);
-
-        PvCameraInfo info1 =
-                new PvCameraInfo(
-                        0,
-                        "/dev/video0",
-                        "Arducam OV2311 USB Camera",
-                        new String[] {
-                            "/dev/v4l/by-path/platform-fc800000.usb-usb-0:1:1.0-video-index0" // V4l doesnt assign
-                            // by-id paths that
-                            // are identical to
-                            // two different
-                            // cameras
-                        },
-                        3141,
-                        25446);
-        PvCameraInfo info2 =
-                new PvCameraInfo(
-                        0,
-                        "/dev/video2",
-                        "Arducam OV2311 USB Camera",
-                        new String[] {
-                            "/dev/v4l/by-id/usb-Arducam_Technology_Co.__Ltd._Arducam_OV2311_USB_Camera_UC621-video-index0",
-                            "/dev/v4l/by-path/platform-fc880000.usb-usb-0:1:1.0-video-index0"
-                        },
-                        3141,
-                        25446);
-
-        cameraInfos.add(info1);
-        cameraInfos.add(info2);
-
-        // Match two "new" cameras
-        var ret1 = inst.tryMatchCamImpl(cameraInfos);
-
-        // Our cameras should be "known"
-        assertTrue(inst.knownCameras.contains(info1));
-        assertTrue(inst.knownCameras.contains(info2));
-        assertEquals(2, inst.knownCameras.size());
-        assertEquals(2, ret1.size());
-
-        // Exactly one camera should have the path we put in
-        for (int i = 0; i < cameraInfos.size(); i++) {
-            var testPath = cameraInfos.get(i).getUSBPath().get();
-            assertEquals(
-                    1,
-                    ret1.stream()
-                            .filter(it -> testPath.equals(it.cameraConfiguration.getUSBPath().get()))
-                            .count());
-        }
-
-        // and the names should be unique
-        for (int i = 0; i < ret1.size(); i++) {
-            var thisName = ret1.get(i).cameraConfiguration.uniqueName;
-            assertEquals(
-                    1,
-                    ret1.stream().filter(it -> thisName.equals(it.cameraConfiguration.uniqueName)).count());
-        }
-
-        // duplicate cameras, same info, new ref
-        var duplicateCameraInfos = new ArrayList<PvCameraInfo>();
-        PvCameraInfo info1_dup =
-                new PvCameraInfo(
-                        0,
-                        "/dev/video0",
-                        "Arducam OV2311 USB Camera",
-                        new String[] {
-                            "/dev/v4l/by-path/platform-fc800000.usb-usb-0:1:1.0-video-index0" // V4l doesnt assign
-                            // by-id paths that
-                            // are identical to
-                            // two different
-                            // cameras
-                        },
-                        3141,
-                        25446);
-        PvCameraInfo info2_dup =
-                new PvCameraInfo(
-                        0,
-                        "/dev/video2",
-                        "Arducam OV2311 USB Camera",
-                        new String[] {
-                            "/dev/v4l/by-id/usb-Arducam_Technology_Co.__Ltd._Arducam_OV2311_USB_Camera_UC621-video-index0",
-                            "/dev/v4l/by-path/platform-fc880000.usb-usb-0:1:1.0-video-index0"
-                        },
-                        3141,
-                        25446);
-
-        duplicateCameraInfos.add(info1_dup);
-        duplicateCameraInfos.add(info2_dup);
-
-        inst.tryMatchCamImpl(duplicateCameraInfos);
-
-        // Our cameras should be "known", and we should only "know" two cameras still
-        assertTrue(inst.knownCameras.contains(info1_dup));
-        assertTrue(inst.knownCameras.contains(info2_dup));
-        assertEquals(2, inst.knownCameras.size());
-
-        // duplicate cameras this simulates unplugging one and plugging the other in where v4l assigns
-        // the same by-id path to the other camera
-        var duplicateCameraInfos1 = new ArrayList<PvCameraInfo>();
-        PvCameraInfo info3_dup =
-                new PvCameraInfo(
-                        0,
-                        "/dev/video0",
-                        "Arducam OV2311 USB Camera",
-                        new String[] {
-                            "/dev/v4l/by-id/usb-Arducam_Technology_Co.__Ltd._Arducam_OV2311_USB_Camera_UC621-video-index0",
-                            "/dev/v4l/by-path/platform-fc800000.usb-usb-0:1:1.0-video-index0"
-                        },
-                        3141,
-                        25446);
-        PvCameraInfo info4_dup =
-                new PvCameraInfo(
-                        0,
-                        "/dev/video2",
-                        "Arducam OV2311 USB Camera",
-                        new String[] {
-                            "/dev/v4l/by-path/platform-fc880000.usb-usb-0:1:1.0-video-index0" // V4l doesnt assign
-                            // by-id paths that
-                            // are identical to
-                            // two different
-                            // cameras
-                        },
-                        3141,
-                        25446);
-
-        duplicateCameraInfos1.add(info3_dup);
-        duplicateCameraInfos1.add(info4_dup);
-
-        inst.tryMatchCamImpl(duplicateCameraInfos1);
-
-        // Our cameras should be "known", and we should only "know" two cameras still
-        assertTrue(inst.knownCameras.contains(info3_dup));
-        assertTrue(inst.knownCameras.contains(info4_dup));
-        assertEquals(2, inst.knownCameras.size());
-    }
->>>>>>> eca56e11
 }