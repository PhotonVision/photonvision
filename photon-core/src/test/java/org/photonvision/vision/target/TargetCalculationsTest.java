/*
 * Copyright (C) Photon Vision.
 *
 * This program is free software: you can redistribute it and/or modify
 * it under the terms of the GNU General Public License as published by
 * the Free Software Foundation, either version 3 of the License, or
 * (at your option) any later version.
 *
 * This program is distributed in the hope that it will be useful,
 * but WITHOUT ANY WARRANTY; without even the implied warranty of
 * MERCHANTABILITY or FITNESS FOR A PARTICULAR PURPOSE.  See the
 * GNU General Public License for more details.
 *
 * You should have received a copy of the GNU General Public License
 * along with this program.  If not, see <https://www.gnu.org/licenses/>.
 */
package org.photonvision.vision.target;

import static org.junit.jupiter.api.Assertions.assertEquals;
import static org.junit.jupiter.api.Assertions.assertTrue;

import edu.wpi.first.math.geometry.Rotation3d;
import edu.wpi.first.math.geometry.Translation3d;
import java.util.stream.Stream;
import org.junit.jupiter.api.Assertions;
import org.junit.jupiter.api.BeforeAll;
import org.junit.jupiter.api.Test;
<<<<<<< HEAD
import org.junit.jupiter.params.ParameterizedTest;
import org.junit.jupiter.params.provider.Arguments;
import org.junit.jupiter.params.provider.MethodSource;
import org.opencv.calib3d.Calib3d;
import org.opencv.core.*;
=======
import org.opencv.core.MatOfPoint2f;
import org.opencv.core.Point;
import org.opencv.core.RotatedRect;
import org.opencv.core.Size;
>>>>>>> 760de0ff
import org.opencv.imgproc.Imgproc;
import org.photonvision.common.util.TestUtils;
import org.photonvision.common.util.numbers.DoubleCouple;
import org.photonvision.vision.frame.FrameStaticProperties;
import org.photonvision.vision.opencv.DualOffsetValues;

public class TargetCalculationsTest {

<<<<<<< HEAD
    private static Size imageSize = new Size(800, 600);
    private static Point imageCenterPoint =
            new Point(imageSize.width / 2.0 - 0.5, imageSize.height / 2.0 - 0.5);
=======
    private static final Size imageSize = new Size(800, 600);
    private static final Point imageCenterPoint =
            new Point(imageSize.width / 2, imageSize.height / 2);
>>>>>>> 760de0ff
    private static final double diagFOV = Math.toRadians(70.0);

    private static final FrameStaticProperties props =
            new FrameStaticProperties((int) imageSize.width, (int) imageSize.height, diagFOV, null);
    private static final TrackedTarget.TargetCalculationParameters params =
            new TrackedTarget.TargetCalculationParameters(
                    true,
                    TargetOffsetPointEdge.Center,
                    RobotOffsetPointMode.None,
                    new Point(),
                    new DualOffsetValues(),
                    imageCenterPoint,
                    props.horizontalFocalLength,
                    props.verticalFocalLength,
                    imageSize.width * imageSize.height);

    @BeforeAll
    public static void setup() {
        TestUtils.loadLibraries();
    }

    @Test
    public void testYawPitchBehavior() {
        double targetPixelOffsetX = 100;
        double targetPixelOffsetY = 100;
        var targetCenterPoint =
                new Point(imageCenterPoint.x + targetPixelOffsetX, imageCenterPoint.y + targetPixelOffsetY);

        var targetYawPitch =
                TargetCalculations.calculateYawPitch(
                        imageCenterPoint.x,
                        targetCenterPoint.x,
                        params.horizontalFocalLength,
                        imageCenterPoint.y,
                        targetCenterPoint.y,
                        params.verticalFocalLength);

        assertTrue(targetYawPitch.getFirst() > 0, "Yaw is not positive right");
        assertTrue(targetYawPitch.getSecond() < 0, "Pitch is not positive up");

        var fovs =
                FrameStaticProperties.calculateHorizontalVerticalFoV(
                        diagFOV, (int) imageSize.width, (int) imageSize.height);
        var maxYaw =
                TargetCalculations.calculateYawPitch(
                        imageCenterPoint.x,
                        2 * imageCenterPoint.x,
                        params.horizontalFocalLength,
                        imageCenterPoint.y,
                        imageCenterPoint.y,
                        params.verticalFocalLength);
        assertEquals(fovs.getFirst() / 2.0, maxYaw.getFirst(), 0.025, "Horizontal FOV check failed");
        var maxPitch =
                TargetCalculations.calculateYawPitch(
                        imageCenterPoint.x,
                        imageCenterPoint.x,
                        params.horizontalFocalLength,
                        imageCenterPoint.y,
                        0,
                        params.verticalFocalLength);
        assertEquals(fovs.getSecond() / 2.0, maxPitch.getSecond(), 0.025, "Vertical FOV check failed");
    }

    private static Stream<Arguments> testYawPitchCalcArgs() {
        return Stream.of(
                // (yaw, pitch) in degrees
                Arguments.of(0, 0),
                Arguments.of(10, 0),
                Arguments.of(0, 10),
                Arguments.of(10, 10),
                Arguments.of(-10, -10),
                Arguments.of(30, 45),
                Arguments.of(-45, -20));
    }

    private static double[] testCameraMatrix = {240, 0, 320, 0, 240, 320, 0, 0, 1};

    @ParameterizedTest
    @MethodSource("testYawPitchCalcArgs")
    public void testYawPitchCalc(double yawDeg, double pitchDeg) {
        Mat testCameraMat = new Mat(3, 3, CvType.CV_64F);
        testCameraMat.put(0, 0, testCameraMatrix);
        // Since we create this translation using the given yaw/pitch, we should see the same angles
        // calculated
        var targetTrl =
                new Translation3d(1, new Rotation3d(0, Math.toRadians(pitchDeg), Math.toRadians(yawDeg)));
        // NWU to EDN
        var objectPoints =
                new MatOfPoint3f(new Point3(-targetTrl.getY(), -targetTrl.getZ(), targetTrl.getX()));
        var imagePoints = new MatOfPoint2f();
        // Project translation into camera image
        Calib3d.projectPoints(
                objectPoints,
                new MatOfDouble(0, 0, 0),
                new MatOfDouble(0, 0, 0),
                testCameraMat,
                new MatOfDouble(0, 0, 0, 0, 0),
                imagePoints);
        var point = imagePoints.toArray()[0];
        // Test if the target yaw/pitch calculation matches what the target was created with
        var yawPitch =
                TargetCalculations.calculateYawPitch(
                        point.x,
                        testCameraMatrix[2],
                        testCameraMatrix[0],
                        point.y,
                        testCameraMatrix[5],
                        testCameraMatrix[4]);
        assertEquals(yawDeg, yawPitch.getFirst(), 1e-3, "Yaw calculation incorrect");
        assertEquals(pitchDeg, yawPitch.getSecond(), 1e-3, "Pitch calculation incorrect");
    }

    @Test
    public void testTargetOffset() {
        Point center = new Point(0, 0);
        Size rectSize = new Size(10, 5);
        double angle = 30;
        RotatedRect rect = new RotatedRect(center, rectSize, angle);

        // We pretend like x/y are in pixels, so the "top" is actually the bottom
        var result =
                TargetCalculations.calculateTargetOffsetPoint(true, TargetOffsetPointEdge.Top, rect);
        assertEquals(1.25, result.x, 0.1, "Target offset x not as expected");
        assertEquals(-2.17, result.y, 0.1, "Target offset Y not as expected");
        result =
                TargetCalculations.calculateTargetOffsetPoint(true, TargetOffsetPointEdge.Bottom, rect);
        assertEquals(-1.25, result.x, 0.1, "Target offset x not as expected");
        assertEquals(2.17, result.y, 0.1, "Target offset Y not as expected");
    }

    @Test
    public void testSkewCalculation() {
        // Setup
        var isLandscape = true;
        var rect = new RotatedRect(new Point(), new Size(10, 5), 170);

        // Compute min area rect
        var points = new Point[4];
        rect.points(points);
        var mat2f = new MatOfPoint2f(points);
        var minAreaRect = Imgproc.minAreaRect(mat2f);

        // Assert result
        var result = TargetCalculations.calculateSkew(isLandscape, minAreaRect);
        assertEquals(-10, result, 0.01);

        // Setup
        isLandscape = true;
        rect = new RotatedRect(new Point(), new Size(10, 5), -70);

        // Compute min area rect
        points = new Point[4];
        rect.points(points);
        mat2f.release();
        mat2f = new MatOfPoint2f(points);
        minAreaRect = Imgproc.minAreaRect(mat2f);

        // Assert result
        result = TargetCalculations.calculateSkew(isLandscape, minAreaRect);
        assertEquals(-70, result, 0.01);

        // Setup
        isLandscape = false;
        rect = new RotatedRect(new Point(), new Size(5, 10), 10);

        // Compute min area rect
        points = new Point[4];
        rect.points(points);
        mat2f.release();
        mat2f = new MatOfPoint2f(points);
        minAreaRect = Imgproc.minAreaRect(mat2f);

        // Assert result
        result = TargetCalculations.calculateSkew(isLandscape, minAreaRect);
        assertEquals(10, result, 0.01);

        // Setup
        isLandscape = false;
        rect = new RotatedRect(new Point(), new Size(5, 10), 70);

        // Compute min area rect
        points = new Point[4];
        rect.points(points);
        mat2f.release();
        mat2f = new MatOfPoint2f(points);
        minAreaRect = Imgproc.minAreaRect(mat2f);

        // Assert result
        result = TargetCalculations.calculateSkew(isLandscape, minAreaRect);
        assertEquals(70, result, 0.01);

        // Setup
        isLandscape = false;
        rect = new RotatedRect(new Point(), new Size(5, 10), -70);

        // Compute min area rect
        points = new Point[4];
        rect.points(points);
        mat2f.release();
        mat2f = new MatOfPoint2f(points);
        minAreaRect = Imgproc.minAreaRect(mat2f);

        // Assert result
        result = TargetCalculations.calculateSkew(isLandscape, minAreaRect);
        assertEquals(-70, result, 0.01);
    }

    @Test
    public void testCameraFOVCalculation() {
        final DoubleCouple glowormHorizVert =
                FrameStaticProperties.calculateHorizontalVerticalFoV(74.8, 640, 480);
        var gwHorizDeg = glowormHorizVert.getFirst();
        var gwVertDeg = glowormHorizVert.getSecond();
        assertEquals(62.7, gwHorizDeg, .3);
        assertEquals(49, gwVertDeg, .3);
    }

    @Test
    public void testDualOffsetCrosshair() {
        final DualOffsetValues dualOffsetValues =
                new DualOffsetValues(
                        new Point(400, 150), 10,
                        new Point(390, 260), 2);

        final Point expectedHalfway = new Point(393.75, 218.75);
        final Point expectedOutside = new Point(388.75, 273.75);

        Point crosshairPointHalfway =
                TargetCalculations.calculateDualOffsetCrosshair(dualOffsetValues, 5);
        Point crosshairPointOutside =
                TargetCalculations.calculateDualOffsetCrosshair(dualOffsetValues, 1);

        Assertions.assertEquals(expectedHalfway.x, crosshairPointHalfway.x);
        Assertions.assertEquals(expectedHalfway.y, crosshairPointHalfway.y);
        Assertions.assertEquals(expectedOutside.x, crosshairPointOutside.x);
        Assertions.assertEquals(expectedOutside.y, crosshairPointOutside.y);
    }
}<|MERGE_RESOLUTION|>--- conflicted
+++ resolved
@@ -25,18 +25,15 @@
 import org.junit.jupiter.api.Assertions;
 import org.junit.jupiter.api.BeforeAll;
 import org.junit.jupiter.api.Test;
-<<<<<<< HEAD
 import org.junit.jupiter.params.ParameterizedTest;
 import org.junit.jupiter.params.provider.Arguments;
 import org.junit.jupiter.params.provider.MethodSource;
 import org.opencv.calib3d.Calib3d;
 import org.opencv.core.*;
-=======
 import org.opencv.core.MatOfPoint2f;
 import org.opencv.core.Point;
 import org.opencv.core.RotatedRect;
 import org.opencv.core.Size;
->>>>>>> 760de0ff
 import org.opencv.imgproc.Imgproc;
 import org.photonvision.common.util.TestUtils;
 import org.photonvision.common.util.numbers.DoubleCouple;
@@ -45,15 +42,9 @@
 
 public class TargetCalculationsTest {
 
-<<<<<<< HEAD
     private static Size imageSize = new Size(800, 600);
     private static Point imageCenterPoint =
             new Point(imageSize.width / 2.0 - 0.5, imageSize.height / 2.0 - 0.5);
-=======
-    private static final Size imageSize = new Size(800, 600);
-    private static final Point imageCenterPoint =
-            new Point(imageSize.width / 2, imageSize.height / 2);
->>>>>>> 760de0ff
     private static final double diagFOV = Math.toRadians(70.0);
 
     private static final FrameStaticProperties props =
