/*
 * Copyright (C) Photon Vision.
 *
 * This program is free software: you can redistribute it and/or modify
 * it under the terms of the GNU General Public License as published by
 * the Free Software Foundation, either version 3 of the License, or
 * (at your option) any later version.
 *
 * This program is distributed in the hope that it will be useful,
 * but WITHOUT ANY WARRANTY; without even the implied warranty of
 * MERCHANTABILITY or FITNESS FOR A PARTICULAR PURPOSE.  See the
 * GNU General Public License for more details.
 *
 * You should have received a copy of the GNU General Public License
 * along with this program.  If not, see <https://www.gnu.org/licenses/>.
 */

package org.photonvision.common.configuration;

import static org.junit.jupiter.api.Assertions.assertDoesNotThrow;
import static org.junit.jupiter.api.Assertions.assertEquals;

import com.fasterxml.jackson.databind.ObjectMapper;
import java.io.File;
import java.io.IOException;
import java.nio.file.Path;
import org.junit.jupiter.api.Test;

public class NetworkConfigTest {
    @Test
    public void testSerialization() throws IOException {
        var mapper = new ObjectMapper();
        var path = Path.of("netTest.json");
        mapper.writeValue(path.toFile(), new NetworkConfig());
        assertDoesNotThrow(() -> mapper.readValue(path.toFile(), NetworkConfig.class));
        new File("netTest.json").delete();
    }
<<<<<<< HEAD
=======

    @Test
    public void testDeserializeTeamNumberOrNtServerAddress() {
        {
            var folder = Path.of("test-resources/network-old-team-number");
            var configMgr = new ConfigManager(folder, new LegacyConfigProvider(folder));
            configMgr.load();
            assertEquals("9999", configMgr.getConfig().getNetworkConfig().ntServerAddress);
        }
        {
            var folder = Path.of("test-resources/network-new-team-number");
            var configMgr = new ConfigManager(folder, new LegacyConfigProvider(folder));
            configMgr.load();
            assertEquals("9999", configMgr.getConfig().getNetworkConfig().ntServerAddress);
        }
    }
>>>>>>> 0c9502d8
}<|MERGE_RESOLUTION|>--- conflicted
+++ resolved
@@ -35,23 +35,4 @@
         assertDoesNotThrow(() -> mapper.readValue(path.toFile(), NetworkConfig.class));
         new File("netTest.json").delete();
     }
-<<<<<<< HEAD
-=======
-
-    @Test
-    public void testDeserializeTeamNumberOrNtServerAddress() {
-        {
-            var folder = Path.of("test-resources/network-old-team-number");
-            var configMgr = new ConfigManager(folder, new LegacyConfigProvider(folder));
-            configMgr.load();
-            assertEquals("9999", configMgr.getConfig().getNetworkConfig().ntServerAddress);
-        }
-        {
-            var folder = Path.of("test-resources/network-new-team-number");
-            var configMgr = new ConfigManager(folder, new LegacyConfigProvider(folder));
-            configMgr.load();
-            assertEquals("9999", configMgr.getConfig().getNetworkConfig().ntServerAddress);
-        }
-    }
->>>>>>> 0c9502d8
 }