--- conflicted
+++ resolved
@@ -12,10 +12,6 @@
     // Zip
     implementation 'org.zeroturnaround:zt-zip:1.14'
 
-<<<<<<< HEAD
-
-=======
->>>>>>> 773c6352
     implementation "org.xerial:sqlite-jdbc:3.41.0.0"
 }
 
