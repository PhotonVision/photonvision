package com.chameleonvision.vision;

import com.chameleonvision.Debug;
import com.chameleonvision.config.CameraCalibrationConfig;
import com.chameleonvision.config.CameraConfig;
import com.chameleonvision.config.ConfigManager;
import com.chameleonvision.networktables.NetworkTablesManager;
import com.chameleonvision.scripting.ScriptEventType;
import com.chameleonvision.scripting.ScriptManager;
import com.chameleonvision.config.FullCameraConfiguration;
import com.chameleonvision.util.LoopingRunnable;
import com.chameleonvision.util.MathHandler;
import com.chameleonvision.vision.camera.CameraStreamer;
import com.chameleonvision.vision.camera.USBCameraCapture;
import com.chameleonvision.vision.pipeline.*;
import com.chameleonvision.vision.pipeline.impl.StandardCVPipeline;
import com.chameleonvision.vision.pipeline.impl.DriverVisionPipeline;
import com.chameleonvision.vision.pipeline.impl.StandardCVPipelineSettings;
import com.chameleonvision.web.SocketHandler;
import com.fasterxml.jackson.core.JsonProcessingException;
import com.fasterxml.jackson.databind.ObjectMapper;
import edu.wpi.cscore.VideoMode;
import edu.wpi.first.networktables.*;
import edu.wpi.first.wpilibj.geometry.Pose2d;
import edu.wpi.first.wpiutil.CircularBuffer;
import org.apache.commons.lang3.tuple.Pair;
import org.opencv.core.Mat;

import java.util.ArrayList;
import java.util.HashMap;
import java.util.List;
import java.util.concurrent.BlockingQueue;
import java.util.concurrent.LinkedBlockingDeque;
import java.util.stream.Collectors;


@SuppressWarnings("rawtypes")
public class VisionProcess {

    private final USBCameraCapture cameraCapture;
    private final VisionProcessRunnable visionRunnable;
    private final CameraConfig fileConfig;
    public final CameraStreamer cameraStreamer;
    public PipelineManager pipelineManager;

    private volatile CVPipelineResult lastPipelineResult;

    // network table stuff
    private final NetworkTable defaultTable;
    private NetworkTableInstance tableInstance;
    private NetworkTableEntry ntPipelineEntry;
    public NetworkTableEntry ntDriverModeEntry;
    private int ntDriveModeListenerID;
    private int ntPipelineListenerID;
    private NetworkTableEntry ntYawEntry;
    private NetworkTableEntry ntPitchEntry;
    private NetworkTableEntry ntAuxListEntry;
    private NetworkTableEntry ntAreaEntry;
    private NetworkTableEntry ntLatencyEntry;
    private NetworkTableEntry ntValidEntry;
    private NetworkTableEntry ntPoseEntry;
    private NetworkTableEntry ntFittedHeightEntry;
    private NetworkTableEntry ntFittedWidthEntry;
    private NetworkTableEntry ntBoundingHeightEntry;
    private NetworkTableEntry ntBoundingWidthEntry;
    private NetworkTableEntry ntTargetRotation;

    private ObjectMapper objectMapper = new ObjectMapper();

    private long lastUIUpdateMs = 0;

    VisionProcess(USBCameraCapture cameraCapture, FullCameraConfiguration config) {
        this.cameraCapture = cameraCapture;

        fileConfig = config.fileConfig;

        pipelineManager = new PipelineManager(this, config.pipelines);

        // Thread to put frames on the dashboard
        this.cameraStreamer = new CameraStreamer(cameraCapture, config.cameraConfig.name, pipelineManager.getCurrentPipeline().settings.streamDivisor);

        // Thread to process vision data
        this.visionRunnable = new VisionProcessRunnable();

        // network table
        defaultTable = NetworkTableInstance.getDefault().getTable("/chameleon-vision/" + cameraCapture.getProperties().getNickname());
    }

    public void start() {
        System.out.println("Starting NetworkTables.");
        initNT(defaultTable);

        System.out.println("Starting vision thread.");
        var visionThread = new Thread(visionRunnable);
        visionThread.setName(getCamera().getProperties().name + " - Vision Thread");
        visionThread.start();

//        System.out.println("Starting stream thread.");
//        var streamThread = new Thread(streamRunnable);
//        streamThread.setName(getCamera().getProperties().name + " - Stream Thread");
//        streamThread.start();
    }

    /**
     * Removes the old value change listeners
     * calls {@link #initNT}
     *
     * @param newTable passed to {@link #initNT}
     */
    public void resetNT(NetworkTable newTable) {
        ntDriverModeEntry.removeListener(ntDriveModeListenerID);
        ntPipelineEntry.removeListener(ntPipelineListenerID);
        initNT(newTable);
    }

    public void setCameraNickname(String newName) {
        getCamera().getProperties().setNickname(newName);
        NetworkTable camTable = NetworkTablesManager.kRootTable.getSubTable(newName);
        resetNT(camTable);
    }

    private void initNT(NetworkTable camTable) {
        tableInstance = camTable.getInstance();
        ntPipelineEntry = camTable.getEntry("pipeline");
        ntDriverModeEntry = camTable.getEntry("driverMode");
        ntPitchEntry = camTable.getEntry("targetPitch");
        ntYawEntry = camTable.getEntry("targetYaw");
        ntAreaEntry = camTable.getEntry("targetArea");
        ntLatencyEntry = camTable.getEntry("latency");
        ntValidEntry = camTable.getEntry("isValid");
        ntAuxListEntry = camTable.getEntry("auxTargets");
        ntPoseEntry = camTable.getEntry("targetPose");
        ntFittedHeightEntry = camTable.getEntry("targetFittedHeight");
        ntFittedWidthEntry = camTable.getEntry("targetFittedWidth");
        ntBoundingHeightEntry = camTable.getEntry("targetBoundingHeight");
        ntBoundingWidthEntry = camTable.getEntry("targetBoundingWidth");
        ntTargetRotation = camTable.getEntry("targetRotation");
        ntDriveModeListenerID = ntDriverModeEntry.addListener(this::setDriverMode, EntryListenerFlags.kUpdate);
        ntPipelineListenerID = ntPipelineEntry.addListener(this::setPipeline, EntryListenerFlags.kUpdate);
        ntDriverModeEntry.setBoolean(false);
        ntPipelineEntry.setNumber(pipelineManager.getCurrentPipelineIndex());
        pipelineManager.ntIndexEntry = ntPipelineEntry;
    }

    private void setDriverMode(EntryNotification driverModeEntryNotification) {
        setDriverMode(driverModeEntryNotification.value.getBoolean());
    }

    public void setDriverMode(boolean driverMode) {
        pipelineManager.setDriverMode(driverMode);
        ScriptManager.queueEvent(driverMode ? ScriptEventType.kEnterDriverMode : ScriptEventType.kExitDriverMode);
        SocketHandler.sendFullSettings();
    }

    /**
     * Method called by the nt entry listener to update the next pipeline.
     *
     * @param notification the notification
     */
    private void setPipeline(EntryNotification notification) {
        var wantedPipelineIndex = (int) notification.value.getDouble();
        if (pipelineManager.pipelines.size() - 1 < wantedPipelineIndex) {
            ntPipelineEntry.setDouble(pipelineManager.getCurrentPipelineIndex());
        } else {
            pipelineManager.setCurrentPipeline(wantedPipelineIndex);
        }
    }

    public void setDriverModeEntry(boolean isDriverMode) {
        // if it's null, we haven't even started the program yet, so just return
        // otherwise, set it.
        if (ntDriverModeEntry != null) {
            ntDriverModeEntry.setBoolean(isDriverMode);
        }
    }

    private void updateUI(CVPipelineResult data) {
        // 30 "FPS" update rate
        long currentMillis = System.currentTimeMillis();
        if (currentMillis - lastUIUpdateMs > 1000 / 30) {
            lastUIUpdateMs = currentMillis;


            if (cameraCapture.getProperties().name.equals(ConfigManager.settings.currentCamera)) {
                HashMap<String, Object> WebSend = new HashMap<>();
                HashMap<String, Object> point = new HashMap<>();
                HashMap<String, Object> pointMap = new HashMap<>();
                ArrayList<Object> webTargets = new ArrayList<>();
                List<Double> center = new ArrayList<>();


                if (data.hasTarget) {
                    if (data instanceof StandardCVPipeline.StandardCVPipelineResult) {
                        StandardCVPipeline.StandardCVPipelineResult result = (StandardCVPipeline.StandardCVPipelineResult) data;
                        StandardCVPipeline.TrackedTarget bestTarget = result.targets.get(0);
                        try {
                            if (((StandardCVPipelineSettings) pipelineManager.getCurrentPipeline().settings).multiple) {
                                for (var target : result.targets) {
                                    pointMap = new HashMap<>();
                                    pointMap.put("pitch", target.pitch);
                                    pointMap.put("yaw", target.yaw);
                                    pointMap.put("area", target.area);
                                    pointMap.put("pose", target.cameraRelativePose);
                                    webTargets.add(pointMap);
                                }
                            } else {
                                pointMap.put("pitch", bestTarget.pitch);
                                pointMap.put("yaw", bestTarget.yaw);
                                pointMap.put("area", bestTarget.area);
                                pointMap.put("pose", bestTarget.cameraRelativePose);
                                webTargets.add(pointMap);
                            }
                            center.add(bestTarget.minAreaRect.center.x);
                            center.add(bestTarget.minAreaRect.center.y);

                        } catch (ClassCastException ignored) {

                        }
                    } else {
                        pointMap.put("pitch", null);
                        pointMap.put("yaw", null);
                        pointMap.put("area", null);
                        pointMap.put("pose", new Pose2d());
                        webTargets.add(pointMap);
                        center.add(null);
                        center.add(null);
                    }

                    point.put("fps", visionRunnable.fps);
                    point.put("targets", webTargets);
                    point.put("rawPoint", center);
                } else {
                    point.put("fps", visionRunnable.fps);
                }
                WebSend.put("point", point);
                SocketHandler.broadcastMessage(WebSend);
            }
        }
    }

    private void updateNetworkTableData(CVPipelineResult data) {
        ntValidEntry.setBoolean(data.hasTarget);
        if (data.hasTarget && !(data instanceof DriverVisionPipeline.DriverPipelineResult)) {
            if (data instanceof StandardCVPipeline.StandardCVPipelineResult) {

                //noinspection unchecked
                List<StandardCVPipeline.TrackedTarget> targets = (List<StandardCVPipeline.TrackedTarget>) data.targets;
                StandardCVPipeline.TrackedTarget bestTarget = targets.get(0);
                ntLatencyEntry.setDouble(MathHandler.roundTo(data.processTime * 1e-6, 3));
                ntPitchEntry.setDouble(bestTarget.pitch);
                ntYawEntry.setDouble(bestTarget.yaw);
                ntAreaEntry.setDouble(bestTarget.area);
                ntBoundingHeightEntry.setDouble(bestTarget.boundingRect.height);
                ntBoundingWidthEntry.setDouble(bestTarget.boundingRect.width);
                ntFittedHeightEntry.setDouble(bestTarget.minAreaRect.size.height);
                ntFittedWidthEntry.setDouble(bestTarget.minAreaRect.size.width);
                ntTargetRotation.setDouble(bestTarget.minAreaRect.angle);
                try {
                    Pose2d targetPose = targets.get(0).cameraRelativePose;
                    double[] targetArray = {targetPose.getTranslation().getX(), targetPose.getTranslation().getY(), targetPose.getRotation().getDegrees()};
                    ntPoseEntry.setDoubleArray(targetArray);
//                    ntPoseEntry.setString(objectMapper.writeValueAsString(targets.get(0).cameraRelativePose));
                    ntAuxListEntry.setString(objectMapper.writeValueAsString(targets.stream()
                            .map(it -> List.of(it.pitch, it.yaw, it.area, it.boundingRect.width, it.boundingRect.height, it.minAreaRect.size.width, it.minAreaRect.size.height, it.minAreaRect.angle, it.cameraRelativePose))
                            .collect(Collectors.toList())));
                } catch (JsonProcessingException e) {
                    e.printStackTrace();
                }
            } else {
                ntPitchEntry.setDouble(0.0);
                ntYawEntry.setDouble(0.0);
                ntAreaEntry.setDouble(0.0);
                ntLatencyEntry.setDouble(0.0);
                ntAuxListEntry.setString("");
            }
        }
        tableInstance.flush();
    }

    public void setVideoMode(VideoMode newMode) {
        cameraCapture.setVideoMode(newMode);
        cameraStreamer.setNewVideoMode(newMode);
    }

    public VideoMode getCurrentVideoMode() {
        return cameraCapture.getCurrentVideoMode();
    }

    public List<VideoMode> getPossibleVideoModes() {
        return cameraCapture.getProperties().videoModes;
    }

    public USBCameraCapture getCamera() {
        return cameraCapture;
    }

    public CVPipelineSettings getDriverModeSettings() {
        return pipelineManager.driverModePipeline.settings;
    }

    public void addCalibration(CameraCalibrationConfig cal) {
        cameraCapture.addCalibrationData(cal);
        System.out.println("saving to file");
        fileConfig.saveCalibration(cameraCapture.getConfig());
    }

    public void setIs3d(Boolean value) {
        var settings = pipelineManager.getCurrentPipeline().settings;
        if (settings instanceof StandardCVPipelineSettings) {
            ((StandardCVPipelineSettings) settings).is3D = value;
        }
    }

    public boolean getIs3d() {
        var settings = pipelineManager.getCurrentPipeline().settings;
        if (settings instanceof StandardCVPipelineSettings) {
            return ((StandardCVPipelineSettings) settings).is3D;
        }
        return false;
    }

    /**
     * VisionProcessRunnable will process images as quickly as possible
     */
    private class VisionProcessRunnable implements Runnable {

        volatile Double fps = 0.0;
        private CircularBuffer fpsAveragingBuffer = new CircularBuffer(7);

        @Override
        public void run() {
            var lastUpdateTimeNanos = System.nanoTime();
            var lastStreamTimeMs = System.currentTimeMillis();
            while (!Thread.interrupted()) {

                // blocking call, will block until camera has a new frame.
                Pair<Mat, Long> camData = cameraCapture.getFrame();

                Mat camFrame = camData.getLeft();
                if (camFrame.cols() > 0 && camFrame.rows() > 0) {
                    CVPipelineResult result = null;
                    try {
                        result = pipelineManager.getCurrentPipeline().runPipeline(camFrame);
                    } catch (Exception e) {
                        System.err.println("Exception in vision process " + getCamera().getProperties().getNickname() + "!");
                        e.printStackTrace();
                    }

                    camFrame.release();

                    if (result != null) {
                        result.setTimestamp(camData.getRight());
                        lastPipelineResult = result;
                        updateNetworkTableData(lastPipelineResult);
                        updateUI(lastPipelineResult);
                    }
                }

                try {
                    var currentTime = System.currentTimeMillis();
                    if ((currentTime - lastStreamTimeMs) / 1000d > 1.0 / 30.0) {
                        cameraStreamer.runStream(lastPipelineResult.outputMat);
//                        System.out.println("Ran stream in " + (System.currentTimeMillis() - currentTime) + "ms!");
                        lastStreamTimeMs = currentTime;
                        lastPipelineResult.outputMat.release();
                    }

                } catch (Exception e) {
                    Debug.printInfo("Vision running faster than stream.");
                }

                var deltaTimeNanos = System.nanoTime() - lastUpdateTimeNanos;
                fpsAveragingBuffer.addFirst(1.0 / (deltaTimeNanos * 1E-09));
                lastUpdateTimeNanos = System.nanoTime();
                fps = getAverageFPS();
            }
        }

        double getAverageFPS() {
            var temp = 0.0;
            for (int i = 0; i < 7; i++) {
                temp += fpsAveragingBuffer.get(i);
            }
            temp /= 7.0;
            return temp;
        }
    }

<<<<<<< HEAD
=======
    private class CameraStreamerRunnable extends LoopingRunnable {

        final CameraStreamer streamer;
        private Mat bufferMat = new Mat();

        private CameraStreamerRunnable(int cameraFPS, CameraStreamer streamer) {
            // add 2 FPS to allow for a bit of overhead
            super(1000L / (cameraFPS + 2));
            this.streamer = streamer;
        }

        @Override
        protected void process() {
            if (!streamFrameQueue.isEmpty()) {
                try {
                    bufferMat = streamFrameQueue.take();

                    try {
                        streamer.runStream(bufferMat);
                        bufferMat.release();
                    } catch (Exception e) {
                        // do nothing
                    }

                } catch (InterruptedException e) {
                    e.printStackTrace();
                }
            }
        }
    }
>>>>>>> c5a16940
}<|MERGE_RESOLUTION|>--- conflicted
+++ resolved
@@ -385,38 +385,4 @@
             return temp;
         }
     }
-
-<<<<<<< HEAD
-=======
-    private class CameraStreamerRunnable extends LoopingRunnable {
-
-        final CameraStreamer streamer;
-        private Mat bufferMat = new Mat();
-
-        private CameraStreamerRunnable(int cameraFPS, CameraStreamer streamer) {
-            // add 2 FPS to allow for a bit of overhead
-            super(1000L / (cameraFPS + 2));
-            this.streamer = streamer;
-        }
-
-        @Override
-        protected void process() {
-            if (!streamFrameQueue.isEmpty()) {
-                try {
-                    bufferMat = streamFrameQueue.take();
-
-                    try {
-                        streamer.runStream(bufferMat);
-                        bufferMat.release();
-                    } catch (Exception e) {
-                        // do nothing
-                    }
-
-                } catch (InterruptedException e) {
-                    e.printStackTrace();
-                }
-            }
-        }
-    }
->>>>>>> c5a16940
 }