package com.chameleonvision.vision.pipeline.pipes;

import com.chameleonvision.config.CameraCalibrationConfig;
import com.chameleonvision.vision.pipeline.Pipe;
import com.chameleonvision.vision.pipeline.impl.StandardCVPipeline;
import com.chameleonvision.vision.pipeline.impl.StandardCVPipelineSettings;
import edu.wpi.first.wpilibj.geometry.Pose2d;
import edu.wpi.first.wpilibj.geometry.Rotation2d;
import edu.wpi.first.wpilibj.geometry.Translation2d;
import org.apache.commons.lang3.tuple.Pair;
import org.apache.commons.math3.util.FastMath;
import org.opencv.calib3d.Calib3d;
import org.opencv.core.*;
import org.opencv.imgproc.Imgproc;

import java.util.*;
import java.util.stream.Collectors;

public class SolvePNPPipe implements Pipe<Pair<List<StandardCVPipeline.TrackedTarget>, Mat>, List<StandardCVPipeline.TrackedTarget>> {

    private Double tilt_angle;
    private MatOfPoint3f objPointsMat = new MatOfPoint3f();
    private Mat rVec = new Mat();
    private Mat tVec = new Mat();
    private Mat rodriguez = new Mat();
    private Mat pzero_world = new Mat();
    private Mat cameraMatrix = new Mat();
    Mat rot_inv = new Mat();
    Mat kMat = new Mat();
    private MatOfDouble distortionCoefficients = new MatOfDouble();
    private List<StandardCVPipeline.TrackedTarget> poseList = new ArrayList<>();
    Comparator<Point> leftRightComparator = Comparator.comparingDouble(point -> point.x);
    Comparator<Point> verticalComparator = Comparator.comparingDouble(point -> point.y);
    private double distanceDivisor = 1.0;
    Mat scaledTvec = new Mat();

    public SolvePNPPipe(StandardCVPipelineSettings settings, CameraCalibrationConfig calibration, Rotation2d tilt) {
        super();
        setCameraCoeffs(calibration);
//        setBoundingBoxTarget(settings.targetWidth, settings.targetHeight);
        // TODO add proper year differentiation
        set2020Target(true);

        this.tilt_angle = tilt.getRadians();
    }

    public void set2020Target(boolean isHighGoal) {
        if(isHighGoal) {
            // tl, bl, br, tr is the order
            List<Point3> corners = List.of(
<<<<<<< HEAD
                new Point3(-19.625, 0, 0),
                new Point3(-9.819867, -17, 0),
                new Point3(9.819867, -17, 0),
                new Point3(19.625, 0, 0));
=======
                new Point3(-16.25, 0, 0),
                new Point3(-9.819867, -17, 0),
                new Point3(9.819867, -17, 0),
                new Point3(16.25, 0, 0));
>>>>>>> 0e2e950d
            setObjectCorners(corners);
        } else {
            setBoundingBoxTarget(7, 11);
        }
    }

    public void setBoundingBoxTarget(double targetWidth, double targetHeight) {
        // order is left top, left bottom, right bottom, right top

        List<Point3> corners = List.of(
                new Point3(-targetWidth / 2.0, targetHeight / 2.0, 0.0),
                new Point3(-targetWidth / 2.0, -targetHeight / 2.0, 0.0),
                new Point3(targetWidth / 2.0, -targetHeight / 2.0, 0.0),
                new Point3(targetWidth / 2.0, targetHeight / 2.0, 0.0)
        );
        setObjectCorners(corners);
    }

    public void setObjectCorners(List<Point3> objectCorners) {
        objPointsMat.release();
        objPointsMat = new MatOfPoint3f();
        objPointsMat.fromList(objectCorners);
    }

    public void setConfig(StandardCVPipelineSettings settings, CameraCalibrationConfig camConfig, Rotation2d tilt) {
        setCameraCoeffs(camConfig);
//        setBoundingBoxTarget(settings.targetWidth, settings.targetHeight);
        // TODO add proper year differentiation
        tilt_angle = tilt.getRadians();
        this.objPointsMat = settings.targetCornerMat;
    }

    private void setCameraCoeffs(CameraCalibrationConfig settings) {
        if(settings == null) {
            System.err.println("SolvePNP can only run on a calibrated resolution, and this one is not! Please calibrate to use solvePNP.");
            return;
        }
        if(cameraMatrix != settings.getCameraMatrixAsMat()) {
            cameraMatrix.release();
            settings.getCameraMatrixAsMat().copyTo(cameraMatrix);
        }
        if(distortionCoefficients != settings.getDistortionCoeffsAsMat()) {
            distortionCoefficients.release();
            settings.getDistortionCoeffsAsMat().copyTo(distortionCoefficients);
        }
        this.distanceDivisor = settings.squareSize;
    }

    @Override
    public Pair<List<StandardCVPipeline.TrackedTarget>, Long> run(Pair<List<StandardCVPipeline.TrackedTarget>, Mat> imageTargetPair) {
        long processStartNanos = System.nanoTime();
        var targets = imageTargetPair.getLeft();
        poseList.clear();
        for(var target: targets) {
            var corners = find2020VisionTarget(target);//, imageTargetPair.getRight()); //find2020VisionTarget(target);// (target.leftRightDualTargetPair != null) ? findCorner2019(target) : findBoundingBoxCorners(target);
            if(corners == null) continue;
            var pose = calculatePose(corners, target);
            if(pose != null) poseList.add(pose);
        }
        long processTime = System.nanoTime() - processStartNanos;
        return Pair.of(poseList, processTime);
    }

    private MatOfPoint2f findCorner2019(StandardCVPipeline.TrackedTarget target) {
        if(target.leftRightDualTargetPair == null) return null;

        var left = target.leftRightDualTargetPair.getLeft();
        var right = target.leftRightDualTargetPair.getRight();

        // flip if the "left" target is to the right
        if(left.x > right.x) {
            var temp = left;
            left = right;
            right = temp;
        }

        var points = new MatOfPoint2f();
        points.fromArray(
                new Point(left.x, left.y + left.height),
                new Point(left.x, left.y),
                new Point(right.x + right.width, right.y),
                new Point(right.x + right.width, right.y + right.height)
        );
        return points;
    }

<<<<<<< HEAD
    MatOfPoint2f target2020ResultMat = new MatOfPoint2f();

    private double distanceBetween(Point a, Point b) {
        return FastMath.sqrt(FastMath.pow(a.x - b.x, 2) + FastMath.pow(a.y - b.y, 2));
    }

    MatOfInt tempInt = new MatOfInt();
    MatOfPoint2f tempMat2f = new MatOfPoint2f();
    MatOfPoint tempMatOfPoint = new MatOfPoint();

=======
>>>>>>> 0e2e950d
    /**
     * Find the target using the outermost tape corners and a 2020 target.
     * @param target the target.
     * @return The four outermost tape corners.
     */
    private MatOfPoint2f find2020VisionTarget(StandardCVPipeline.TrackedTarget target) {
        if(target.rawContour.cols() < 1) return null;

        var centroid = target.minAreaRect.center;
        Comparator<Point> distanceProvider = Comparator.comparingDouble((Point point) -> FastMath.sqrt(FastMath.pow(centroid.x - point.x, 2) + FastMath.pow(centroid.y - point.y, 2)));

        var contour = target.rawContour;
<<<<<<< HEAD
        var convex = tempInt;
        tempMatOfPoint.fromList(contour.toList());
        Imgproc.convexHull(tempMatOfPoint, convex);
        var combinedList = contour.toList();

        // approx poly dp time

        Point[] contourArray = contour.toArray();
        Point[] hullPoints = new Point[convex.rows()];
        List<Integer> hullContourIdxList = convex.toList();
        for (int i = 0; i < hullContourIdxList.size(); i++) {
            hullPoints[i] = contourArray[hullContourIdxList.get(i)];
        }
        tempMat2f.fromArray(hullPoints);

        Imgproc.approxPolyDP(tempMat2f, polyOutput, 5, true);
=======
        var combinedList = contour.toList();

        // approx poly dp time
        Imgproc.approxPolyDP(contour, polyOutput, 3, true);
>>>>>>> 0e2e950d
        var polyList = polyOutput.toList();

        polyOutput.copyTo(target.approxPoly);

<<<<<<< HEAD
        // left top, left bottom, right bottom, right top
        var boundingBoxCorners = findBoundingBoxCorners(target).toList();

        try {

            // top left and top right are the poly corners closest to the bouding box tl and tr
            Point tl = polyList.stream().min(Comparator.comparingDouble((Point p) -> distanceBetween(p, boundingBoxCorners.get(0)))).get();
            Point tr = polyList.stream().min(Comparator.comparingDouble((Point p) -> distanceBetween(p, boundingBoxCorners.get(3)))).get();


//            var tl = polyList.stream().filter(point -> point.x < centroid.x && point.y < centroid.y).max(distanceProvider).get();
//            var tr = polyList.stream().filter(point -> point.x > centroid.x && point.y < centroid.y).max(distanceProvider).get();
            var bl = polyList.stream().filter(point -> point.x < centroid.x && point.y > centroid.y).max(distanceProvider).get();
            var br = polyList.stream().filter(point -> point.x > centroid.x && point.y > centroid.y).max(distanceProvider).get();

            target2020ResultMat.release();
            target2020ResultMat.fromList(List.of(tl, bl, br, tr));

            return target2020ResultMat;
=======
        // start looking in the top left quadrant
        try {
            var tl = polyList.stream().filter(point -> point.x < centroid.x && point.y < centroid.y).max(distanceProvider).get();
            var tr = polyList.stream().filter(point -> point.x > centroid.x && point.y < centroid.y).max(distanceProvider).get();
            var bl = polyList.stream().filter(point -> point.x < centroid.x && point.y > centroid.y).max(distanceProvider).get();
            var br = polyList.stream().filter(point -> point.x > centroid.x && point.y > centroid.y).max(distanceProvider).get();

            boundingBoxResultMat.release();
            boundingBoxResultMat.fromList(List.of(tl, bl, br, tr));

            return boundingBoxResultMat;
>>>>>>> 0e2e950d
        } catch (NoSuchElementException e) {
            return null;
        }
    }

    MatOfPoint2f polyOutput = new MatOfPoint2f();

    /**
     * Find the target using the outermost tape corners and a dual target.
     * @param target the target.
     * @return The four outermost tape corners.
     */
    private MatOfPoint2f findDualTargetCornerMinAreaRect(StandardCVPipeline.TrackedTarget target) {
        if(target.leftRightRotatedRect == null) return null;

        var centroid = target.minAreaRect.center;
        Comparator<Point> distanceProvider = Comparator.comparingDouble((Point point) -> FastMath.sqrt(FastMath.pow(centroid.x - point.x, 2) + FastMath.pow(centroid.y - point.y, 2)));

        var left = target.leftRightRotatedRect.getLeft();
        var right = target.leftRightRotatedRect.getRight();

        // flip if the "left" target is to the right
        if(left.center.x > right.center.x) {
            var temp = left;
            left = right;
            right = temp;
        }

        var leftPoints = new Point[4];
        left.points(leftPoints);
        var rightPoints = new Point[4];
        right.points(rightPoints);
        ArrayList<Point> combinedList = new ArrayList<>(List.of(leftPoints));
        combinedList.addAll(List.of(rightPoints));

        // start looking in the top left quadrant
        var tl = combinedList.stream().filter(point -> point.x < centroid.x && point.y < centroid.y).max(distanceProvider).get();
        var tr = combinedList.stream().filter(point -> point.x > centroid.x && point.y < centroid.y).max(distanceProvider).get();
        var bl = combinedList.stream().filter(point -> point.x < centroid.x && point.y > centroid.y).max(distanceProvider).get();
        var br = combinedList.stream().filter(point -> point.x > centroid.x && point.y > centroid.y).max(distanceProvider).get();

        boundingBoxResultMat.release();
        boundingBoxResultMat.fromList(List.of(tl, bl, br, tr));

        return boundingBoxResultMat;
    }

    /**
     *
     * @param target the target to find the corners of.
     * @return the corners. left top, left bottom, right bottom, right top
     */
    private MatOfPoint2f findBoundingBoxCorners(StandardCVPipeline.TrackedTarget target) {

//        List<Pair<MatOfPoint2f, CVPipeline2d.Target2d>> list = new ArrayList<>();
//        // find the corners based on the bounding box
//        // order is left top, left bottom, right bottom, right top

        // extract the corners
        var points = new Point[4];
        target.minAreaRect.points(points);

        // find the tl/tr/bl/br corners
        // first, min by left/right
        var list_ = Arrays.asList(points);
        list_.sort(leftRightComparator);
        // of this, we now have left and right
        // sort to get top and bottom
        var left = new ArrayList<>(List.of(list_.get(0), list_.get(1)));
        left.sort(verticalComparator);
        var right = new ArrayList<>(List.of(list_.get(2), list_.get(3)));
        right.sort(verticalComparator);

        // tl tr bl br
        var tl = left.get(0);
        var bl = left.get(1);
        var tr = right.get(0);
        var br = right.get(1);

        boundingBoxResultMat.release();
        boundingBoxResultMat.fromList(List.of(tl, bl, br, tr));

        return boundingBoxResultMat;
    }

    MatOfPoint2f boundingBoxResultMat = new MatOfPoint2f();
    MatOfPoint2f goodFeaturesResultMat = new MatOfPoint2f();

    private Mat dstNorm = new Mat();
    private Mat dstNormScaled = new Mat();
    List<Point> tempCornerList = new ArrayList<>();

    /**
     * Find the corners in an image.
     * @param targetImage the image to find corners in.
     * @return the corners found in the image.
     */
    @Deprecated
    private List<Point> findCornerHarris(Mat targetImage) {

        // convert the image to greyscale
        var gray = new Mat();
        Imgproc.cvtColor(targetImage, gray, Imgproc.COLOR_BGR2GRAY);
        Mat dst = Mat.zeros(targetImage.size(), CvType.CV_8U);

        // constants
        final int blockSize = 2;
        final int apertureSize = 3;
        final double k = 0.04;
        final int threshold = 200;

        /// Detecting corners
        Imgproc.cornerHarris(gray, dst, blockSize, apertureSize, k);

        /// Normalizing
        Core.normalize(dst, dstNorm, 0, 255, Core.NORM_MINMAX);
        Core.convertScaleAbs(dstNorm, dstNormScaled);

        /// Drawing a circle around corners
        float[] dstNormData = new float[(int) (dstNorm.total() * dstNorm.channels())];
        dstNorm.get(0, 0, dstNormData);

        tempCornerList.clear();
        for (int i = 0; i < dstNorm.rows(); i++) {
            for (int j = 0; j < dstNorm.cols(); j++) {
                if ((int) dstNormData[i * dstNorm.cols() + j] > threshold) {
                    tempCornerList.add(new Point(j, i));
                }
            }
        }

        return tempCornerList;
    }

    @Deprecated
    private MatOfPoint2f findGoodFeaturesToTrack2019(StandardCVPipeline.TrackedTarget target, Mat srcImage) {

        // start by looking for corners
        var points__ = findBoundingBoxCorners(target).toList();
        var xList = points__.stream().map(it -> it.x).sorted(Double::compare).collect(Collectors.toList());
        var yList = points__.stream().map(it -> it.y).sorted(Double::compare).collect(Collectors.toList());

        var boundingTl = new Point(
            xList.get(0), yList.get(0)
        );
        var boundingBr = new Point (
            xList.get(2), yList.get(2)
        );

<<<<<<< HEAD
=======
        // start by looking for corners
        var points__ = findBoundingBoxCorners(target).toList();
        var xList = points__.stream().map(it -> it.x).sorted(Double::compare).collect(Collectors.toList());
        var yList = points__.stream().map(it -> it.y).sorted(Double::compare).collect(Collectors.toList());

        var boundingTl = new Point(
            xList.get(0), yList.get(0)
        );
        var boundingBr = new Point (
            xList.get(2), yList.get(2)
        );

>>>>>>> 0e2e950d
        System.out.println("tl/br:\n" + boundingTl.toString() + "\n" + boundingBr.toString());

        var slightlyBiggerTl = new Point(
            Math.max(0, boundingTl.x - 5),
            Math.max(0, boundingTl.y - 5)
        );

        var slightlyBiggerBr = new Point(
            Math.min(srcImage.rows(), boundingBr.x + 5),
            Math.min(srcImage.cols(), boundingBr.y + 5)
        );
        var rect = new Rect(slightlyBiggerTl, slightlyBiggerBr);

        var croppedImage = srcImage.submat(rect);
        var corners = new MatOfPoint();
        Imgproc.goodFeaturesToTrack(croppedImage, corners, 0,0.01,5);

        List<Point> cornerList = new ArrayList<>(corners.toList());
//        if(cornerList.size() != 8 && cornerList.size() != 4) return null;
        cornerList.sort(leftRightComparator);

        cornerList = cornerList.stream().map(point ->
            new Point(point.x + slightlyBiggerTl.x, point.y + slightlyBiggerTl.y))
            .collect(Collectors.toList());

        // of these, we want the two leftmost and two rightmost points
        var left1 = cornerList.get(0);
        var left2 = cornerList.get(1);
        var right1 = cornerList.get(0);
        var right2 = cornerList.get(1);

        // TODO maximize distance from the center rather than naively assume the leftmost and rightmost
        // will have to do per quadrant

        var leftOrder = left1.y < left2.y;
        var rightOrder = right1.y < right2.y;

        var tl = leftOrder ? left1 : left2;
        var bl = !leftOrder ? left1 : left2;
        var tr = rightOrder ? right1 : right2;
        var br = !rightOrder ? right1 : right2;

        goodFeaturesResultMat.release();
        goodFeaturesResultMat.fromList(List.of(tl, bl, br, tr));

        return goodFeaturesResultMat;
    }

    private StandardCVPipeline.TrackedTarget calculatePose(MatOfPoint2f imageCornerPoints, StandardCVPipeline.TrackedTarget target) {
        if(objPointsMat.rows() != imageCornerPoints.rows() || cameraMatrix.rows() < 2 || distortionCoefficients.cols() < 4) {
            System.err.println("can't do solvePNP with invalid params!");
            return null;
        }

        imageCornerPoints.copyTo(target.imageCornerPoints);

        try {
            Calib3d.solvePnP(objPointsMat, imageCornerPoints, cameraMatrix, distortionCoefficients, rVec, tVec);
        } catch (Exception e) {
            e.printStackTrace();
            return null;
        }

        // Algorithm from team 5190 Green Hope Falcons

//        var tilt_angle = 0.0; // TODO add to settings

        var x = tVec.get(0, 0)[0];
        var z = FastMath.sin(tilt_angle) * tVec.get(1, 0)[0] + tVec.get(2, 0)[0] *  FastMath.cos(tilt_angle);

        // distance in the horizontal plane between camera and target
        var distance = FastMath.sqrt(x * x + z  * z);

        // horizontal angle between center camera and target
        @SuppressWarnings("SuspiciousNameCombination")
        var angle1 = FastMath.atan2(x, z);

        Calib3d.Rodrigues(rVec, rodriguez);
        Core.transpose(rodriguez, rot_inv);

        // This should be pzero_world = numpy.matmul(rot_inv, -tvec)
//        pzero_world  = rot_inv.mul(matScale(tVec, -1));
        scaledTvec = matScale(tVec, -1);
        Core.gemm(rot_inv, scaledTvec, 1, kMat, 0, pzero_world);

        var angle2 = FastMath.atan2(pzero_world.get(0, 0)[0], pzero_world.get(2, 0)[0]);

        var targetAngle = -angle1; // radians
        var targetRotation = -angle2; // radians
        var targetDistance = distance * 25.4 / 1000d / distanceDivisor; // This should be meters

        var targetLocation = new Translation2d(targetDistance * FastMath.cos(targetAngle), targetDistance * FastMath.sin(targetAngle));
        target.cameraRelativePose = new Pose2d(targetLocation, new Rotation2d(targetRotation));
        target.rVector = rVec;
        target.tVector = tVec;

        return target;
    }

    /**
     * Element-wise scale a matrix by a given factor
     * @param src the source matrix
     * @param factor by how much to scale each element
     * @return the scaled matrix
     */
    public Mat matScale(Mat src, double factor) {
        Mat dst = new Mat(src.rows(),src.cols(),src.type());
        Scalar s = new Scalar(factor); // TODO check if we need to add more elements to this
        Core.multiply(src, s, dst);
        return dst;
    }

}<|MERGE_RESOLUTION|>--- conflicted
+++ resolved
@@ -48,17 +48,11 @@
         if(isHighGoal) {
             // tl, bl, br, tr is the order
             List<Point3> corners = List.of(
-<<<<<<< HEAD
+
                 new Point3(-19.625, 0, 0),
                 new Point3(-9.819867, -17, 0),
                 new Point3(9.819867, -17, 0),
                 new Point3(19.625, 0, 0));
-=======
-                new Point3(-16.25, 0, 0),
-                new Point3(-9.819867, -17, 0),
-                new Point3(9.819867, -17, 0),
-                new Point3(16.25, 0, 0));
->>>>>>> 0e2e950d
             setObjectCorners(corners);
         } else {
             setBoundingBoxTarget(7, 11);
@@ -145,7 +139,6 @@
         return points;
     }
 
-<<<<<<< HEAD
     MatOfPoint2f target2020ResultMat = new MatOfPoint2f();
 
     private double distanceBetween(Point a, Point b) {
@@ -156,8 +149,6 @@
     MatOfPoint2f tempMat2f = new MatOfPoint2f();
     MatOfPoint tempMatOfPoint = new MatOfPoint();
 
-=======
->>>>>>> 0e2e950d
     /**
      * Find the target using the outermost tape corners and a 2020 target.
      * @param target the target.
@@ -170,7 +161,6 @@
         Comparator<Point> distanceProvider = Comparator.comparingDouble((Point point) -> FastMath.sqrt(FastMath.pow(centroid.x - point.x, 2) + FastMath.pow(centroid.y - point.y, 2)));
 
         var contour = target.rawContour;
-<<<<<<< HEAD
         var convex = tempInt;
         tempMatOfPoint.fromList(contour.toList());
         Imgproc.convexHull(tempMatOfPoint, convex);
@@ -187,17 +177,11 @@
         tempMat2f.fromArray(hullPoints);
 
         Imgproc.approxPolyDP(tempMat2f, polyOutput, 5, true);
-=======
-        var combinedList = contour.toList();
-
-        // approx poly dp time
-        Imgproc.approxPolyDP(contour, polyOutput, 3, true);
->>>>>>> 0e2e950d
+
         var polyList = polyOutput.toList();
 
         polyOutput.copyTo(target.approxPoly);
 
-<<<<<<< HEAD
         // left top, left bottom, right bottom, right top
         var boundingBoxCorners = findBoundingBoxCorners(target).toList();
 
@@ -217,19 +201,6 @@
             target2020ResultMat.fromList(List.of(tl, bl, br, tr));
 
             return target2020ResultMat;
-=======
-        // start looking in the top left quadrant
-        try {
-            var tl = polyList.stream().filter(point -> point.x < centroid.x && point.y < centroid.y).max(distanceProvider).get();
-            var tr = polyList.stream().filter(point -> point.x > centroid.x && point.y < centroid.y).max(distanceProvider).get();
-            var bl = polyList.stream().filter(point -> point.x < centroid.x && point.y > centroid.y).max(distanceProvider).get();
-            var br = polyList.stream().filter(point -> point.x > centroid.x && point.y > centroid.y).max(distanceProvider).get();
-
-            boundingBoxResultMat.release();
-            boundingBoxResultMat.fromList(List.of(tl, bl, br, tr));
-
-            return boundingBoxResultMat;
->>>>>>> 0e2e950d
         } catch (NoSuchElementException e) {
             return null;
         }
@@ -378,22 +349,6 @@
         var boundingBr = new Point (
             xList.get(2), yList.get(2)
         );
-
-<<<<<<< HEAD
-=======
-        // start by looking for corners
-        var points__ = findBoundingBoxCorners(target).toList();
-        var xList = points__.stream().map(it -> it.x).sorted(Double::compare).collect(Collectors.toList());
-        var yList = points__.stream().map(it -> it.y).sorted(Double::compare).collect(Collectors.toList());
-
-        var boundingTl = new Point(
-            xList.get(0), yList.get(0)
-        );
-        var boundingBr = new Point (
-            xList.get(2), yList.get(2)
-        );
-
->>>>>>> 0e2e950d
         System.out.println("tl/br:\n" + boundingTl.toString() + "\n" + boundingBr.toString());
 
         var slightlyBiggerTl = new Point(
