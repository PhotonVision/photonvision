package com.chameleonvision._2.vision.pipeline.impl;

import com.chameleonvision._2.config.CameraCalibrationConfig;
import com.chameleonvision._2.config.ConfigManager;
import com.chameleonvision._2.vision.VisionManager;
import com.chameleonvision._2.vision.camera.CameraCapture;
import com.chameleonvision._2.vision.pipeline.CVPipeline;
import com.fasterxml.jackson.core.JsonProcessingException;
import com.fasterxml.jackson.databind.ObjectMapper;
import edu.wpi.cscore.VideoMode;
import edu.wpi.first.wpilibj.util.Units;
import java.util.ArrayList;
import java.util.List;
import org.opencv.calib3d.Calib3d;
import org.opencv.core.*;
import org.opencv.imgproc.Imgproc;

public class Calibrate3dPipeline
        extends CVPipeline<DriverVisionPipeline.DriverPipelineResult, StandardCVPipelineSettings> {

    private int checkerboardSquaresHigh = 7;
    private int checkerboardSquaresWide = 7;

    private MatOfPoint3f objP; // new MatOfPoint3f(checkerboardSquaresHigh + checkerboardSquaresWide,
    // 3);//(checkerboardSquaresWide * checkerboardSquaresHigh, 3);
    private Size patternSize = new Size(checkerboardSquaresHigh, checkerboardSquaresWide);
    private Size imageSize;
    double checkerboardSquareSize = 1; // inches!
    private MatOfPoint2f calibrationOutput = new MatOfPoint2f();
    private List<Mat> objpoints = new ArrayList<>();
    private List<Mat> imgpoints = new ArrayList<>();

    private Mat stdDeviationsIntrinsics = new Mat();
    private Mat stdDeviationsExtrinsics = new Mat();
    private Mat perViewErrors = new Mat();

    public static double checkerboardSquareSizeUnits = Units.inchesToMeters(1.0);

    public static final int MIN_COUNT = 20;
    private VideoMode calibrationMode;
    private final Size windowSize = new Size(11, 11);
    private final Size zeroZone = new Size(-1, -1);
    private TermCriteria criteria =
            new TermCriteria(
                    3, 30, 0.001); // (Imgproc.TERM_CRITERIA_EPS + cv2.TERM_CRITERIA_MAX_ITER, 30, 0.001)

    private int captureCount = 0;
    private double calibrationAccuracy = 0;
    private boolean wantsSnapshot = false;
    private double squareSizeInches;



    public Calibrate3dPipeline(StandardCVPipelineSettings settings) {
        super(settings);

        objP = new MatOfPoint3f();

        for (int i = 0; i < checkerboardSquaresHigh * checkerboardSquaresWide; i++) {
            objP.push_back(
                    new MatOfPoint3f(
                            new Point3(i / checkerboardSquaresWide, i % checkerboardSquaresHigh, 0.0f)));
        }

        setSquareSize(checkerboardSquareSizeUnits);

        objpoints.forEach(Mat::release);
        imgpoints.forEach(Mat::release);
        objpoints.clear();
        imgpoints.clear();
    }

    public void setSquareSize(double size) {
        this.squareSizeInches = size;
    }

    public void takeSnapshot() {
        wantsSnapshot = true;
    }

    public boolean hasEnoughSnapshots() {
        return captureCount >= MIN_COUNT - 1;
    }

    //Remove a snapshot at given index and returns false if the index is out of bounds
    public boolean removeSnapShot(int index){
        if(index >= imgpoints.size()){return false;}
        imgpoints.remove(index);
        captureCount--;
        return true;
    }

    @Override
    public DriverVisionPipeline.DriverPipelineResult runPipeline(Mat inputMat) {

        // look for checkerboard
        Imgproc.cvtColor(inputMat, inputMat, Imgproc.COLOR_BGR2GRAY);
        var checkerboardFound = Calib3d.findChessboardCorners(inputMat, patternSize, calibrationOutput);

        if (!checkerboardFound) {
            Imgproc.cvtColor(inputMat, inputMat, Imgproc.COLOR_GRAY2BGR);

            return new DriverVisionPipeline.DriverPipelineResult(null, inputMat, 0);
        }

        //        System.out.println("[SolvePNP] checkerboard found!!");

        // cool we found a checkerboard
        // do corner subpixel
        Imgproc.cornerSubPix(inputMat, calibrationOutput, windowSize, zeroZone, criteria);

        // convert back to BGR
        Imgproc.cvtColor(inputMat, inputMat, Imgproc.COLOR_GRAY2BGR);
        // draw the chessboard
        Calib3d.drawChessboardCorners(inputMat, patternSize, calibrationOutput, true);

        if (wantsSnapshot) {
            this.imageSize = new Size(inputMat.width(), inputMat.height());

            var mat = new MatOfPoint3f();
            calibrationOutput.copyTo(mat);
            this.objpoints.add(objP);
            imgpoints.add(mat);
            captureCount++;
            wantsSnapshot = false;
        }

        imageSize = new Size(inputMat.width(), inputMat.height());

        return new DriverVisionPipeline.DriverPipelineResult(null, inputMat, 0);
    }

    @Override
    public void initPipeline(CameraCapture camera) {
        super.initPipeline(camera);
        objpoints.clear();
        imgpoints.clear();
        captureCount = 0;
    }

    public boolean tryCalibration() {
        if (!hasEnoughSnapshots()) return false;

        Mat cameraMatrix = new Mat();
        Mat distortionCoeffs = new Mat();
        List<Mat> rvecs = new ArrayList<>();
        List<Mat> tvecs = new ArrayList<>();

        try {
<<<<<<< HEAD
           calibrationAccuracy = Calib3d.calibrateCameraExtended(objpoints, imgpoints, imageSize, cameraMatrix, distortionCoeffs, rvecs, tvecs, stdDeviationsIntrinsics, stdDeviationsExtrinsics, perViewErrors);
        } catch(Exception e) {
            e.printStackTrace();
=======
            calibrationAccuracy =
                    Calib3d.calibrateCamera(
                            objpoints, imgpoints, imageSize, cameraMatrix, distortionCoeffs, rvecs, tvecs);
        } catch (Exception e) {
>>>>>>> 1149bf9c
            System.err.println("Camera calibration failed!");
            initPipeline(cameraCapture);
            return false;
        }

        VideoMode currentVidMode = cameraCapture.getCurrentVideoMode();
        Size resolution = new Size(currentVidMode.width, currentVidMode.height);
        CameraCalibrationConfig cal =
                new CameraCalibrationConfig(resolution, cameraMatrix, distortionCoeffs, squareSizeInches);

        VisionManager.getCurrentUIVisionProcess().addCalibration(cal);

        try {
            System.out.printf(
                    "CALIBRATION SUCCESS (with accuracy %s)! camMatrix: \n%s\ndistortionCoeffs:\n%s\n",
                    calibrationAccuracy,
                    new ObjectMapper().writeValueAsString(cal.cameraMatrix),
                    new ObjectMapper().writeValueAsString(cal.distortionCoeffs));
        } catch (JsonProcessingException e) {
            e.printStackTrace();
        }

        ConfigManager.saveGeneralSettings();

        return true;
    }

    public void setVideoMode(VideoMode mode) {
        this.calibrationMode = mode;
    }

    public int getSnapshotCount() {
        return captureCount + 1;
    }

    public double getCalibrationAccuracy() {
        return calibrationAccuracy;
    }

    public Mat getStdDeviationsIntrinsics() { return stdDeviationsIntrinsics;}

    public Mat getStdDeviationsExtrinsics() { return stdDeviationsExtrinsics; }

    public Mat getPerViewErrors() { return perViewErrors; }
}<|MERGE_RESOLUTION|>--- conflicted
+++ resolved
@@ -147,16 +147,10 @@
         List<Mat> tvecs = new ArrayList<>();
 
         try {
-<<<<<<< HEAD
            calibrationAccuracy = Calib3d.calibrateCameraExtended(objpoints, imgpoints, imageSize, cameraMatrix, distortionCoeffs, rvecs, tvecs, stdDeviationsIntrinsics, stdDeviationsExtrinsics, perViewErrors);
         } catch(Exception e) {
             e.printStackTrace();
-=======
-            calibrationAccuracy =
-                    Calib3d.calibrateCamera(
-                            objpoints, imgpoints, imageSize, cameraMatrix, distortionCoeffs, rvecs, tvecs);
         } catch (Exception e) {
->>>>>>> 1149bf9c
             System.err.println("Camera calibration failed!");
             initPipeline(cameraCapture);
             return false;
