--- conflicted
+++ resolved
@@ -29,7 +29,6 @@
 import org.opencv.core.TermCriteria;
 import org.opencv.imgproc.Imgproc;
 
-<<<<<<< HEAD
 /**
  * Handles detecting target corners and calculating robot-relative pose.
  */
@@ -386,7 +385,6 @@
         reshiftedList.remove(closestPoint.get());
       }
     }
-=======
 /** Handles detecting target corners and calculating robot-relative pose. */
 public class SolvePNPPipe
         implements Pipe<
@@ -446,7 +444,6 @@
 
     public void setBoundingBoxTarget(double targetWidth, double targetHeight) {
         // order is left top, left bottom, right bottom, right top
->>>>>>> 1149bf9c
 
         List<Point3> corners =
                 List.of(
@@ -457,7 +454,6 @@
         setObjectCorners(corners);
     }
 
-<<<<<<< HEAD
     imageCornerPoints.copyTo(target.imageCornerPoints);
 
     try {
@@ -465,12 +461,10 @@
     } catch (Exception e) {
       e.printStackTrace();
       return null;
-=======
     public void setObjectCorners(List<Point3> objectCorners) {
         objPointsMat.release();
         objPointsMat = new MatOfPoint3f();
         objPointsMat.fromList(objectCorners);
->>>>>>> 1149bf9c
     }
 
     public void setConfig(
@@ -816,7 +810,6 @@
         return corners;
     }
 
-<<<<<<< HEAD
   /*Since changing the resolution of the camera does not affect the distortion coefficients, but only affects the camera matrix, when the resolution is changed,
    *all values in the camera matrix are scaled proportionally to the change in resolution, hence, we can auto scale the camera matrix so you don't have to recalibrate.
    *@param  oldDimX   this is the old resolution along the x axis
@@ -855,7 +848,6 @@
     Core.multiply(src, s, dst);
     return dst;
   }
-=======
     //    NetworkTableEntry tvecE = NetworkTableInstance.getDefault().getTable("SmartDashboard")
     //    .getEntry("tvec");
     //    NetworkTableEntry rvecE = NetworkTableInstance.getDefault().getTable("SmartDashboard")
@@ -926,7 +918,6 @@
 
         return target;
     }
->>>>>>> 1149bf9c
 
     /**
     * Element-wise scale a matrix by a given factor
