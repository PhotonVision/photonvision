--- conflicted
+++ resolved
@@ -30,9 +30,6 @@
           USER: ${{ secrets.WEBMASTER_SSH_USERNAME }}
           KEY: ${{secrets.WEBMASTER_SSH_KEY}}
           SOURCE: website/dist/*
-<<<<<<< HEAD
-          TARGET: /var/www/html/photonvision-website
-=======
           TARGET: /var/www/html/photonvision-website
 
   format-check:
@@ -47,5 +44,4 @@
         working-directory: website
       - name: Build project
         run: npx prettier -c .
-        working-directory: website
->>>>>>> a93be9c8
+        working-directory: website