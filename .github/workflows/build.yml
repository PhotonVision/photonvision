--- conflicted
+++ resolved
@@ -404,10 +404,6 @@
       - uses: actions/download-artifact@v4
         with:
           name: ${{ matrix.artifact-name }}
-<<<<<<< HEAD
-      # and actually run the jar
-=======
->>>>>>> 5e830fae
       - run: java -jar ${{ matrix.extraOpts }} *.jar --smoketest
         if: ${{ (matrix.os) != 'windows-latest' }}
       - run: ls *.jar | %{ Write-Host "Running $($_.Name)"; Start-Process "java" -ArgumentList "-jar `"$($_.FullName)`" --smoketest" -NoNewWindow -Wait; break }
