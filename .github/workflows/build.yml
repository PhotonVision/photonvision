name: Build

on:
  # Run on pushes to main and pushed tags, and on pull requests against main, but ignore the docs folder
  push:
  pull_request:

concurrency:
  group: ${{ github.workflow }}-${{ github.head_ref || github.ref }}
  cancel-in-progress: true

env:
  IMAGE_VERSION: v2026.0.1

jobs:

  validation:
    name: "Validation"
    runs-on: ubuntu-latest
    steps:
      - uses: actions/checkout@v4
      - uses: gradle/actions/wrapper-validation@v4
  build-examples:

    strategy:
      fail-fast: false
      matrix:
        include:
          - os: windows-2022
            architecture: x64
          - os: macos-14
            architecture: aarch64
          - os: ubuntu-22.04

    name: "Photonlib - Build Examples - ${{ matrix.os }}"
    runs-on: ${{ matrix.os }}
    needs: [validation]

    steps:
      - name: Checkout code
        uses: actions/checkout@v4
        with:
          fetch-depth: 0
      - name: Fetch tags
        run: git fetch --tags --force
      - name: Install Java 17
        uses: actions/setup-java@v4
        with:
          java-version: 17
          distribution: temurin
      - name: Install RoboRIO Toolchain
        run: ./gradlew installRoboRioToolchain
      # Need to publish to maven local first, so that C++ sim can pick it up
      - name: Publish photonlib to maven local
        run: ./gradlew photon-targeting:publishtomavenlocal photon-lib:publishtomavenlocal -x check
      - name: Build Java examples
        working-directory: photonlib-java-examples
        run: ./gradlew build
      - name: Build C++ examples
        working-directory: photonlib-cpp-examples
        run: ./gradlew build
  build-gradle:
    name: "Gradle Build"
    runs-on: ubuntu-22.04
    needs: [validation]
    steps:
      # Checkout code.
      - name: Checkout code
        uses: actions/checkout@v4
        with:
          fetch-depth: 0
      - name: Fetch tags
        run: git fetch --tags --force
      - name: Install Java 17
        uses: actions/setup-java@v4
        with:
          java-version: 17
          distribution: temurin
      - name: Install pnpm
        uses: pnpm/action-setup@v4
        with:
          version: 10
      - name: Setup Node.js
        uses: actions/setup-node@v4
        with:
          node-version: 22
      - name: Install mrcal deps
        run: sudo apt-get update && sudo apt-get install -y libcholmod3 liblapack3 libsuitesparseconfig5
      - name: Gradle Build
        run: ./gradlew photon-targeting:build photon-core:build photon-server:build -x check
      - name: Gradle Tests
        run: ./gradlew testHeadless --stacktrace
      - name: Gradle Coverage
        run: ./gradlew jacocoTestReport
  build-offline-docs:
    name: "Build Offline Docs"
    runs-on: ubuntu-22.04
    steps:
      - uses: actions/checkout@v4
      - uses: actions/setup-python@v5
        with:
          python-version: '3.11'
      - name: Install graphviz
        run: |
          sudo apt-get update
          sudo apt-get -y install graphviz
      - name: Install dependencies
        working-directory: docs
        run: |
          python -m pip install --upgrade pip
          pip install sphinx sphinx_rtd_theme sphinx-tabs sphinxext-opengraph doc8
          pip install -r requirements.txt
      - name: Build the docs
        working-directory: docs
        run: |
          make html
      - uses: actions/upload-artifact@v4
        with:
          name: built-docs
          path: docs/build/html

  build-photonlib-vendorjson:
    name: "Build Vendor JSON"
    runs-on: ubuntu-22.04
    needs: [validation]
    steps:
      - uses: actions/checkout@v4
        with:
          fetch-depth: 0

      - name: Install Java 17
        uses: actions/setup-java@v4
        with:
          java-version: 17
          distribution: temurin

      # grab all tags
      - run: git fetch --tags --force

      # Generate the JSON and give it the ""standard""" name maven gives it
      - run: |
          ./gradlew photon-lib:generateVendorJson
          export VERSION=$(git describe --tags --match=v*)
          mv photon-lib/build/generated/vendordeps/photonlib.json photon-lib/build/generated/vendordeps/photonlib-$(git describe --tags --match=v*).json

      # Upload it here so it shows up in releases
      - uses: actions/upload-artifact@v4
        with:
          name: photonlib-vendor-json
          path: photon-lib/build/generated/vendordeps/photonlib-*.json

  build-photonlib-host:
    env:
      MACOSX_DEPLOYMENT_TARGET: 13
    strategy:
      fail-fast: false
      matrix:
        include:
          - os: windows-2022
            artifact-name: Win64
            architecture: x64
          - os: macos-14
            artifact-name: macOS
            architecture: aarch64
          - os: ubuntu-22.04
            artifact-name: Linux

    name: "Photonlib - Build Host - ${{ matrix.artifact-name }}"
    runs-on: ${{ matrix.os }}
    needs: [validation]
    steps:
      - uses: actions/checkout@v4
        with:
          fetch-depth: 0
      - name: Install Java 17
        uses: actions/setup-java@v4
        with:
          java-version: 17
          distribution: temurin
          architecture: ${{ matrix.architecture }}
      - run: git fetch --tags --force
      - run: ./gradlew photon-targeting:build photon-lib:build
        name: Build with Gradle
      - run: ./gradlew photon-lib:publish photon-targeting:publish
        name: Publish
        env:
          ARTIFACTORY_API_KEY: ${{ secrets.ARTIFACTORY_API_KEY }}
        if: github.event_name == 'push' && github.repository_owner == 'photonvision'
      # Copy artifacts to build/outputs/maven
      - run: ./gradlew photon-lib:publish photon-targeting:publish -PcopyOfflineArtifacts
      - uses: actions/upload-artifact@v4
        with:
          name: maven-${{ matrix.artifact-name }}
          path: build/outputs

  build-photonlib-docker:
    strategy:
      fail-fast: false
      matrix:
        include:
          - container: wpilib/roborio-cross-ubuntu:2025-24.04
            artifact-name: Athena
            build-options: "-Ponlylinuxathena"
          - container: wpilib/raspbian-cross-ubuntu:bullseye-22.04
            artifact-name: Raspbian
            build-options: "-Ponlylinuxarm32"
          - container: wpilib/aarch64-cross-ubuntu:bullseye-22.04
            artifact-name: Aarch64
            build-options: "-Ponlylinuxarm64"

    runs-on: ubuntu-22.04
    container: ${{ matrix.container }}
    name: "Photonlib - Build Docker - ${{ matrix.artifact-name }}"
    needs: [validation]
    steps:
      - uses: actions/checkout@v4
        with:
          fetch-depth: 0
      - name: Config Git
        run: |
          git config --global --add safe.directory /__w/photonvision/photonvision
      - name: Build PhotonLib
        # We don't need to run tests, since we specify only non-native platforms
        run: ./gradlew photon-targeting:build photon-lib:build ${{ matrix.build-options }} -x test
      - name: Publish
        run: ./gradlew photon-lib:publish photon-targeting:publish ${{ matrix.build-options }}
        env:
          ARTIFACTORY_API_KEY: ${{ secrets.ARTIFACTORY_API_KEY }}
        if: github.event_name == 'push' && github.repository_owner == 'photonvision'
      # Copy artifacts to build/outputs/maven
      - run: ./gradlew photon-lib:publish photon-targeting:publish -PcopyOfflineArtifacts ${{ matrix.build-options }}
      - uses: actions/upload-artifact@v4
        with:
          name: maven-${{ matrix.artifact-name }}
          path: build/outputs

  combine:
    name: Combine
    needs: [build-photonlib-docker, build-photonlib-host]
    runs-on: ubuntu-22.04
    steps:
      - uses: actions/checkout@v4
        with:
          fetch-depth: 0
      - run: git fetch --tags --force
      # download all maven-* artifacts to outputs/
      - uses: actions/download-artifact@v4
        with:
          merge-multiple: true
          path: output
          pattern: maven-*
      - run: find .
      - run: zip -r photonlib-$(git describe --tags --match=v*).zip .
        name: ZIP stuff up
        working-directory: output
      - run: ls output
      - uses: actions/upload-artifact@v4
        with:
          name: photonlib-offline
          path: output/*.zip

  build-package:
    needs: [build-gradle, build-offline-docs]

    strategy:
      fail-fast: false
      matrix:
        include:
          - os: windows-latest
            artifact-name: Win64
            architecture: x64
            arch-override: winx64
          - os: macos-latest
            artifact-name: macOS
            architecture: x64
            arch-override: macx64
          - os: macos-latest
            artifact-name: macOSArm
            architecture: x64
            arch-override: macarm64
          - os: ubuntu-22.04
            artifact-name: Linux
            architecture: x64
            arch-override: linuxx64
          - os: ubuntu-22.04
            artifact-name: LinuxArm64
            architecture: x64
            arch-override: linuxarm64

    runs-on: ${{ matrix.os }}
    name: "Build fat JAR - ${{ matrix.artifact-name }}"

    steps:
      - uses: actions/checkout@v4
        with:
          fetch-depth: 0
      - name: Install Java 17
        uses: actions/setup-java@v4
        with:
          java-version: 17
          distribution: temurin
          architecture: ${{ matrix.architecture }}
      - name: Install pnpm
        uses: pnpm/action-setup@v4
        with:
          version: 10
      - name: Setup Node.js
        uses: actions/setup-node@v4
        with:
          node-version: 22
          cache: pnpm
          cache-dependency-path: photon-client/pnpm-lock.yaml
      - name: Install Arm64 Toolchain
        run: ./gradlew installArm64Toolchain
        if: ${{ (matrix.artifact-name) == 'LinuxArm64' }}
      - uses: actions/download-artifact@v4
        with:
          name: built-docs
          path: photon-server/src/main/resources/web/docs
      - run: ./gradlew photon-targeting:jar photon-server:shadowJar -PArchOverride=${{ matrix.arch-override }}
        if: ${{ (matrix.arch-override != 'none') }}
      - run: ./gradlew photon-server:shadowJar
        if: ${{ (matrix.arch-override == 'none') }}
      - uses: actions/upload-artifact@v4
        with:
          name: jar-${{ matrix.artifact-name }}
          path: photon-server/build/libs
      - uses: actions/upload-artifact@v4
        with:
          name: photon-targeting_jar-${{ matrix.artifact-name }}
          path: photon-targeting/build/libs

  run-smoketest-native:
    needs: [build-package]

    strategy:
      fail-fast: false
      matrix:
        include:
          - os: ubuntu-22.04
            artifact-name: jar-Linux
            extraOpts: -Djdk.lang.Process.launchMechanism=vfork
          - os: windows-latest
            artifact-name: jar-Win64
            extraOpts: ""
          - os: macos-latest
            artifact-name: jar-macOS
            architecture: x64

    runs-on: ${{ matrix.os }}

    steps:
      - name: Install Java 17
        uses: actions/setup-java@v4
        with:
          java-version: 17
          distribution: temurin
      - uses: actions/download-artifact@v4
        with:
          name: ${{ matrix.artifact-name }}
      # On linux, install mrcal packages
      - run: |
          sudo apt-get update
          sudo apt-get install --yes libcholmod3 liblapack3 libsuitesparseconfig5
        if: ${{ (matrix.os) == 'ubuntu-24.04' }}
      # and actually run the jar
      - run: java -jar ${{ matrix.extraOpts }} *.jar --smoketest
        if: ${{ (matrix.os) != 'windows-latest' }}
      - run: ls *.jar | %{ Write-Host "Running $($_.Name)"; Start-Process "java" -ArgumentList "-jar `"$($_.FullName)`" --smoketest" -NoNewWindow -Wait; break }
        if: ${{ (matrix.os) == 'windows-latest' }}

  run-smoketest-chroot:
    needs: [build-package]

    strategy:
      fail-fast: false
      matrix:
        include:
          - os: ubuntu-24.04
            artifact-name: LinuxArm64
            image_suffix: RaspberryPi
            image_url: https://github.com/PhotonVision/photon-image-modifier/releases/download/$IMAGE_VERSION/photonvision_raspi.img.xz
            cpu: cortex-a7
            image_additional_mb: 0
            extraOpts: -Djdk.lang.Process.launchMechanism=vfork

    runs-on: ${{ matrix.os }}
    name: smoketest-${{ matrix.image_suffix }}

    steps:
      - uses: actions/download-artifact@v4
        with:
          name: jar-${{ matrix.artifact-name }}

      - uses: pguyot/arm-runner-action@v2
        name: Run photon smoketest
        id: generate_image
        with:
          base_image: ${{ matrix.image_url }}
          image_additional_mb: ${{ matrix.image_additional_mb }}
          optimize_image: yes
          cpu: ${{ matrix.cpu }}
          # We do _not_ wanna copy photon into the image. Bind mount instead
          bind_mount_repository: true
          # our image better have java installed already
          commands: |
            java -jar ${{ matrix.extraOpts }} *.jar --smoketest

  build-image:
    needs: [build-package]

    if: ${{ github.event_name != 'pull_request' }}

    strategy:
      fail-fast: false
      matrix:
        include:
          - os: ubuntu-24.04
            artifact-name: LinuxArm64
            image_suffix: RaspberryPi
            image_url: https://github.com/PhotonVision/photon-image-modifier/releases/download/$IMAGE_VERSION/photonvision_raspi.img.xz
            cpu: cortex-a7
            image_additional_mb: 0
          - os: ubuntu-24.04
            artifact-name: LinuxArm64
            image_suffix: limelight2
            image_url: https://github.com/PhotonVision/photon-image-modifier/releases/download/$IMAGE_VERSION/photonvision_limelight.img.xz
            cpu: cortex-a7
            image_additional_mb: 0
          - os: ubuntu-24.04
            artifact-name: LinuxArm64
            image_suffix: limelight3
            image_url: https://github.com/PhotonVision/photon-image-modifier/releases/download/$IMAGE_VERSION/photonvision_limelight3.img.xz
            cpu: cortex-a7
            image_additional_mb: 0
          - os: ubuntu-24.04
            artifact-name: LinuxArm64
            image_suffix: limelight3G
            image_url: https://github.com/PhotonVision/photon-image-modifier/releases/download/$IMAGE_VERSION/photonvision_limelight3g.img.xz
            cpu: cortex-a7
            image_additional_mb: 0
          - os: ubuntu-24.04
            artifact-name: LinuxArm64
            image_suffix: limelight4
            image_url: https://github.com/PhotonVision/photon-image-modifier/releases/download/$IMAGE_VERSION/photonvision_limelight4.img.xz
            cpu: cortex-a76
            image_additional_mb: 0
          - os: ubuntu-24.04
            artifact-name: LinuxArm64
            image_suffix: orangepi5
            image_url: https://github.com/PhotonVision/photon-image-modifier/releases/download/$IMAGE_VERSION/photonvision_opi5.img.xz
            cpu: cortex-a8
            image_additional_mb: 1024
          - os: ubuntu-24.04
            artifact-name: LinuxArm64
            image_suffix: orangepi5b
            image_url: https://github.com/PhotonVision/photon-image-modifier/releases/download/$IMAGE_VERSION/photonvision_opi5b.img.xz
            cpu: cortex-a8
            image_additional_mb: 1024
          - os: ubuntu-24.04
            artifact-name: LinuxArm64
            image_suffix: orangepi5plus
            image_url: https://github.com/PhotonVision/photon-image-modifier/releases/download/$IMAGE_VERSION/photonvision_opi5plus.img.xz
            cpu: cortex-a8
            image_additional_mb: 1024
          - os: ubuntu-24.04
            artifact-name: LinuxArm64
            image_suffix: orangepi5pro
            image_url: https://github.com/PhotonVision/photon-image-modifier/releases/download/$IMAGE_VERSION/photonvision_opi5pro.img.xz
            cpu: cortex-a8
            image_additional_mb: 1024
          - os: ubuntu-24.04
            artifact-name: LinuxArm64
            image_suffix: orangepi5max
            image_url: https://github.com/PhotonVision/photon-image-modifier/releases/download/$IMAGE_VERSION/photonvision_opi5max.img.xz
            cpu: cortex-a8
            image_additional_mb: 1024
          - os: ubuntu-24.04
            artifact-name: LinuxArm64
            image_suffix: rock5c
            image_url: https://github.com/PhotonVision/photon-image-modifier/releases/download/$IMAGE_VERSION/photonvision_rock5c.img.xz
            cpu: cortex-a8
            image_additional_mb: 1024

    runs-on: ${{ matrix.os }}
    name: "Build image - ${{ matrix.image_suffix }}"

    steps:
      - name: Checkout code
        uses: actions/checkout@v4
        with:
          fetch-depth: 0
      - uses: actions/download-artifact@v4
        with:
          name: jar-${{ matrix.artifact-name }}
      - uses: pguyot/arm-runner-action@HEAD
        name: Generate image
        id: generate_image
        with:
          base_image: ${{ matrix.image_url }}
          image_additional_mb: ${{ matrix.image_additional_mb }}
          optimize_image: yes
          cpu: ${{ matrix.cpu }}
          # We do _not_ wanna copy photon into the image. Bind mount instead
          bind_mount_repository: true
          commands: |
            chmod +x scripts/armrunner.sh
            ./scripts/armrunner.sh
      - name: Compress image
        run: |
          new_jar=$(realpath $(find . -name photonvision\*-linuxarm64.jar))
          new_image_name=$(basename "${new_jar/.jar/_${{ matrix.image_suffix }}.img}")
          mv ${{ steps.generate_image.outputs.image }} $new_image_name
          sudo xz -T 0 -v $new_image_name
      - uses: actions/upload-artifact@v4
        name: Upload image
        with:
          name: image-${{ matrix.image_suffix }}
          path: photonvision*.xz
  build-rubik-image:
    needs: [build-package]

    if: ${{ github.event_name != 'pull_request' }}

    runs-on: ubuntu-24.04
    name: "Build image - Rubik Pi 3"

    steps:
      - name: Checkout code
        uses: actions/checkout@v4
        with:
          fetch-depth: 0
      - uses: actions/download-artifact@v4
        with:
          name: jar-LinuxArm64
      - name: Generate image
        run: |
          wget https://raw.githubusercontent.com/PhotonVision/photon-image-modifier/refs/tags/$IMAGE_VERSION/mount_rubikpi3.sh
          chmod +x mount_rubikpi3.sh
          ./mount_rubikpi3.sh https://github.com/PhotonVision/photon-image-modifier/releases/download/$IMAGE_VERSION/photonvision_rubikpi3.tar.xz /tmp/build/scripts/armrunner.sh
      - uses: actions/upload-artifact@v4
        name: Upload image
        with:
          name: image-rubikpi3
          path: photonvision*.xz
  release:
    needs: [build-photonlib-vendorjson, build-package, build-image, build-rubik-image, combine]
    runs-on: ubuntu-22.04
    steps:
      # Download all fat JARs
      - uses: actions/download-artifact@v4
        with:
          merge-multiple: true
          pattern: jar-*
      # Download offline photonlib
      - uses: actions/download-artifact@v4
        with:
          merge-multiple: true
          pattern: photonlib-offline
      # Download vendor json
      - uses: actions/download-artifact@v4
        with:
          merge-multiple: true
          pattern: photonlib-vendor-json
      # Download all images
      - uses: actions/download-artifact@v4
        with:
          merge-multiple: true
          pattern: image-*

      - run: find
      # Push to dev release
      - uses: pyTooling/Actions/releaser@r0
        with:
          token: ${{ secrets.GITHUB_TOKEN }}
          tag: 'Dev'
          rm: true
          files: |
            **/*.xz
            **/*linux*.jar
            **/*win*.jar
            **/photonlib*.json
            **/photonlib*.zip
        if: github.event_name == 'push'
<<<<<<< HEAD
      # Upload all jars and xz archives
      # Split into two uploads to work around max size limits in action-gh-releases
      # https://github.com/softprops/action-gh-release/issues/353
      - uses: softprops/action-gh-release@v2.0.9
        with:
          files: |
            **/@(*orangepi5*|*rock5*).xz
        if: startsWith(github.ref, 'refs/tags/v')
        env:
          GITHUB_TOKEN: ${{ secrets.GITHUB_TOKEN }}
      - uses: softprops/action-gh-release@v2.0.9
        with:
          files: |
            **/!(*orangepi5*|*rock5*).xz
            **/*.jar
            **/photonlib*.json
            **/photonlib*.zip
        if: startsWith(github.ref, 'refs/tags/v')
        env:
          GITHUB_TOKEN: ${{ secrets.GITHUB_TOKEN }}
      - uses: softprops/action-gh-release@v2.0.9
        with:
          files: |
            **/*tar.xz
        if: startsWith(github.ref, 'refs/tags/v')
        env:
          GITHUB_TOKEN: ${{ secrets.GITHUB_TOKEN }}
=======
>>>>>>> 099c88e0
      - name: Create Vendor JSON Repo PR
        uses: wpilibsuite/vendor-json-repo/.github/actions/add_vendordep@main
        with:
          repo: PhotonVision/vendor-json-repo
          token: ${{ secrets.VENDOR_JSON_REPO_PUSH_TOKEN }}
          vendordep_file: ${{ github.workspace }}/photonlib-${{ github.ref_name }}.json
          pr_title: Update photonlib to ${{ github.ref_name }}
          pr_branch: photonlib-${{ github.ref_name }}
        if: github.repository == 'PhotonVision/photonvision' && startsWith(github.ref, 'refs/tags/v')<|MERGE_RESOLUTION|>--- conflicted
+++ resolved
@@ -582,36 +582,6 @@
             **/photonlib*.json
             **/photonlib*.zip
         if: github.event_name == 'push'
-<<<<<<< HEAD
-      # Upload all jars and xz archives
-      # Split into two uploads to work around max size limits in action-gh-releases
-      # https://github.com/softprops/action-gh-release/issues/353
-      - uses: softprops/action-gh-release@v2.0.9
-        with:
-          files: |
-            **/@(*orangepi5*|*rock5*).xz
-        if: startsWith(github.ref, 'refs/tags/v')
-        env:
-          GITHUB_TOKEN: ${{ secrets.GITHUB_TOKEN }}
-      - uses: softprops/action-gh-release@v2.0.9
-        with:
-          files: |
-            **/!(*orangepi5*|*rock5*).xz
-            **/*.jar
-            **/photonlib*.json
-            **/photonlib*.zip
-        if: startsWith(github.ref, 'refs/tags/v')
-        env:
-          GITHUB_TOKEN: ${{ secrets.GITHUB_TOKEN }}
-      - uses: softprops/action-gh-release@v2.0.9
-        with:
-          files: |
-            **/*tar.xz
-        if: startsWith(github.ref, 'refs/tags/v')
-        env:
-          GITHUB_TOKEN: ${{ secrets.GITHUB_TOKEN }}
-=======
->>>>>>> 099c88e0
       - name: Create Vendor JSON Repo PR
         uses: wpilibsuite/vendor-json-repo/.github/actions/add_vendordep@main
         with:
