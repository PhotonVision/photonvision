--- conflicted
+++ resolved
@@ -344,16 +344,11 @@
       # Upload final fat jar as artifact.
       - uses: actions/upload-artifact@v3
         with:
-<<<<<<< HEAD
           name: jar-${{ matrix.artifact-name }}
           path: photon-server/build/libs
 
       # Upload image as well
-=======
-          name: ${{ matrix.artifact-name }}-jar
-          path: photon-server/build/libs
-
->>>>>>> a9ee5917
+
       - uses: actions/upload-artifact@v3
         if: ${{ github.event_name != 'pull_request' && (matrix.artifact-name) == 'LinuxArm32' }}
         with:
