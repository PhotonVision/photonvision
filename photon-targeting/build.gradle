plugins {
<<<<<<< HEAD
    id 'com.google.protobuf' version '0.9.3'
}
apply plugin: "java"
=======
    id "java"
    id 'edu.wpi.first.WpilibTools' version '1.3.0'
}
>>>>>>> d61225eb

apply from: "${rootDir}/shared/common.gradle"

dependencies {
    implementation wpilibTools.deps.wpilibJava("wpimath")
    implementation wpilibTools.deps.wpilibJava("apriltag")
    implementation wpilibTools.deps.wpilibOpenCvJava("frc" + wpi.frcYear.get(), wpi.versions.opencvVersion.get())

    implementation group: "org.ejml", name: "ejml-simple", version: wpi.versions.ejmlVersion.get()

    // Junit
    testImplementation("org.junit.jupiter:junit-jupiter-api:5.8.2")
    testImplementation("org.junit.jupiter:junit-jupiter-params:5.8.2")
    testRuntimeOnly("org.junit.jupiter:junit-jupiter-engine:5.8.2")
}

sourceSets {
    main {
        java {
            // TODO this is a hack! I think! Why are we generating wpilib quickbufs anyways?
            srcDirs 'build/generated/source/proto/main/quickbuf/org'
            exclude 'build/generated/source/proto/main/quickbuf/edu/wpi/**'
        }
    }
}

tasks.withType(JavaCompile) {
    options.encoding = 'UTF-8'
}
tasks.withType(Javadoc) {
    options.encoding = 'UTF-8'
}

java {
    withJavadocJar()
    withSourcesJar()
}

test {
    useJUnitPlatform()
}


protobuf {
    protoc {
        artifact = 'com.google.protobuf:protoc:3.21.12'
    }
    plugins {
        quickbuf {
            artifact = 'us.hebi.quickbuf:protoc-gen-quickbuf:1.3.2'
        }
    }
    generateProtoTasks {
        all().configureEach { task ->
            task.builtins {
                cpp {}
                remove java
            }
            task.plugins {
                quickbuf {
                    option "gen_descriptors=true"
                }
            }
        }
    }
}

apply from: "publish.gradle"<|MERGE_RESOLUTION|>--- conflicted
+++ resolved
@@ -1,13 +1,9 @@
 plugins {
-<<<<<<< HEAD
+    id "java"
     id 'com.google.protobuf' version '0.9.3'
-}
-apply plugin: "java"
-=======
-    id "java"
     id 'edu.wpi.first.WpilibTools' version '1.3.0'
 }
->>>>>>> d61225eb
+
 
 apply from: "${rootDir}/shared/common.gradle"
 
