--- conflicted
+++ resolved
@@ -4,12 +4,8 @@
 
 dependencies {
     implementation wpilibTools.deps.wpilibJava("wpimath")
-<<<<<<< HEAD
     implementation wpilibTools.deps.wpilibJava("apriltag")
-    implementation "org.ejml:ejml-simple:0.41"
-=======
     implementation "org.ejml:ejml-simple:0.42"
->>>>>>> ad4f462f
 
     // Junit
     testImplementation("org.junit.jupiter:junit-jupiter-api:5.8.2")
