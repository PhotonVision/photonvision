/*
 * Copyright (C) Photon Vision.
 *
 * This program is free software: you can redistribute it and/or modify
 * it under the terms of the GNU General Public License as published by
 * the Free Software Foundation, either version 3 of the License, or
 * (at your option) any later version.
 *
 * This program is distributed in the hope that it will be useful,
 * but WITHOUT ANY WARRANTY; without even the implied warranty of
 * MERCHANTABILITY or FITNESS FOR A PARTICULAR PURPOSE.  See the
 * GNU General Public License for more details.
 *
 * You should have received a copy of the GNU General Public License
 * along with this program.  If not, see <https://www.gnu.org/licenses/>.
 */

package org.photonvision.targeting;

import edu.wpi.first.util.protobuf.Protobuf;
import java.util.ArrayList;
import java.util.List;
import org.photonvision.proto.PhotonTypes.ProtobufPhotonPipelineResult;
import us.hebi.quickbuf.Descriptors.Descriptor;

/** Represents a pipeline result from a PhotonCamera. */
public class PhotonPipelineResult {
    private static boolean HAS_WARNED = false;

    // Targets to store.
    public final List<PhotonTrackedTarget> targets = new ArrayList<>();

    // Latency in milliseconds.
    private double latencyMillis;

    // Timestamp in milliseconds.
    private double timestampSeconds = -1;

    // Multi-tag result
    private MultiTargetPNPResult multiTagResult = new MultiTargetPNPResult();

    /** Constructs an empty pipeline result. */
    public PhotonPipelineResult() {}

    /**
     * Constructs a pipeline result.
     *
     * @param latencyMillis The latency in the pipeline.
     * @param targets The list of targets identified by the pipeline.
     */
    public PhotonPipelineResult(double latencyMillis, List<PhotonTrackedTarget> targets) {
        this.latencyMillis = latencyMillis;
        this.targets.addAll(targets);
    }

    /**
     * Constructs a pipeline result.
     *
     * @param latencyMillis The latency in the pipeline.
     * @param targets The list of targets identified by the pipeline.
     * @param result Result from multi-target PNP.
     */
    public PhotonPipelineResult(
            double latencyMillis, List<PhotonTrackedTarget> targets, MultiTargetPNPResult result) {
        this.latencyMillis = latencyMillis;
        this.targets.addAll(targets);
        this.multiTagResult = result;
    }

    /**
<<<<<<< HEAD
=======
     * Returns the size of the packet needed to store this pipeline result.
     *
     * @return The size of the packet needed to store this pipeline result.
     */
    public int getPacketSize() {
        return targets.size() * PhotonTrackedTarget.PACK_SIZE_BYTES
                + 8 // latency
                + MultiTargetPNPResult.PACK_SIZE_BYTES
                + 1; // target count
    }

    /**
>>>>>>> 308fd801
     * Returns the best target in this pipeline result. If there are no targets, this method will
     * return null. The best target is determined by the target sort mode in the PhotonVision UI.
     *
     * @return The best target of the pipeline result.
     */
    public PhotonTrackedTarget getBestTarget() {
        if (!hasTargets() && !HAS_WARNED) {
            String errStr =
                    "This PhotonPipelineResult object has no targets associated with it! Please check hasTargets() "
                            + "before calling this method. For more information, please review the PhotonLib "
                            + "documentation at http://docs.photonvision.org";
            System.err.println(errStr);
            new Exception().printStackTrace();
            HAS_WARNED = true;
        }
        return hasTargets() ? targets.get(0) : null;
    }

    /**
     * Returns the latency in the pipeline.
     *
     * @return The latency in the pipeline.
     */
    public double getLatencyMillis() {
        return latencyMillis;
    }

    /**
     * Returns the estimated time the frame was taken, This is more accurate than using <code>
     * getLatencyMillis()</code>
     *
     * @return The timestamp in seconds, or -1 if this result has no timestamp set.
     */
    public double getTimestampSeconds() {
        return timestampSeconds;
    }

    /**
     * Sets the FPGA timestamp of this result in seconds.
     *
     * @param timestampSeconds The timestamp in seconds.
     */
    public void setTimestampSeconds(double timestampSeconds) {
        this.timestampSeconds = timestampSeconds;
    }

    /**
     * Returns whether the pipeline has targets.
     *
     * @return Whether the pipeline has targets.
     */
    public boolean hasTargets() {
        return !targets.isEmpty();
    }

    /**
     * Returns a copy of the vector of targets.
     *
     * @return A copy of the vector of targets.
     */
    public List<PhotonTrackedTarget> getTargets() {
        return new ArrayList<>(targets);
    }

    /**
     * Return the latest multi-target result. Be sure to check
     * getMultiTagResult().estimatedPose.isPresent before using the pose estimate!
     */
    public MultiTargetPNPResult getMultiTagResult() {
        return multiTagResult;
    }

<<<<<<< HEAD
=======
    /**
     * Populates the fields of the pipeline result from the packet.
     *
     * @param packet The incoming packet.
     * @return The incoming packet.
     */
    public Packet createFromPacket(Packet packet) {
        // Decode latency, existence of targets, and number of targets.
        latencyMillis = packet.decodeDouble();
        this.multiTagResult = MultiTargetPNPResult.createFromPacket(packet);
        byte targetCount = packet.decodeByte();

        targets.clear();

        // Decode the information of each target.
        for (int i = 0; i < (int) targetCount; ++i) {
            var target = new PhotonTrackedTarget();
            target.createFromPacket(packet);
            targets.add(target);
        }

        return packet;
    }

    /**
     * Populates the outgoing packet with information from this pipeline result.
     *
     * @param packet The outgoing packet.
     * @return The outgoing packet.
     */
    public Packet populatePacket(Packet packet) {
        // Encode latency, existence of targets, and number of targets.
        packet.encode(latencyMillis);
        multiTagResult.populatePacket(packet);
        packet.encode((byte) targets.size());

        // Encode the information of each target.
        for (var target : targets) target.populatePacket(packet);

        // Return the packet.
        return packet;
    }

>>>>>>> 308fd801
    @Override
    public int hashCode() {
        final int prime = 31;
        int result = 1;
        result = prime * result + targets.hashCode();
        long temp;
        temp = Double.doubleToLongBits(latencyMillis);
        result = prime * result + (int) (temp ^ (temp >>> 32));
        temp = Double.doubleToLongBits(timestampSeconds);
        result = prime * result + (int) (temp ^ (temp >>> 32));
        result = prime * result + ((multiTagResult == null) ? 0 : multiTagResult.hashCode());
        return result;
    }

    @Override
    public boolean equals(Object obj) {
        if (this == obj) return true;
        if (obj == null) return false;
        if (getClass() != obj.getClass()) return false;
        PhotonPipelineResult other = (PhotonPipelineResult) obj;
        if (!targets.equals(other.targets)) return false;
        if (Double.doubleToLongBits(latencyMillis) != Double.doubleToLongBits(other.latencyMillis))
            return false;
        if (Double.doubleToLongBits(timestampSeconds)
                != Double.doubleToLongBits(other.timestampSeconds)) return false;
        if (multiTagResult == null) {
            if (other.multiTagResult != null) return false;
        } else if (!multiTagResult.equals(other.multiTagResult)) return false;
        return true;
    }

    @Override
    public String toString() {
        return "PhotonPipelineResult [targets="
                + targets
                + ", latencyMillis="
                + latencyMillis
                + ", timestampSeconds="
                + timestampSeconds
                + ", multiTagResult="
                + multiTagResult
                + "]";
    }

    public static final class AProto
            implements Protobuf<PhotonPipelineResult, ProtobufPhotonPipelineResult> {
        @Override
        public Class<PhotonPipelineResult> getTypeClass() {
            return PhotonPipelineResult.class;
        }

        @Override
        public Descriptor getDescriptor() {
            return ProtobufPhotonPipelineResult.getDescriptor();
        }

        @Override
        public Protobuf<?, ?>[] getNested() {
            return new Protobuf<?, ?>[] {PhotonTrackedTarget.proto, MultiTargetPNPResults.proto};
        }

        @Override
        public ProtobufPhotonPipelineResult createMessage() {
            return ProtobufPhotonPipelineResult.newInstance();
        }

        @Override
        public PhotonPipelineResult unpack(ProtobufPhotonPipelineResult msg) {
            return new PhotonPipelineResult(
                    msg.getLatencyMs(),
                    PhotonTrackedTarget.proto.unpack(msg.getTargets()),
                    MultiTargetPNPResults.proto.unpack(msg.getMultiTargetResult()));
        }

        @Override
        public void pack(ProtobufPhotonPipelineResult msg, PhotonPipelineResult value) {
            PhotonTrackedTarget.proto.pack(msg.getMutableTargets(), value.targets);
            MultiTargetPNPResults.proto.pack(msg.getMutableMultiTargetResult(), value.multiTagResult);

            msg.setLatencyMs(value.getLatencyMillis());
        }
    }

    public static final AProto proto = new AProto();
}<|MERGE_RESOLUTION|>--- conflicted
+++ resolved
@@ -68,21 +68,6 @@
     }
 
     /**
-<<<<<<< HEAD
-=======
-     * Returns the size of the packet needed to store this pipeline result.
-     *
-     * @return The size of the packet needed to store this pipeline result.
-     */
-    public int getPacketSize() {
-        return targets.size() * PhotonTrackedTarget.PACK_SIZE_BYTES
-                + 8 // latency
-                + MultiTargetPNPResult.PACK_SIZE_BYTES
-                + 1; // target count
-    }
-
-    /**
->>>>>>> 308fd801
      * Returns the best target in this pipeline result. If there are no targets, this method will
      * return null. The best target is determined by the target sort mode in the PhotonVision UI.
      *
@@ -155,52 +140,6 @@
         return multiTagResult;
     }
 
-<<<<<<< HEAD
-=======
-    /**
-     * Populates the fields of the pipeline result from the packet.
-     *
-     * @param packet The incoming packet.
-     * @return The incoming packet.
-     */
-    public Packet createFromPacket(Packet packet) {
-        // Decode latency, existence of targets, and number of targets.
-        latencyMillis = packet.decodeDouble();
-        this.multiTagResult = MultiTargetPNPResult.createFromPacket(packet);
-        byte targetCount = packet.decodeByte();
-
-        targets.clear();
-
-        // Decode the information of each target.
-        for (int i = 0; i < (int) targetCount; ++i) {
-            var target = new PhotonTrackedTarget();
-            target.createFromPacket(packet);
-            targets.add(target);
-        }
-
-        return packet;
-    }
-
-    /**
-     * Populates the outgoing packet with information from this pipeline result.
-     *
-     * @param packet The outgoing packet.
-     * @return The outgoing packet.
-     */
-    public Packet populatePacket(Packet packet) {
-        // Encode latency, existence of targets, and number of targets.
-        packet.encode(latencyMillis);
-        multiTagResult.populatePacket(packet);
-        packet.encode((byte) targets.size());
-
-        // Encode the information of each target.
-        for (var target : targets) target.populatePacket(packet);
-
-        // Return the packet.
-        return packet;
-    }
-
->>>>>>> 308fd801
     @Override
     public int hashCode() {
         final int prime = 31;
@@ -259,7 +198,7 @@
 
         @Override
         public Protobuf<?, ?>[] getNested() {
-            return new Protobuf<?, ?>[] {PhotonTrackedTarget.proto, MultiTargetPNPResults.proto};
+            return new Protobuf<?, ?>[] {PhotonTrackedTarget.proto, MultiTargetPNPResult.proto};
         }
 
         @Override
@@ -272,13 +211,13 @@
             return new PhotonPipelineResult(
                     msg.getLatencyMs(),
                     PhotonTrackedTarget.proto.unpack(msg.getTargets()),
-                    MultiTargetPNPResults.proto.unpack(msg.getMultiTargetResult()));
+                    MultiTargetPNPResult.proto.unpack(msg.getMultiTargetResult()));
         }
 
         @Override
         public void pack(ProtobufPhotonPipelineResult msg, PhotonPipelineResult value) {
             PhotonTrackedTarget.proto.pack(msg.getMutableTargets(), value.targets);
-            MultiTargetPNPResults.proto.pack(msg.getMutableMultiTargetResult(), value.multiTagResult);
+            MultiTargetPNPResult.proto.pack(msg.getMutableMultiTargetResult(), value.multiTagResult);
 
             msg.setLatencyMs(value.getLatencyMillis());
         }
