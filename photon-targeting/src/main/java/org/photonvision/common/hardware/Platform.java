/*
 * Copyright (C) Photon Vision.
 *
 * This program is free software: you can redistribute it and/or modify
 * it under the terms of the GNU General Public License as published by
 * the Free Software Foundation, either version 3 of the License, or
 * (at your option) any later version.
 *
 * This program is distributed in the hope that it will be useful,
 * but WITHOUT ANY WARRANTY; without even the implied warranty of
 * MERCHANTABILITY or FITNESS FOR A PARTICULAR PURPOSE.  See the
 * GNU General Public License for more details.
 *
 * You should have received a copy of the GNU General Public License
 * along with this program.  If not, see <https://www.gnu.org/licenses/>.
 */

package org.photonvision.common.hardware;

import java.io.BufferedReader;
import java.io.File;
import java.io.IOException;
import java.nio.file.Files;
import java.nio.file.Paths;
import java.util.function.Supplier;

@SuppressWarnings("unused")
public enum Platform {
    // WPILib Supported (JNI)
    WINDOWS_64("Windows x64", Platform::getUnknownModel, "winx64", false, OSType.WINDOWS, true),
    LINUX_32("Linux x86", Platform::getUnknownModel, "linuxx64", false, OSType.LINUX, true),
    LINUX_64("Linux x64", Platform::getUnknownModel, "linuxx64", false, OSType.LINUX, true),
    LINUX_RASPBIAN32(
            "Linux Raspbian 32-bit",
            Platform::getLinuxDeviceTreeModel,
            "linuxarm32",
            true,
            OSType.LINUX,
            true), // Raspberry Pi 3/4 with a 32-bit image
    LINUX_RASPBIAN64(
            "Linux Raspbian 64-bit",
            Platform::getLinuxDeviceTreeModel,
            "linuxarm64",
            true,
            OSType.LINUX,
            true), // Raspberry Pi 3/4 with a 64-bit image
    LINUX_RK3588_64(
            "Linux AARCH 64-bit with RK3588",
            Platform::getLinuxDeviceTreeModel,
            "linuxarm64",
            false,
            OSType.LINUX,
            true),
    LINUX_QCS6490(
            "Linux AARCH 64-bit with QCS6490",
            Platform::getLinuxDeviceTreeModel,
            "linuxarm64",
            false,
            OSType.LINUX,
            true), // QCS6490 SBCs
    LINUX_AARCH64(
            "Linux AARCH64",
            Platform::getLinuxDeviceTreeModel,
            "linuxarm64",
            false,
            OSType.LINUX,
            true), // Jetson Nano, Jetson TX2

    // PhotonVision Supported (Manual build/install)
    LINUX_ARM64(
            "Linux ARM64",
            Platform::getLinuxDeviceTreeModel,
            "linuxarm64",
            false,
            OSType.LINUX,
            true), // ODROID C2, N2

    // Completely unsupported
    WINDOWS_32("Windows x86", Platform::getUnknownModel, "windowsx64", false, OSType.WINDOWS, false),
    MACOS("Mac OS", Platform::getUnknownModel, "osxuniversal", false, OSType.MACOS, false),
    LINUX_ARM32(
            "Linux ARM32",
            Platform::getUnknownModel,
            "linuxarm32",
            false,
            OSType.LINUX,
            false), // ODROID XU4, C1+
    UNKNOWN("Unsupported Platform", Platform::getUnknownModel, "", false, OSType.UNKNOWN, false);

    public enum OSType {
        WINDOWS,
        LINUX,
        MACOS,
        UNKNOWN
    }

    public final String description;
    public final String hardwareModel;
    public final String nativeLibraryFolderName;
    public final boolean isPi;
    public final OSType osType;
    public final boolean isSupported;

    // Set once at init, shouldn't be needed after.
    private static Platform currentPlatform = getCurrentPlatform();
    private static boolean override = false;

    Platform(
            String description,
            Supplier<String> getHardwareModel,
            String nativeLibFolderName,
            boolean isPi,
            OSType osType,
            boolean isSupported) {
        this.description = description;
        this.hardwareModel = getHardwareModel.get();
        this.isPi = isPi;
        this.osType = osType;
        this.isSupported = isSupported;
        this.nativeLibraryFolderName = nativeLibFolderName;
    }

    public static void overridePlatform(Platform platform) {
        currentPlatform = platform;
        override = true;
    }

    //////////////////////////////////////////////////////
    // Public API

    // Checks specifically if unix shell and API are supported
    public static boolean isLinux() {
        return currentPlatform.osType == OSType.LINUX;
    }

    public static boolean isRK3588() {
<<<<<<< HEAD
        return currentPlatform == LINUX_RK3588_64
                || Platform.isOrangePi()
                || Platform.isCoolPi4b()
                || Platform.isRock5C();
=======
        return Platform.isOrangePi()
                || Platform.isCoolPi4b()
                || Platform.isRock5C()
                || fileHasText("/proc/device-tree/compatible", "rk3588");
>>>>>>> 63593b87
    }

    public static boolean isQCS6490() {
        return currentPlatform == LINUX_QCS6490 || Platform.isRubik();
    }

    public static boolean isRaspberryPi() {
        return currentPlatform.isPi;
    }

    public static String getPlatformName() {
        if (currentPlatform.equals(UNKNOWN)) {
            return UnknownPlatformString;
        } else {
            return currentPlatform.description;
        }
    }

    public static String getHardwareModel() {
        return currentPlatform.hardwareModel;
    }

    public static String getNativeLibraryFolderName() {
        return currentPlatform.nativeLibraryFolderName;
    }

    public static boolean isSupported() {
        return currentPlatform.isSupported;
    }

    public static boolean isAthena() {
        File runRobotFile = new File("/usr/local/frc/bin/frcRunRobot.sh");
        return runRobotFile.exists();
    }

    public static boolean isWindows() {
        var p = getCurrentPlatform();
        return (p == WINDOWS_32 || p == WINDOWS_64);
    }

    //////////////////////////////////////////////////////

    // Debug info related to unknown platforms for debug help
    private static final String OS_NAME = System.getProperty("os.name");
    private static final String OS_ARCH = System.getProperty("os.arch");
    private static final String UnknownPlatformString =
            String.format("Unknown Platform. OS: %s, Architecture: %s", OS_NAME, OS_ARCH);
    private static final String UnknownDeviceModelString = "Unknown";

    public static Platform getCurrentPlatform() {
        if (override) {
            return currentPlatform;
        }

        String OS_NAME;
        if (Platform.OS_NAME != null) {
            OS_NAME = Platform.OS_NAME;
        } else {
            OS_NAME = System.getProperty("os.name");
        }

        String OS_ARCH;
        if (Platform.OS_ARCH != null) {
            OS_ARCH = Platform.OS_ARCH;
        } else {
            OS_ARCH = System.getProperty("os.arch");
        }

        if (OS_NAME.startsWith("Windows")) {
            if (OS_ARCH.equals("x86") || OS_ARCH.equals("i386")) {
                return WINDOWS_32;
            } else if (OS_ARCH.equals("amd64") || OS_ARCH.equals("x86_64")) {
                return WINDOWS_64;
            } else {
                // please don't try this
                return UNKNOWN;
            }
        }

        if (OS_NAME.startsWith("Mac")) {
            // TODO - once we have real support, this might have to be more granular
            return MACOS;
        }

        if (OS_NAME.startsWith("Linux")) {
            if (isPiSBC()) {
                if (OS_ARCH.equals("arm") || OS_ARCH.equals("arm32")) {
                    return LINUX_RASPBIAN32;
                } else if (OS_ARCH.equals("aarch64") || OS_ARCH.equals("arm64")) {
                    return LINUX_RASPBIAN64;
                } else {
                    // Unknown/exotic installation
                    return UNKNOWN;
                }
            } else if (isJetsonSBC()) {
                if (OS_ARCH.equals("aarch64") || OS_ARCH.equals("arm64")) {
                    // TODO - do we need to check OS version?
                    return LINUX_AARCH64;
                } else {
                    // Unknown/exotic installation
                    return UNKNOWN;
                }
            } else if (OS_ARCH.equals("amd64") || OS_ARCH.equals("x86_64")) {
                return LINUX_64;
            } else if (OS_ARCH.equals("x86") || OS_ARCH.equals("i386")) {
                return LINUX_32;
            } else if (OS_ARCH.equals("aarch64") || OS_ARCH.equals("arm64")) {
                // TODO - os detection needed?
                if (isRK3588()) {
                    return LINUX_RK3588_64;
                } else if (isQCS6490()) {
                    return LINUX_QCS6490;

                } else {
                    return LINUX_AARCH64;
                }
            } else if (OS_ARCH.equals("arm") || OS_ARCH.equals("arm32")) {
                return LINUX_ARM32;
            } else {
                // Unknown or otherwise unsupported platform
                return Platform.UNKNOWN;
            }
        }

        // If we fall through all the way to here,
        return Platform.UNKNOWN;
    }

    // Check for various known SBC types
    private static boolean isPiSBC() {
        return fileHasText("/proc/cpuinfo", "Raspberry Pi");
    }

    private static boolean isOrangePi() {
        return fileHasText("/proc/device-tree/model", "Orange Pi 5");
    }

    private static boolean isRock5C() {
        return fileHasText("/proc/device-tree/model", "ROCK 5C");
    }

    private static boolean isCoolPi4b() {
        return fileHasText("/proc/device-tree/model", "CoolPi 4B");
    }

    private static boolean isJetsonSBC() {
        // https://forums.developer.nvidia.com/t/how-to-recognize-jetson-nano-device/146624
        return fileHasText("/proc/device-tree/model", "NVIDIA Jetson");
    }

    private static boolean isRubik() {
        return fileHasText("/proc/device-tree/model", "RUBIK");
    }

    static String getLinuxDeviceTreeModel() {
        var deviceTreeModelPath = Paths.get("/proc/device-tree/model");
        try {
            if (Files.exists(deviceTreeModelPath)) {
                return Files.readString(deviceTreeModelPath).trim();
            }
        } catch (Exception ex) {
            return UnknownDeviceModelString;
        }
        return UnknownDeviceModelString;
    }

    static String getUnknownModel() {
        return UnknownDeviceModelString;
    }

    // Checks for various names of linux OS
    private static boolean isStretch() {
        // TODO - this is a total guess
        return fileHasText("/etc/os-release", "Stretch");
    }

    private static boolean isBuster() {
        // TODO - this is a total guess
        return fileHasText("/etc/os-release", "Buster");
    }

    private static boolean fileHasText(String filename, String text) {
        try (BufferedReader reader = Files.newBufferedReader(Paths.get(filename))) {
            while (true) {
                String value = reader.readLine();
                if (value == null) {
                    return false;

                } else if (value.contains(text)) {
                    return true;
                } // else, next line
            }
        } catch (IOException ex) {
            return false;
        }
    }
}<|MERGE_RESOLUTION|>--- conflicted
+++ resolved
@@ -134,17 +134,11 @@
     }
 
     public static boolean isRK3588() {
-<<<<<<< HEAD
         return currentPlatform == LINUX_RK3588_64
                 || Platform.isOrangePi()
                 || Platform.isCoolPi4b()
-                || Platform.isRock5C();
-=======
-        return Platform.isOrangePi()
-                || Platform.isCoolPi4b()
                 || Platform.isRock5C()
                 || fileHasText("/proc/device-tree/compatible", "rk3588");
->>>>>>> 63593b87
     }
 
     public static boolean isQCS6490() {
