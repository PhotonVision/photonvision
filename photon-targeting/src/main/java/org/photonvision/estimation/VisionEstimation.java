--- conflicted
+++ resolved
@@ -76,11 +76,7 @@
                 || visTags == null
                 || tagLayout.getTags().isEmpty()
                 || visTags.isEmpty()) {
-<<<<<<< HEAD
-            return new PNPResults();
-=======
             return new PNPResult();
->>>>>>> 308fd801
         }
 
         var corners = new ArrayList<TargetCorner>();
@@ -97,11 +93,7 @@
                             });
         }
         if (knownTags.isEmpty() || corners.isEmpty() || corners.size() % 4 != 0) {
-<<<<<<< HEAD
-            return new PNPResults();
-=======
             return new PNPResult();
->>>>>>> 308fd801
         }
         Point[] points = OpenCVHelp.cornersToPoints(corners);
 
