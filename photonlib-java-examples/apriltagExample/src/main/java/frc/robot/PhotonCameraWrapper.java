/*
 * MIT License
 *
 * Copyright (c) 2022 PhotonVision
 *
 * Permission is hereby granted, free of charge, to any person obtaining a copy
 * of this software and associated documentation files (the "Software"), to deal
 * in the Software without restriction, including without limitation the rights
 * to use, copy, modify, merge, publish, distribute, sublicense, and/or sell
 * copies of the Software, and to permit persons to whom the Software is
 * furnished to do so, subject to the following conditions:
 *
 * The above copyright notice and this permission notice shall be included in all
 * copies or substantial portions of the Software.
 *
 * THE SOFTWARE IS PROVIDED "AS IS", WITHOUT WARRANTY OF ANY KIND, EXPRESS OR
 * IMPLIED, INCLUDING BUT NOT LIMITED TO THE WARRANTIES OF MERCHANTABILITY,
 * FITNESS FOR A PARTICULAR PURPOSE AND NONINFRINGEMENT. IN NO EVENT SHALL THE
 * AUTHORS OR COPYRIGHT HOLDERS BE LIABLE FOR ANY CLAIM, DAMAGES OR OTHER
 * LIABILITY, WHETHER IN AN ACTION OF CONTRACT, TORT OR OTHERWISE, ARISING FROM,
 * OUT OF OR IN CONNECTION WITH THE SOFTWARE OR THE USE OR OTHER DEALINGS IN THE
 * SOFTWARE.
 */

package frc.robot;

import edu.wpi.first.apriltag.AprilTagFieldLayout;
import edu.wpi.first.apriltag.AprilTagFields;
import edu.wpi.first.math.geometry.Pose2d;
import frc.robot.Constants.VisionConstants;
<<<<<<< HEAD
=======
import java.io.IOException;
>>>>>>> abe32a1a
import java.util.Optional;
import org.photonvision.EstimatedRobotPose;
import org.photonvision.PhotonCamera;
import org.photonvision.PhotonPoseEstimator;
import org.photonvision.PhotonPoseEstimator.PoseStrategy;

public class PhotonCameraWrapper {
    public PhotonCamera photonCamera;
    public PhotonPoseEstimator photonPoseEstimator;

    public PhotonCameraWrapper() {
<<<<<<< HEAD
        AprilTagFieldLayout fieldLayout;
        try {
            fieldLayout = AprilTagFields.k2023ChargedUp.loadAprilTagLayoutField();
        } catch (IOException e) {
            // You will need to decide what to do in this case!
            DriverStation.reportError("Failed to load AprilTagFieldLayout", e.getStackTrace());
=======
        AprilTagFieldLayout atfl = null;
        try {
            atfl = AprilTagFields.k2023ChargedUp.loadAprilTagLayoutField();
        } catch (IOException e) {
            e.printStackTrace();
>>>>>>> abe32a1a
        }

        // Change the name of your camera here to whatever it is in the PhotonVision UI.
        photonCamera = new PhotonCamera(VisionConstants.cameraName);

        // Create pose estimator
        photonPoseEstimator =
                new PhotonPoseEstimator(
<<<<<<< HEAD
                        fieldLayout, PoseStrategy.CLOSEST_TO_REFERENCE_POSE, photonCamera, VisionConstants.robotToCam);
=======
                        atfl, PoseStrategy.MULTI_TAG_PNP, photonCamera, VisionConstants.robotToCam);
        photonPoseEstimator.setMultiTagFallbackStrategy(PoseStrategy.LOWEST_AMBIGUITY);
>>>>>>> abe32a1a
    }

    /**
     * @param estimatedRobotPose The current best guess at robot pose
     * @return an EstimatedRobotPose with an estimated pose, the timestamp, and targets used to create
     *     the estimate
     */
    public Optional<EstimatedRobotPose> getEstimatedGlobalPose(Pose2d prevEstimatedRobotPose) {
        photonPoseEstimator.setReferencePose(prevEstimatedRobotPose);
        return photonPoseEstimator.update();
    }
}<|MERGE_RESOLUTION|>--- conflicted
+++ resolved
@@ -28,10 +28,7 @@
 import edu.wpi.first.apriltag.AprilTagFields;
 import edu.wpi.first.math.geometry.Pose2d;
 import frc.robot.Constants.VisionConstants;
-<<<<<<< HEAD
-=======
 import java.io.IOException;
->>>>>>> abe32a1a
 import java.util.Optional;
 import org.photonvision.EstimatedRobotPose;
 import org.photonvision.PhotonCamera;
@@ -43,20 +40,12 @@
     public PhotonPoseEstimator photonPoseEstimator;
 
     public PhotonCameraWrapper() {
-<<<<<<< HEAD
         AprilTagFieldLayout fieldLayout;
         try {
             fieldLayout = AprilTagFields.k2023ChargedUp.loadAprilTagLayoutField();
         } catch (IOException e) {
             // You will need to decide what to do in this case!
             DriverStation.reportError("Failed to load AprilTagFieldLayout", e.getStackTrace());
-=======
-        AprilTagFieldLayout atfl = null;
-        try {
-            atfl = AprilTagFields.k2023ChargedUp.loadAprilTagLayoutField();
-        } catch (IOException e) {
-            e.printStackTrace();
->>>>>>> abe32a1a
         }
 
         // Change the name of your camera here to whatever it is in the PhotonVision UI.
@@ -65,12 +54,8 @@
         // Create pose estimator
         photonPoseEstimator =
                 new PhotonPoseEstimator(
-<<<<<<< HEAD
                         fieldLayout, PoseStrategy.CLOSEST_TO_REFERENCE_POSE, photonCamera, VisionConstants.robotToCam);
-=======
-                        atfl, PoseStrategy.MULTI_TAG_PNP, photonCamera, VisionConstants.robotToCam);
         photonPoseEstimator.setMultiTagFallbackStrategy(PoseStrategy.LOWEST_AMBIGUITY);
->>>>>>> abe32a1a
     }
 
     /**
