/*
 * Copyright (C) 2020 Photon Vision.
 *
 * This program is free software: you can redistribute it and/or modify
 * it under the terms of the GNU General Public License as published by
 * the Free Software Foundation, either version 3 of the License, or
 * (at your option) any later version.
 *
 * This program is distributed in the hope that it will be useful,
 * but WITHOUT ANY WARRANTY; without even the implied warranty of
 * MERCHANTABILITY or FITNESS FOR A PARTICULAR PURPOSE.  See the
 * GNU General Public License for more details.
 *
 * You should have received a copy of the GNU General Public License
 * along with this program.  If not, see <https://www.gnu.org/licenses/>.
 */

package org.photonvision.common.hardware;

import edu.wpi.first.networktables.NetworkTableEntry;
import java.io.IOException;
import org.photonvision.common.ProgramStatus;
import org.photonvision.common.configuration.ConfigManager;
import org.photonvision.common.configuration.HardwareConfig;
import org.photonvision.common.configuration.HardwareSettings;
import org.photonvision.common.dataflow.networktables.NTDataChangeListener;
import org.photonvision.common.dataflow.networktables.NetworkTablesManager;
import org.photonvision.common.hardware.GPIO.CustomGPIO;
import org.photonvision.common.hardware.GPIO.pi.PigpioSocket;
import org.photonvision.common.hardware.VisionLED.VisionLEDMode;
import org.photonvision.common.hardware.metrics.MetricsBase;
import org.photonvision.common.logging.LogGroup;
import org.photonvision.common.logging.Logger;
import org.photonvision.common.util.ShellExec;

public class HardwareManager {
    private static HardwareManager instance;

    private final ShellExec shellExec = new ShellExec(true, false);
    private final Logger logger = new Logger(HardwareManager.class, LogGroup.General);

    private final HardwareConfig hardwareConfig;
    private final HardwareSettings hardwareSettings;

    @SuppressWarnings({"FieldCanBeLocal", "unused"})
    private final StatusLED statusLED;

    @SuppressWarnings("FieldCanBeLocal")
    private final NetworkTableEntry ledModeEntry;

    @SuppressWarnings({"FieldCanBeLocal", "unused"})
    private final NTDataChangeListener ledModeListener;

    public final VisionLED visionLED; // May be null if no LED is specified

    private final PigpioSocket pigpioSocket; // will be null unless on Raspi

    public static HardwareManager getInstance() {
        if (instance == null) {
<<<<<<< HEAD
            instance =
                    new HardwareManager(
                            ConfigManager.getInstance().getConfig().getHardwareConfig(),
                            ConfigManager.getInstance().getConfig().getHardwareSettings());
=======
            var conf = ConfigManager.getInstance().getConfig();
            instance = new HardwareManager(conf.getHardwareConfig(), conf.getHardwareSettings());
>>>>>>> 5e1cee40
        }
        return instance;
    }

    private HardwareManager(HardwareConfig hardwareConfig, HardwareSettings hardwareSettings) {
        this.hardwareConfig = hardwareConfig;
        this.hardwareSettings = hardwareSettings;
        CustomGPIO.setConfig(hardwareConfig);
        MetricsBase.setConfig(hardwareConfig);

        if(Platform.isRaspberryPi()) {
            pigpioSocket = new PigpioSocket();
        } else {
            pigpioSocket = null;
        }

        statusLED =
                hardwareConfig.statusRGBPins.size() == 3
                        ? new StatusLED(hardwareConfig.statusRGBPins)
                        : null;

        var hasBrightnessRange = hardwareConfig.ledBrightnessRange.size() == 2;
        visionLED =
                hardwareConfig.ledPins.isEmpty()
                        ? null
                        : new VisionLED(
                                hardwareConfig.ledPins,
                                hasBrightnessRange ? hardwareConfig.ledBrightnessRange.get(0) : 0,
                                hasBrightnessRange ? hardwareConfig.ledBrightnessRange.get(1) : 100,
                                pigpioSocket
                        );

        ledModeEntry = NetworkTablesManager.getInstance().kRootTable.getEntry("ledMode");
        ledModeEntry.setNumber(VisionLEDMode.VLM_DEFAULT.value);
        ledModeListener =
                visionLED == null
                        ? null
                        : new NTDataChangeListener(ledModeEntry, visionLED::onLedModeChange);

        Runtime.getRuntime().addShutdownHook(new Thread(this::onJvmExit));

<<<<<<< HEAD
        if (visionLED != null) visionLED.setBrightness(hardwareSettings.ledBrightnessPercentage);
=======
        if (visionLED != null) {
            visionLED.setBrightness(hardwareSettings.ledBrightnessPercentage);
            visionLED.blink(85, 4); // bootup blink
        }
>>>>>>> 5e1cee40

        // Start hardware metrics thread (Disabled until implemented)
        // if (Platform.isLinux()) MetricsPublisher.getInstance().startTask();
    }

    public void setBrightnessPercent(int percent) {
        if (percent != hardwareSettings.ledBrightnessPercentage) {
            hardwareSettings.ledBrightnessPercentage = percent;
            if (visionLED != null) visionLED.setBrightness(percent);
            ConfigManager.getInstance().requestSave();
            logger.info("Setting led brightness to " + percent + "%");
        }
    }

    private void onJvmExit() {
        logger.info("Shutting down LEDs...");
        if (visionLED != null) visionLED.setState(false);
    }

    public boolean restartDevice() {
        if (Platform.isRaspberryPi()) {
            try {
                return shellExec.executeBashCommand("reboot now") == 0;
            } catch (IOException e) {
                logger.error("Could not restart device!", e);
                return false;
            }
        }
        try {
            return shellExec.executeBashCommand(hardwareConfig.restartHardwareCommand) == 0;
        } catch (IOException e) {
            logger.error("Could not restart device!", e);
            return false;
        }
    }

    public void setStatus(ProgramStatus status) {
        switch (status) {
            case UHOH:
                // red flashing, green off
                break;
            case RUNNING:
                // red solid, green off
                break;
            case RUNNING_NT:
                // red off, green solid
                break;
            case RUNNING_NT_TARGET:
                // red off, green flashing
                break;
        }
    }

    public HardwareConfig getConfig() {
        return hardwareConfig;
    }
}<|MERGE_RESOLUTION|>--- conflicted
+++ resolved
@@ -57,15 +57,8 @@
 
     public static HardwareManager getInstance() {
         if (instance == null) {
-<<<<<<< HEAD
-            instance =
-                    new HardwareManager(
-                            ConfigManager.getInstance().getConfig().getHardwareConfig(),
-                            ConfigManager.getInstance().getConfig().getHardwareSettings());
-=======
             var conf = ConfigManager.getInstance().getConfig();
             instance = new HardwareManager(conf.getHardwareConfig(), conf.getHardwareSettings());
->>>>>>> 5e1cee40
         }
         return instance;
     }
@@ -107,14 +100,10 @@
 
         Runtime.getRuntime().addShutdownHook(new Thread(this::onJvmExit));
 
-<<<<<<< HEAD
-        if (visionLED != null) visionLED.setBrightness(hardwareSettings.ledBrightnessPercentage);
-=======
         if (visionLED != null) {
             visionLED.setBrightness(hardwareSettings.ledBrightnessPercentage);
             visionLED.blink(85, 4); // bootup blink
         }
->>>>>>> 5e1cee40
 
         // Start hardware metrics thread (Disabled until implemented)
         // if (Platform.isLinux()) MetricsPublisher.getInstance().startTask();
