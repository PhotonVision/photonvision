/*
 * Copyright (C) Photon Vision.
 *
 * This program is free software: you can redistribute it and/or modify
 * it under the terms of the GNU General Public License as published by
 * the Free Software Foundation, either version 3 of the License, or
 * (at your option) any later version.
 *
 * This program is distributed in the hope that it will be useful,
 * but WITHOUT ANY WARRANTY; without even the implied warranty of
 * MERCHANTABILITY or FITNESS FOR A PARTICULAR PURPOSE.  See the
 * GNU General Public License for more details.
 *
 * You should have received a copy of the GNU General Public License
 * along with this program.  If not, see <https://www.gnu.org/licenses/>.
 */

package org.photonvision;

import edu.wpi.first.hal.HAL;
import java.io.File;
import java.io.IOException;
import java.net.URISyntaxException;
import java.net.URL;
import java.nio.file.Path;
import java.security.CodeSource;
import java.security.ProtectionDomain;
import java.util.ArrayList;
import java.util.List;
import org.apache.commons.cli.*;
import org.photonvision.common.LoadJNI;
import org.photonvision.common.LoadJNI.JNITypes;
import org.photonvision.common.configuration.CameraConfiguration;
import org.photonvision.common.configuration.ConfigManager;
import org.photonvision.common.configuration.NeuralNetworkModelManager;
import org.photonvision.common.dataflow.networktables.NetworkTablesManager;
import org.photonvision.common.hardware.HardwareManager;
import org.photonvision.common.hardware.OsImageData;
import org.photonvision.common.hardware.PiVersion;
import org.photonvision.common.hardware.Platform;
import org.photonvision.common.logging.KernelLogLogger;
import org.photonvision.common.logging.LogGroup;
import org.photonvision.common.logging.LogLevel;
import org.photonvision.common.logging.Logger;
import org.photonvision.common.logging.PvCSCoreLogger;
import org.photonvision.common.networking.NetworkManager;
import org.photonvision.common.util.TestUtils;
import org.photonvision.server.Server;
import org.photonvision.vision.apriltag.AprilTagFamily;
import org.photonvision.vision.camera.PVCameraInfo;
import org.photonvision.vision.opencv.CVMat;
import org.photonvision.vision.pipeline.AprilTagPipelineSettings;
import org.photonvision.vision.pipeline.CVPipelineSettings;
import org.photonvision.vision.pipeline.PipelineProfiler;
import org.photonvision.vision.processes.VisionSourceManager;
import org.photonvision.vision.target.TargetModel;

public class Main {
    public static final int DEFAULT_WEBPORT = 5800;

    private static final Logger logger = new Logger(Main.class, LogGroup.General);

    private static boolean isTestMode = false;
    private static boolean isSmoketest = false;
    private static Path testModeFolder = null;
    private static boolean printDebugLogs;

    private static boolean handleArgs(String[] args) throws ParseException {
        final var options = new Options();
        options.addOption("d", "debug", false, "Enable debug logging prints");
        options.addOption("h", "help", false, "Show this help text and exit");
        options.addOption(
                "t",
                "test-mode",
                false,
                "Run in test mode with 2019 and 2020 WPI field images in place of cameras");

        options.addOption("f", "folder", true, "Point test mode to a specific folder");
        options.addOption("n", "disable-networking", false, "Disables control device network settings");
        options.addOption(
                "c",
                "clear-config",
                false,
                "Clears PhotonVision pipeline and networking settings. Preserves log files");
        options.addOption(
                "s",
                "smoketest",
                false,
                "Exit Photon after loading native libraries and camera configs, but before starting up camera runners");
        options.addOption("p", "platform", true, "Specify platform override, based on Platform enum");

        CommandLineParser parser = new DefaultParser();
        CommandLine cmd = parser.parse(options, args);

        if (cmd.hasOption("help")) {
            HelpFormatter formatter = new HelpFormatter();
            formatter.printHelp("java -jar photonvision.jar [options]", options);
            return false; // exit program
        } else {
            if (cmd.hasOption("debug")) {
                printDebugLogs = true;
                logger.info("Enabled debug logging");
            }

            if (cmd.hasOption("test-mode")) {
                isTestMode = true;
                logger.info("Running in test mode - Cameras will not be used");

                if (cmd.hasOption("path")) {
                    Path p = Path.of(System.getProperty("PATH_PREFIX", "") + cmd.getOptionValue("path"));
                    logger.info("Loading from Path " + p.toAbsolutePath().toString());
                    testModeFolder = p;
                }
            }

            if (cmd.hasOption("disable-networking")) {
                NetworkManager.getInstance().networkingIsDisabled = true;
            }

            if (cmd.hasOption("clear-config")) {
                ConfigManager.getInstance().clearConfig();
            }

            if (cmd.hasOption("smoketest")) {
                isSmoketest = true;
            }

            if (cmd.hasOption("platform")) {
                String platStr = cmd.getOptionValue("platform");
                try {
                    Platform plat = Platform.valueOf(platStr);
                    Platform.overridePlatform(plat);
                    logger.info("Overrode platform to: " + plat);
                } catch (IllegalArgumentException e) {
                    logger.error("Invalid platform override: " + platStr);
                    return false;
                }
            }
        }
        return true;
    }

    private static void addTestModeSources() {
        ConfigManager.getInstance().load();

        CameraConfiguration camConf2024 =
                ConfigManager.getInstance().getConfig().getCameraConfigurations().get("WPI2024");
        if (camConf2024 == null || true) {
            camConf2024 =
                    new CameraConfiguration(
                            PVCameraInfo.fromFileInfo(
                                    TestUtils.getResourcesFolderPath(true)
                                            .resolve("testimages")
                                            .resolve(TestUtils.WPI2024Images.kSpeakerCenter_143in.path)
                                            .toString(),
                                    "WPI2024"));

            camConf2024.FOV = TestUtils.WPI2024Images.FOV;
            // same camera as 2023
            camConf2024.calibrations.add(TestUtils.get2023LifeCamCoeffs(true));

            var pipeline2024 = new AprilTagPipelineSettings();
            var path_split = Path.of(camConf2024.matchedCameraInfo.path()).getFileName().toString();
            pipeline2024.pipelineNickname = path_split.replace(".jpg", "");
            pipeline2024.targetModel = TargetModel.kAprilTag6p5in_36h11;
            pipeline2024.tagFamily = AprilTagFamily.kTag36h11;
            pipeline2024.inputShouldShow = true;
            pipeline2024.solvePNPEnabled = true;

            var psList2024 = new ArrayList<CVPipelineSettings>();
            psList2024.add(pipeline2024);
            camConf2024.pipelineSettings = psList2024;
        }

        var cameraConfigs = List.of(camConf2024);

        ConfigManager.getInstance().unloadCameraConfigs();
        cameraConfigs.stream().forEach(ConfigManager.getInstance()::addCameraConfiguration);
        VisionSourceManager.getInstance().registerLoadedConfigs(cameraConfigs);
    }

<<<<<<< HEAD
    private static void serveDenialPage() {
        String docsLink =
                "https://docs.photonvision.org/en/latest/docs/quick-start/common-setups.html#systemcore-support";

        logger.error(
                "SystemCore is not a supported platform for PhotonVision!\n "
                        + "Please visit "
                        + docsLink
                        + " for more information.");

        try {
            int port = 5800;
            io.javalin.Javalin app = null;
            try {
                app = io.javalin.Javalin.create(cfg -> cfg.showJavalinBanner = false).start(port);
            } catch (Exception e) {
                logger.warn("Failed to bind to port 5800, exiting: " + e.getMessage());
                port = DEFAULT_WEBPORT;
                app = io.javalin.Javalin.create(cfg -> cfg.showJavalinBanner = false).start(port);
            }

            final int boundPort = port;
            final String html =
                    "<!doctype html>"
                            + "<html><head><meta charset=\"utf-8\"><title>Unsupported platform</title></head><body>"
                            + "<p>Main Robot Controllers shouldn't run PhotonVision, but yours does! "
                            + "Please <a href=\"https://github.com/PhotonVision/photonvision/blob/main/scripts/uninstall.sh\" "
                            + "target=\"_blank\" rel=\"noopener noreferrer\">uninstall</a> PhotonVision. "
                            + "If you choose to modify PhotonVision so that it functions on SystemCore, "
                            + "you do so entirely at your own risk and without any support. "
                            + "For more information, see <a href=\""
                            + docsLink
                            + "\" target=\"_blank\" rel=\"noopener noreferrer\">"
                            + docsLink
                            + "</a>.</p></body></html>";

            app.get(
                    "/",
                    ctx -> {
                        ctx.contentType("text/html; charset=utf-8");
                        ctx.result(html);
                    });

            logger.info(
                    "Served SystemCore warning page on port "
                            + boundPort
                            + " - process will remain running to serve the page.");

            // Prevent main from exiting so the page remains available.
            final Object lock = new Object();
            synchronized (lock) {
                try {
                    lock.wait();
                } catch (InterruptedException ignored) {
                }
            }
        } catch (Exception e) {
            logger.error("Failed to start static warning page server", e);
        }

        // Exit
        System.exit(1);
=======
    private static void tryLoadJNI(JNITypes type) {
        try {
            LoadJNI.forceLoad(type);
            logger.info("Loaded " + type.name() + "-JNI");
        } catch (IOException e) {
            logger.error("Failed to load " + type.name() + "-JNI!", e);
            if (isSmoketest) {
                System.exit(1);
            }
        }
>>>>>>> 235e601c
    }

    public static void main(String[] args) {
        logger.info(
                "Starting PhotonVision version "
                        + PhotonVersion.versionString
                        + " on platform "
                        + Platform.getPlatformName()
                        + (Platform.isRaspberryPi() ? (" (Pi " + PiVersion.getPiVersion() + ")") : ""));

<<<<<<< HEAD
        if (Platform.isSystemCore()) {
            serveDenialPage();
        }

        if (OsImageVersion.IMAGE_VERSION.isPresent()) {
            logger.info("PhotonVision image version: " + OsImageVersion.IMAGE_VERSION.get());
=======
        if (OsImageData.IMAGE_METADATA.isPresent()) {
            logger.info("PhotonVision image data: " + OsImageData.IMAGE_METADATA.get());
        } else if (OsImageData.IMAGE_VERSION.isPresent()) {
            logger.info("PhotonVision image version: " + OsImageData.IMAGE_VERSION.get());
        } else {
            logger.info("PhotonVision image version: unknown");
>>>>>>> 235e601c
        }

        try {
            if (!handleArgs(args)) {
                System.exit(1);
            }
        } catch (ParseException e) {
            logger.error("Failed to parse command-line options!", e);
        }

        // We don't want to trigger an exit in test mode or smoke test. This is specifically for MacOS.
        if (!(Platform.isSupported() || isSmoketest || isTestMode)) {
            logger.error("This platform is unsupported!");
            System.exit(1);
        }

        try {
            boolean success = LoadJNI.loadLibraries();

            if (!success) {
                logger.error("Failed to load native libraries! Giving up :(");
                System.exit(1);
            }
        } catch (Exception e) {
            logger.error("Failed to load native libraries!", e);
            System.exit(1);
        }
        logger.info("WPILib and photon-targeting JNI libraries loaded.");

        if (!HAL.initialize(500, 0)) {
            logger.error("Failed to initialize the HAL! Giving up :(");
            System.exit(1);
        }

        if (Platform.isRaspberryPi()) {
            tryLoadJNI(JNITypes.LIBCAMERA);
        }

        if (Platform.isRK3588()) {
            tryLoadJNI(JNITypes.RKNN_DETECTOR);
        } else {
            logger.warn("Platform does not support RKNN based machine learning!");
        }

        if (Platform.isQCS6490()) {
            tryLoadJNI(JNITypes.RUBIK_DETECTOR);
        } else {
            logger.warn("Platform does not support Rubik based machine learning!");
        }

        if (Platform.isWindows() || Platform.isLinux()) {
            tryLoadJNI(JNITypes.MRCAL);
        }

        CVMat.enablePrint(false);
        PipelineProfiler.enablePrint(false);

        var logLevel = printDebugLogs ? LogLevel.TRACE : LogLevel.DEBUG;
        Logger.setLevel(LogGroup.Camera, logLevel);
        Logger.setLevel(LogGroup.WebServer, logLevel);
        Logger.setLevel(LogGroup.VisionModule, logLevel);
        Logger.setLevel(LogGroup.Data, logLevel);
        Logger.setLevel(LogGroup.Config, logLevel);
        Logger.setLevel(LogGroup.General, logLevel);
        logger.info("Logging initialized in debug mode.");

        // Add Linux kernel log->Photon logger
        KernelLogLogger.getInstance();

        // Add CSCore->Photon logger
        PvCSCoreLogger.getInstance();

        logger.debug("Loading ConfigManager...");
        ConfigManager.getInstance().load(); // init config manager
        ConfigManager.getInstance().requestSave();

        logger.info("Loading ML models...");
        var modelManager = NeuralNetworkModelManager.getInstance();
        modelManager.extractModels();
        modelManager.discoverModels();

        logger.debug("Loading NetworkManager...");
        NetworkManager.getInstance().reinitialize();

        logger.debug("Loading NetworkTablesManager...");
        NetworkTablesManager.getInstance()
                .setConfig(ConfigManager.getInstance().getConfig().getNetworkConfig());
        NetworkTablesManager.getInstance().registerTimedTasks();

        logger.debug("Loading HardwareManager...");
        // Force load the hardware manager
        HardwareManager.getInstance();

        if (isSmoketest) {
            logger.info("PhotonVision base functionality loaded -- smoketest complete");
            System.exit(0);
        }

        // todo - should test mode just add test mode sources, but still allow local usb cameras to be
        // added?
        if (!isTestMode) {
            logger.debug("Loading VisionSourceManager...");
            VisionSourceManager.getInstance()
                    .registerLoadedConfigs(
                            ConfigManager.getInstance().getConfig().getCameraConfigurations().values());
        } else {
            if (testModeFolder == null) {
                addTestModeSources();
            }
        }

        VisionSourceManager.getInstance().registerTimedTasks();

        logger.info("Starting server...");
        HardwareManager.getInstance().setError(null);
        Server.initialize(DEFAULT_WEBPORT);
    }

    public static File getJarLocation() {
        try {
            ProtectionDomain protectionDomain = Main.class.getProtectionDomain();
            CodeSource codeSource = protectionDomain.getCodeSource();
            if (codeSource != null) {
                URL location = codeSource.getLocation();
                return new File(location.toURI());
            } else {
                logger.error("Could not determine JAR location: code source is null");
                return null;
            }
        } catch (URISyntaxException e) {
            logger.error("Error determining JAR location", e);
            return null;
        }
    }
}<|MERGE_RESOLUTION|>--- conflicted
+++ resolved
@@ -179,7 +179,6 @@
         VisionSourceManager.getInstance().registerLoadedConfigs(cameraConfigs);
     }
 
-<<<<<<< HEAD
     private static void serveDenialPage() {
         String docsLink =
                 "https://docs.photonvision.org/en/latest/docs/quick-start/common-setups.html#systemcore-support";
@@ -242,7 +241,8 @@
 
         // Exit
         System.exit(1);
-=======
+    }
+
     private static void tryLoadJNI(JNITypes type) {
         try {
             LoadJNI.forceLoad(type);
@@ -253,7 +253,6 @@
                 System.exit(1);
             }
         }
->>>>>>> 235e601c
     }
 
     public static void main(String[] args) {
@@ -264,21 +263,16 @@
                         + Platform.getPlatformName()
                         + (Platform.isRaspberryPi() ? (" (Pi " + PiVersion.getPiVersion() + ")") : ""));
 
-<<<<<<< HEAD
         if (Platform.isSystemCore()) {
             serveDenialPage();
         }
 
-        if (OsImageVersion.IMAGE_VERSION.isPresent()) {
-            logger.info("PhotonVision image version: " + OsImageVersion.IMAGE_VERSION.get());
-=======
         if (OsImageData.IMAGE_METADATA.isPresent()) {
             logger.info("PhotonVision image data: " + OsImageData.IMAGE_METADATA.get());
         } else if (OsImageData.IMAGE_VERSION.isPresent()) {
             logger.info("PhotonVision image version: " + OsImageData.IMAGE_VERSION.get());
         } else {
             logger.info("PhotonVision image version: unknown");
->>>>>>> 235e601c
         }
 
         try {
