--- conflicted
+++ resolved
@@ -250,21 +250,13 @@
         if (Platform.isRK3588()) {
             tryLoadJNI(JNITypes.RKNN_DETECTOR);
         } else {
-<<<<<<< HEAD
-            logger.error("Platform does not support RKNN based machine learning!");
-=======
             logger.warn("Platform does not support RKNN based machine learning!");
->>>>>>> fddff5db
         }
 
         if (Platform.isQCS6490()) {
             tryLoadJNI(JNITypes.RUBIK_DETECTOR);
         } else {
-<<<<<<< HEAD
-            logger.error("Platform does not support Rubik based machine learning!");
-=======
             logger.warn("Platform does not support Rubik based machine learning!");
->>>>>>> fddff5db
         }
 
         if (Platform.isWindows() || Platform.isLinux()) {
