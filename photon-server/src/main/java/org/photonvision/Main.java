/*
 * Copyright (C) Photon Vision.
 *
 * This program is free software: you can redistribute it and/or modify
 * it under the terms of the GNU General Public License as published by
 * the Free Software Foundation, either version 3 of the License, or
 * (at your option) any later version.
 *
 * This program is distributed in the hope that it will be useful,
 * but WITHOUT ANY WARRANTY; without even the implied warranty of
 * MERCHANTABILITY or FITNESS FOR A PARTICULAR PURPOSE.  See the
 * GNU General Public License for more details.
 *
 * You should have received a copy of the GNU General Public License
 * along with this program.  If not, see <https://www.gnu.org/licenses/>.
 */

package org.photonvision;

import edu.wpi.first.hal.HAL;
import java.io.IOException;
import java.nio.file.Path;
import java.util.ArrayList;
import java.util.List;
import org.apache.commons.cli.*;
import org.photonvision.common.LoadJNI;
import org.photonvision.common.LoadJNI.JNITypes;
import org.photonvision.common.configuration.CameraConfiguration;
import org.photonvision.common.configuration.ConfigManager;
import org.photonvision.common.configuration.NeuralNetworkModelManager;
import org.photonvision.common.dataflow.networktables.NetworkTablesManager;
import org.photonvision.common.hardware.HardwareManager;
import org.photonvision.common.hardware.OsImageData;
import org.photonvision.common.hardware.PiVersion;
import org.photonvision.common.hardware.Platform;
import org.photonvision.common.logging.KernelLogLogger;
import org.photonvision.common.logging.LogGroup;
import org.photonvision.common.logging.LogLevel;
import org.photonvision.common.logging.Logger;
import org.photonvision.common.logging.PvCSCoreLogger;
import org.photonvision.common.networking.NetworkManager;
import org.photonvision.common.util.TestUtils;
import org.photonvision.server.Server;
import org.photonvision.vision.apriltag.AprilTagFamily;
import org.photonvision.vision.camera.PVCameraInfo;
import org.photonvision.vision.opencv.CVMat;
import org.photonvision.vision.pipeline.AprilTagPipelineSettings;
import org.photonvision.vision.pipeline.CVPipelineSettings;
import org.photonvision.vision.pipeline.PipelineProfiler;
import org.photonvision.vision.processes.VisionSourceManager;
import org.photonvision.vision.target.TargetModel;

public class Main {
    public static final int DEFAULT_WEBPORT = 5800;

    private static final Logger logger = new Logger(Main.class, LogGroup.General);

    private static boolean isTestMode = false;
    private static boolean isSmoketest = false;
    private static Path testModeFolder = null;
    private static boolean printDebugLogs;

    private static boolean handleArgs(String[] args) throws ParseException {
        final var options = new Options();
        options.addOption("d", "debug", false, "Enable debug logging prints");
        options.addOption("h", "help", false, "Show this help text and exit");
        options.addOption(
                "t",
                "test-mode",
                false,
                "Run in test mode with 2019 and 2020 WPI field images in place of cameras");

        options.addOption("f", "folder", true, "Point test mode to a specific folder");
        options.addOption("n", "disable-networking", false, "Disables control device network settings");
        options.addOption(
                "c",
                "clear-config",
                false,
                "Clears PhotonVision pipeline and networking settings. Preserves log files");
        options.addOption(
                "s",
                "smoketest",
                false,
                "Exit Photon after loading native libraries and camera configs, but before starting up camera runners");
        options.addOption("p", "platform", true, "Specify platform override, based on Platform enum");

        CommandLineParser parser = new DefaultParser();
        CommandLine cmd = parser.parse(options, args);

        if (cmd.hasOption("help")) {
            HelpFormatter formatter = new HelpFormatter();
            formatter.printHelp("java -jar photonvision.jar [options]", options);
            return false; // exit program
        } else {
            if (cmd.hasOption("debug")) {
                printDebugLogs = true;
                logger.info("Enabled debug logging");
            }

            if (cmd.hasOption("test-mode")) {
                isTestMode = true;
                logger.info("Running in test mode - Cameras will not be used");

                if (cmd.hasOption("path")) {
                    Path p = Path.of(System.getProperty("PATH_PREFIX", "") + cmd.getOptionValue("path"));
                    logger.info("Loading from Path " + p.toAbsolutePath().toString());
                    testModeFolder = p;
                }
            }

            if (cmd.hasOption("disable-networking")) {
                NetworkManager.getInstance().networkingIsDisabled = true;
            }

            if (cmd.hasOption("clear-config")) {
                ConfigManager.getInstance().clearConfig();
            }

            if (cmd.hasOption("smoketest")) {
                isSmoketest = true;
            }

            if (cmd.hasOption("platform")) {
                String platStr = cmd.getOptionValue("platform");
                try {
                    Platform plat = Platform.valueOf(platStr);
                    Platform.overridePlatform(plat);
                    logger.info("Overrode platform to: " + plat);
                } catch (IllegalArgumentException e) {
                    logger.error("Invalid platform override: " + platStr);
                    return false;
                }
            }
        }
        return true;
    }

    private static void addTestModeSources() {
        ConfigManager.getInstance().load();

        CameraConfiguration camConf2024 =
                ConfigManager.getInstance().getConfig().getCameraConfigurations().get("WPI2024");
        if (camConf2024 == null || true) {
            camConf2024 =
                    new CameraConfiguration(
                            PVCameraInfo.fromFileInfo(
                                    TestUtils.getResourcesFolderPath(true)
                                            .resolve("testimages")
                                            .resolve(TestUtils.WPI2024Images.kSpeakerCenter_143in.path)
                                            .toString(),
                                    "WPI2024"));

            camConf2024.FOV = TestUtils.WPI2024Images.FOV;
            // same camera as 2023
            camConf2024.calibrations.add(TestUtils.get2023LifeCamCoeffs(true));

            var pipeline2024 = new AprilTagPipelineSettings();
            var path_split = Path.of(camConf2024.matchedCameraInfo.path()).getFileName().toString();
            pipeline2024.pipelineNickname = path_split.replace(".jpg", "");
            pipeline2024.targetModel = TargetModel.kAprilTag6p5in_36h11;
            pipeline2024.tagFamily = AprilTagFamily.kTag36h11;
            pipeline2024.inputShouldShow = true;
            pipeline2024.solvePNPEnabled = true;

            var psList2024 = new ArrayList<CVPipelineSettings>();
            psList2024.add(pipeline2024);
            camConf2024.pipelineSettings = psList2024;
        }

        var cameraConfigs = List.of(camConf2024);

        ConfigManager.getInstance().unloadCameraConfigs();
        cameraConfigs.stream().forEach(ConfigManager.getInstance()::addCameraConfiguration);
        VisionSourceManager.getInstance().registerLoadedConfigs(cameraConfigs);
    }

    private static void tryLoadJNI(JNITypes type) {
        try {
            LoadJNI.forceLoad(type);
            logger.info("Loaded " + type.name() + "-JNI");
        } catch (IOException e) {
            logger.error("Failed to load " + type.name() + "-JNI!", e);
            if (isSmoketest) {
                System.exit(1);
            }
        }
    }

    public static void main(String[] args) {
        var logLevel = printDebugLogs ? LogLevel.TRACE : LogLevel.DEBUG;
        Logger.setLevel(LogGroup.Camera, logLevel);
        Logger.setLevel(LogGroup.WebServer, logLevel);
        Logger.setLevel(LogGroup.VisionModule, logLevel);
        Logger.setLevel(LogGroup.Data, logLevel);
        Logger.setLevel(LogGroup.Config, logLevel);
        Logger.setLevel(LogGroup.General, logLevel);
        logger.info("Logging initialized in debug mode.");

        logger.info(
                "Starting PhotonVision version "
                        + PhotonVersion.versionString
                        + " on platform "
                        + Platform.getPlatformName()
                        + (Platform.isRaspberryPi() ? (" (Pi " + PiVersion.getPiVersion() + ")") : ""));

        if (OsImageData.IMAGE_METADATA.isPresent()) {
            logger.info("PhotonVision image data: " + OsImageData.IMAGE_METADATA.get());
        } else if (OsImageData.IMAGE_VERSION.isPresent()) {
            logger.info("PhotonVision image version: " + OsImageData.IMAGE_VERSION.get());
        } else {
            logger.info("PhotonVision image version: unknown");
        }

        try {
            if (!handleArgs(args)) {
                System.exit(1);
            }
        } catch (ParseException e) {
            logger.error("Failed to parse command-line options!", e);
        }

        // We don't want to trigger an exit in test mode or smoke test. This is specifically for MacOS.
        if (!(Platform.isSupported() || isSmoketest || isTestMode)) {
            logger.error("This platform is unsupported!");
            System.exit(1);
        }

        try {
            boolean success = LoadJNI.loadLibraries();

            if (!success) {
                logger.error("Failed to load native libraries! Giving up :(");
                System.exit(1);
            }
        } catch (Exception e) {
            logger.error("Failed to load native libraries!", e);
            System.exit(1);
        }
        logger.info("WPILib and photon-targeting JNI libraries loaded.");

        if (!HAL.initialize(500, 0)) {
            logger.error("Failed to initialize the HAL! Giving up :(");
            System.exit(1);
        }

        if (Platform.isRaspberryPi()) {
            tryLoadJNI(JNITypes.LIBCAMERA);
        }

<<<<<<< HEAD
        try {
            if (Platform.isRK3588()) {
                LoadJNI.forceLoad(LoadJNI.JNITypes.RKNN_DETECTOR);
                logger.info("Loaded RKNN-JNI");
            } else {
                logger.error("Platform does not support RKNN based machine learning!");
            }
        } catch (IOException e) {
            logger.error("Failed to load RKNN-JNI!", e);
        }

        try {
            if (Platform.isQCS6490()) {
                LoadJNI.forceLoad(LoadJNI.JNITypes.RUBIK_DETECTOR);
                logger.info("Loaded Rubik-JNI");
            } else {
                logger.error("Platform does not support Rubik based machine learning!");
            }
        } catch (IOException e) {
            logger.error("Failed to load Rubik-JNI!", e);
=======
        if (Platform.isRK3588()) {
            tryLoadJNI(JNITypes.RKNN_DETECTOR);
        } else {
            logger.error("Platform does not support RKNN based machine learning!");
        }

        if (Platform.isQCS6490()) {
            tryLoadJNI(JNITypes.RUBIK_DETECTOR);
        } else {
            logger.error("Platform does not support Rubik based machine learning!");
>>>>>>> 0e33aef8
        }

        if (Platform.isWindows() || Platform.isLinux()) {
            tryLoadJNI(JNITypes.MRCAL);
        }

        CVMat.enablePrint(false);
        PipelineProfiler.enablePrint(false);

        // Add Linux kernel log->Photon logger
        KernelLogLogger.getInstance();

        // Add CSCore->Photon logger
        PvCSCoreLogger.getInstance();

        logger.debug("Loading ConfigManager...");
        ConfigManager.getInstance().load(); // init config manager
        ConfigManager.getInstance().requestSave();

        logger.debug("Loading HardwareManager...");
        // Force load the hardware manager
        HardwareManager.getInstance();

        logger.info("Loading ML models...");
        var modelManager = NeuralNetworkModelManager.getInstance();
        modelManager.extractModels();
        modelManager.discoverModels();

        logger.debug("Loading NetworkManager...");
        NetworkManager.getInstance().reinitialize();

        logger.debug("Loading NetworkTablesManager...");
        NetworkTablesManager.getInstance()
                .setConfig(ConfigManager.getInstance().getConfig().getNetworkConfig());
        NetworkTablesManager.getInstance().registerTimedTasks();

        if (isSmoketest) {
            logger.info("PhotonVision base functionality loaded -- smoketest complete");
            System.exit(0);
        }

        // todo - should test mode just add test mode sources, but still allow local usb cameras to be
        // added?
        if (!isTestMode) {
            logger.debug("Loading VisionSourceManager...");
            VisionSourceManager.getInstance()
                    .registerLoadedConfigs(
                            ConfigManager.getInstance().getConfig().getCameraConfigurations().values());
        } else {
            if (testModeFolder == null) {
                addTestModeSources();
            }
        }

        VisionSourceManager.getInstance().registerTimedTasks();

        logger.info("Starting server...");
        HardwareManager.getInstance().setError(null);
        Server.initialize(DEFAULT_WEBPORT);
    }
}<|MERGE_RESOLUTION|>--- conflicted
+++ resolved
@@ -247,28 +247,6 @@
             tryLoadJNI(JNITypes.LIBCAMERA);
         }
 
-<<<<<<< HEAD
-        try {
-            if (Platform.isRK3588()) {
-                LoadJNI.forceLoad(LoadJNI.JNITypes.RKNN_DETECTOR);
-                logger.info("Loaded RKNN-JNI");
-            } else {
-                logger.error("Platform does not support RKNN based machine learning!");
-            }
-        } catch (IOException e) {
-            logger.error("Failed to load RKNN-JNI!", e);
-        }
-
-        try {
-            if (Platform.isQCS6490()) {
-                LoadJNI.forceLoad(LoadJNI.JNITypes.RUBIK_DETECTOR);
-                logger.info("Loaded Rubik-JNI");
-            } else {
-                logger.error("Platform does not support Rubik based machine learning!");
-            }
-        } catch (IOException e) {
-            logger.error("Failed to load Rubik-JNI!", e);
-=======
         if (Platform.isRK3588()) {
             tryLoadJNI(JNITypes.RKNN_DETECTOR);
         } else {
@@ -279,7 +257,6 @@
             tryLoadJNI(JNITypes.RUBIK_DETECTOR);
         } else {
             logger.error("Platform does not support Rubik based machine learning!");
->>>>>>> 0e33aef8
         }
 
         if (Platform.isWindows() || Platform.isLinux()) {
