/*
 * Copyright (C) Photon Vision.
 *
 * This program is free software: you can redistribute it and/or modify
 * it under the terms of the GNU General Public License as published by
 * the Free Software Foundation, either version 3 of the License, or
 * (at your option) any later version.
 *
 * This program is distributed in the hope that it will be useful,
 * but WITHOUT ANY WARRANTY; without even the implied warranty of
 * MERCHANTABILITY or FITNESS FOR A PARTICULAR PURPOSE.  See the
 * GNU General Public License for more details.
 *
 * You should have received a copy of the GNU General Public License
 * along with this program.  If not, see <https://www.gnu.org/licenses/>.
 */

package org.photonvision;

import java.io.IOException;
import java.nio.file.Files;
import java.nio.file.Path;
import java.util.ArrayList;
import java.util.List;
import java.util.Objects;
import java.util.stream.Collectors;
import org.apache.commons.cli.*;
import org.photonvision.common.configuration.CameraConfiguration;
import org.photonvision.common.configuration.ConfigManager;
import org.photonvision.common.dataflow.networktables.NetworkTablesManager;
import org.photonvision.common.hardware.HardwareManager;
import org.photonvision.common.hardware.PiVersion;
import org.photonvision.common.hardware.Platform;
import org.photonvision.common.logging.LogGroup;
import org.photonvision.common.logging.LogLevel;
import org.photonvision.common.logging.Logger;
import org.photonvision.common.networking.NetworkManager;
import org.photonvision.common.util.TestUtils;
import org.photonvision.common.util.numbers.IntegerCouple;
import org.photonvision.raspi.LibCameraJNI;
import org.photonvision.server.Server;
import org.photonvision.vision.camera.FileVisionSource;
import org.photonvision.vision.opencv.CVMat;
import org.photonvision.vision.opencv.ContourGroupingMode;
import org.photonvision.vision.opencv.ContourShape;
import org.photonvision.vision.pipeline.AprilTagPipelineSettings;
import org.photonvision.vision.pipeline.CVPipelineSettings;
import org.photonvision.vision.pipeline.ColoredShapePipelineSettings;
import org.photonvision.vision.pipeline.PipelineProfiler;
import org.photonvision.vision.pipeline.ReflectivePipelineSettings;
import org.photonvision.vision.processes.VisionModule;
import org.photonvision.vision.processes.VisionModuleManager;
import org.photonvision.vision.processes.VisionSource;
import org.photonvision.vision.processes.VisionSourceManager;
import org.photonvision.vision.target.TargetModel;

public class Main {
    public static final int DEFAULT_WEBPORT = 5800;

    private static final Logger logger = new Logger(Main.class, LogGroup.General);
    private static final boolean isRelease = PhotonVersion.isRelease;

    private static boolean isTestMode = false;
    private static Path testModeFolder = null;
    private static boolean printDebugLogs;

    private static boolean handleArgs(String[] args) throws ParseException {
        final var options = new Options();
        options.addOption("d", "debug", false, "Enable debug logging prints");
        options.addOption("h", "help", false, "Show this help text and exit");
        options.addOption(
                "t",
                "test-mode",
                false,
                "Run in test mode with 2019 and 2020 WPI field images in place of cameras");

        options.addOption("p", "path", true, "Point test mode to a specific folder");
        options.addOption(
                "i",
                "ignore-cameras",
                true,
                "Ignore cameras that match a regex. Uses camera name as provided by cscore.");
<<<<<<< HEAD
        options.addOption(
                "n",
                "disable-networking",
                false,
                "");
=======
        options.addOption("n", "disable-networking", false, "Disables control device network settings");
        options.addOption(
                "c",
                "clear-config",
                false,
                "Clears PhotonVision pipeline and networking settings. Preserves log files");
>>>>>>> b6dea890

        CommandLineParser parser = new DefaultParser();
        CommandLine cmd = parser.parse(options, args);

        if (cmd.hasOption("help")) {
            HelpFormatter formatter = new HelpFormatter();
            formatter.printHelp("java -jar photonvision.jar [options]", options);
            return false; // exit program
        } else {
            if (cmd.hasOption("debug")) {
                printDebugLogs = true;
                logger.info("Enabled debug logging");
            }

            if (cmd.hasOption("test-mode")) {
                isTestMode = true;
                logger.info("Running in test mode - Cameras will not be used");

                if (cmd.hasOption("path")) {
                    Path p = Path.of(System.getProperty("PATH_PREFIX", "") + cmd.getOptionValue("path"));
                    logger.info("Loading from Path " + p.toAbsolutePath().toString());
                    testModeFolder = p;
                }
            }

            if (cmd.hasOption("ignore-cameras")) {
                VisionSourceManager.getInstance()
                        .setIgnoredCamerasRegex(cmd.getOptionValue("ignore-cameras"));
            }

            if (cmd.hasOption("disable-networking")) {
                NetworkManager.getInstance().networkingIsDisabled = true;
            }

            if (cmd.hasOption("clear-config")) {
                ConfigManager.getInstance().clearConfig();
            }
        }
        return true;
    }

    private static void addTestModeFromFolder() {
        ConfigManager.getInstance().load();

        try {
            List<VisionSource> collectedSources =
                    Files.list(testModeFolder)
                            .filter(p -> p.toFile().isFile())
                            .map(
                                    p -> {
                                        try {
                                            CameraConfiguration camConf =
                                                    new CameraConfiguration(
                                                            p.getFileName().toString(), p.toAbsolutePath().toString());
                                            camConf.FOV = TestUtils.WPI2019Image.FOV; // Good guess?
                                            camConf.addCalibration(TestUtils.get2020LifeCamCoeffs(false));

                                            var pipeSettings = new AprilTagPipelineSettings();
                                            pipeSettings.pipelineNickname = p.getFileName().toString();
                                            pipeSettings.outputShowMultipleTargets = true;
                                            pipeSettings.inputShouldShow = true;
                                            pipeSettings.outputShouldShow = false;
                                            pipeSettings.solvePNPEnabled = true;

                                            var aprilTag = new AprilTagPipelineSettings();
                                            var psList = new ArrayList<CVPipelineSettings>();
                                            psList.add(aprilTag);
                                            camConf.pipelineSettings = psList;

                                            return new FileVisionSource(camConf);
                                        } catch (Exception e) {
                                            logger.error("Couldn't load image " + p.getFileName().toString(), e);
                                            return null;
                                        }
                                    })
                            .filter(Objects::nonNull)
                            .collect(Collectors.toList());

            ConfigManager.getInstance().unloadCameraConfigs();
            VisionModuleManager.getInstance().addSources(collectedSources).forEach(VisionModule::start);
            ConfigManager.getInstance().addCameraConfigurations(collectedSources);
        } catch (IOException e) {
            logger.error("Path does not exist!");
            System.exit(1);
        }
    }

    private static void addTestModeSources() {
        ConfigManager.getInstance().load();

        var camConf2019 =
                ConfigManager.getInstance().getConfig().getCameraConfigurations().get("WPI2019");
        if (camConf2019 == null) {
            camConf2019 =
                    new CameraConfiguration("WPI2019", TestUtils.getTestMode2019ImagePath().toString());
            camConf2019.FOV = TestUtils.WPI2019Image.FOV;
            camConf2019.calibrations.add(TestUtils.get2019LifeCamCoeffs(true));

            var pipeline2019 = new ReflectivePipelineSettings();
            pipeline2019.pipelineNickname = "CargoShip";
            pipeline2019.targetModel = TargetModel.k2019DualTarget;
            pipeline2019.outputShowMultipleTargets = true;
            pipeline2019.contourGroupingMode = ContourGroupingMode.Dual;
            pipeline2019.inputShouldShow = true;

            var psList2019 = new ArrayList<CVPipelineSettings>();
            psList2019.add(pipeline2019);
            camConf2019.pipelineSettings = psList2019;
        }

        var camConf2020 =
                ConfigManager.getInstance().getConfig().getCameraConfigurations().get("WPI2020");
        if (camConf2020 == null) {
            camConf2020 =
                    new CameraConfiguration("WPI2020", TestUtils.getTestMode2020ImagePath().toString());
            camConf2020.FOV = TestUtils.WPI2020Image.FOV;
            camConf2020.calibrations.add(TestUtils.get2019LifeCamCoeffs(true));

            var pipeline2020 = new ReflectivePipelineSettings();
            pipeline2020.pipelineNickname = "OuterPort";
            pipeline2020.targetModel = TargetModel.k2020HighGoalOuter;
            camConf2020.calibrations.add(TestUtils.get2020LifeCamCoeffs(true));
            pipeline2020.inputShouldShow = true;

            var psList2020 = new ArrayList<CVPipelineSettings>();
            psList2020.add(pipeline2020);
            camConf2020.pipelineSettings = psList2020;
        }

        var camConf2022 =
                ConfigManager.getInstance().getConfig().getCameraConfigurations().get("WPI2022");
        if (camConf2022 == null) {
            camConf2022 =
                    new CameraConfiguration("WPI2022", TestUtils.getTestMode2022ImagePath().toString());
            camConf2022.FOV = TestUtils.WPI2022Image.FOV;
            camConf2022.calibrations.add(TestUtils.get2019LifeCamCoeffs(true));

            var pipeline2022 = new ReflectivePipelineSettings();
            pipeline2022.pipelineNickname = "OuterPort";
            pipeline2022.targetModel = TargetModel.k2020HighGoalOuter;
            pipeline2022.inputShouldShow = true;
            //        camConf2020.calibrations.add(TestUtils.get2020LifeCamCoeffs(true));

            var psList2022 = new ArrayList<CVPipelineSettings>();
            psList2022.add(pipeline2022);
            camConf2022.pipelineSettings = psList2022;
        }

        CameraConfiguration camConf2023 =
                ConfigManager.getInstance().getConfig().getCameraConfigurations().get("WPI2023");
        if (camConf2023 == null) {
            camConf2023 =
                    new CameraConfiguration(
                            "WPI2023",
                            TestUtils.getResourcesFolderPath(true)
                                    .resolve("testimages")
                                    .resolve(TestUtils.WPI2023Apriltags.k383_60_Angle2.path)
                                    .toString());

            camConf2023.FOV = TestUtils.WPI2023Apriltags.FOV;
            camConf2023.calibrations.add(TestUtils.get2023LifeCamCoeffs(true));

            var pipeline2023 = new AprilTagPipelineSettings();
            var path_split = Path.of(camConf2023.path).getFileName().toString();
            pipeline2023.pipelineNickname = path_split.replace(".png", "");
            pipeline2023.targetModel = TargetModel.k6in_16h5;
            pipeline2023.inputShouldShow = true;
            pipeline2023.solvePNPEnabled = true;

            var psList2023 = new ArrayList<CVPipelineSettings>();
            psList2023.add(pipeline2023);
            camConf2023.pipelineSettings = psList2023;
        }

        // Colored shape testing
        var camConfShape =
                ConfigManager.getInstance().getConfig().getCameraConfigurations().get("Shape");

        // If we haven't saved shape settings, create a new one
        if (camConfShape == null) {
            camConfShape =
                    new CameraConfiguration(
                            "Shape",
                            TestUtils.getPowercellImagePath(TestUtils.PowercellTestImages.kPowercell_test_1, true)
                                    .toString());
            var settings = new ColoredShapePipelineSettings();
            settings.hsvHue = new IntegerCouple(0, 35);
            settings.hsvSaturation = new IntegerCouple(82, 255);
            settings.hsvValue = new IntegerCouple(62, 255);
            settings.contourShape = ContourShape.Triangle;
            settings.outputShowMultipleTargets = true;
            settings.circleAccuracy = 15;
            settings.inputShouldShow = true;
            camConfShape.addPipelineSetting(settings);
        }

        var collectedSources = new ArrayList<VisionSource>();

        var fvsShape = new FileVisionSource(camConfShape);
        var fvs2019 = new FileVisionSource(camConf2019);
        var fvs2020 = new FileVisionSource(camConf2020);
        var fvs2022 = new FileVisionSource(camConf2022);
        var fvs2023 = new FileVisionSource(camConf2023);

        collectedSources.add(fvs2023);
        collectedSources.add(fvs2022);
        collectedSources.add(fvsShape);
        collectedSources.add(fvs2020);
        collectedSources.add(fvs2019);

        ConfigManager.getInstance().unloadCameraConfigs();
        VisionModuleManager.getInstance().addSources(collectedSources).forEach(VisionModule::start);
        ConfigManager.getInstance().addCameraConfigurations(collectedSources);
    }

    public static void main(String[] args) {
        try {
            TestUtils.loadLibraries();
            logger.info("Native libraries loaded.");
        } catch (Exception e) {
            logger.error("Failed to load native libraries!", e);
        }

        try {
            if (Platform.isRaspberryPi()) {
                LibCameraJNI.forceLoad();
            }
        } catch (IOException e) {
            logger.error("Failed to load libcamera-JNI!", e);
        }

        try {
            if (!handleArgs(args)) {
                System.exit(0);
            }
        } catch (ParseException e) {
            logger.error("Failed to parse command-line options!", e);
        }

        CVMat.enablePrint(false);
        PipelineProfiler.enablePrint(false);

        var logLevel = printDebugLogs ? LogLevel.TRACE : LogLevel.DEBUG;
        Logger.setLevel(LogGroup.Camera, logLevel);
        Logger.setLevel(LogGroup.WebServer, logLevel);
        Logger.setLevel(LogGroup.VisionModule, logLevel);
        Logger.setLevel(LogGroup.Data, logLevel);
        Logger.setLevel(LogGroup.Config, logLevel);
        Logger.setLevel(LogGroup.General, logLevel);
        logger.info("Logging initialized in debug mode.");

        logger.info(
                "Starting PhotonVision version "
                        + PhotonVersion.versionString
                        + " on "
                        + Platform.getPlatformName()
                        + (Platform.isRaspberryPi() ? (" (Pi " + PiVersion.getPiVersion() + ")") : ""));

        ConfigManager.getInstance().load(); // init config manager
        ConfigManager.getInstance().requestSave();

        // Force load the hardware manager
        HardwareManager.getInstance();

        NetworkManager.getInstance().reinitialize();

        NetworkTablesManager.getInstance()
                .setConfig(ConfigManager.getInstance().getConfig().getNetworkConfig());

        if (!isTestMode) {
            VisionSourceManager.getInstance()
                    .registerLoadedConfigs(
                            ConfigManager.getInstance().getConfig().getCameraConfigurations().values());

            VisionSourceManager.getInstance().registerTimedTask();
        } else {
            if (testModeFolder == null) {
                addTestModeSources();
            } else {
                addTestModeFromFolder();
            }
        }

        Server.start(DEFAULT_WEBPORT);
    }
}<|MERGE_RESOLUTION|>--- conflicted
+++ resolved
@@ -80,20 +80,12 @@
                 "ignore-cameras",
                 true,
                 "Ignore cameras that match a regex. Uses camera name as provided by cscore.");
-<<<<<<< HEAD
-        options.addOption(
-                "n",
-                "disable-networking",
-                false,
-                "");
-=======
         options.addOption("n", "disable-networking", false, "Disables control device network settings");
         options.addOption(
                 "c",
                 "clear-config",
                 false,
                 "Clears PhotonVision pipeline and networking settings. Preserves log files");
->>>>>>> b6dea890
 
         CommandLineParser parser = new DefaultParser();
         CommandLine cmd = parser.parse(options, args);
