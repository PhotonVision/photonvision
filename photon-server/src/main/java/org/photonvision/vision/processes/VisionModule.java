/*
 * Copyright (C) 2020 Photon Vision.
 *
 * This program is free software: you can redistribute it and/or modify
 * it under the terms of the GNU General Public License as published by
 * the Free Software Foundation, either version 3 of the License, or
 * (at your option) any later version.
 *
 * This program is distributed in the hope that it will be useful,
 * but WITHOUT ANY WARRANTY; without even the implied warranty of
 * MERCHANTABILITY or FITNESS FOR A PARTICULAR PURPOSE.  See the
 * GNU General Public License for more details.
 *
 * You should have received a copy of the GNU General Public License
 * along with this program.  If not, see <https://www.gnu.org/licenses/>.
 */

package org.photonvision.vision.processes;

import io.javalin.websocket.WsContext;
import java.util.*;
import org.apache.commons.lang3.tuple.Pair;
import org.photonvision.common.configuration.CameraConfiguration;
import org.photonvision.common.configuration.ConfigManager;
import org.photonvision.common.configuration.PhotonConfiguration;
import org.photonvision.common.dataflow.CVPipelineResultConsumer;
import org.photonvision.common.dataflow.DataChangeService;
import org.photonvision.common.dataflow.DataChangeSubscriber;
import org.photonvision.common.dataflow.events.DataChangeEvent;
import org.photonvision.common.dataflow.events.IncomingWebSocketEvent;
import org.photonvision.common.dataflow.events.OutgoingUIEvent;
import org.photonvision.common.dataflow.networktables.NTDataPublisher;
import org.photonvision.common.dataflow.websocket.UIDataPublisher;
import org.photonvision.common.logging.LogGroup;
import org.photonvision.common.logging.Logger;
import org.photonvision.common.util.SerializationUtils;
import org.photonvision.common.util.numbers.DoubleCouple;
import org.photonvision.common.util.numbers.IntegerCouple;
import org.photonvision.server.UIUpdateType;
import org.photonvision.vision.camera.CameraQuirk;
import org.photonvision.vision.camera.QuirkyCamera;
import org.photonvision.vision.camera.USBCameraSource;
import org.photonvision.vision.frame.Frame;
import org.photonvision.vision.frame.FrameConsumer;
import org.photonvision.vision.frame.consumer.MJPGFrameConsumer;
import org.photonvision.vision.pipeline.PipelineType;
import org.photonvision.vision.pipeline.result.CVPipelineResult;

/**
* This is the God Class
*
* <p>VisionModule has a pipeline manager, vision runner, and data providers. The data providers
* provide info on settings changes. VisionModuleManager holds a list of all current vision modules.
*/
public class VisionModule {

    private static final int StreamFPSCap = 30;

    private final Logger logger;
    private final PipelineManager pipelineManager;
    private final VisionSource visionSource;
    private final VisionRunner visionRunner;
    private final LinkedList<CVPipelineResultConsumer> resultConsumers = new LinkedList<>();
    private final LinkedList<FrameConsumer> frameConsumers = new LinkedList<>();
    private final NTDataPublisher ntConsumer;
    private final UIDataPublisher uiDataConsumer;
    private final int moduleIndex;
<<<<<<< HEAD
    private final QuirkyCamera cameraQuirks;
=======

    private long lastSettingChangeTimestamp = 0;
    private long lastFrameConsumeMillis;
>>>>>>> 429241f8

    private MJPGFrameConsumer dashboardInputStreamer;
    private MJPGFrameConsumer dashboardOutputStreamer;

    public VisionModule(PipelineManager pipelineManager, VisionSource visionSource, int index) {
        logger =
                new Logger(
                        VisionModule.class,
                        visionSource.getSettables().getConfiguration().nickname,
                        LogGroup.VisionModule);
        this.pipelineManager = pipelineManager;
        this.visionSource = visionSource;
        this.visionRunner =
                new VisionRunner(
                        this.visionSource.getFrameProvider(),
                        this.pipelineManager::getCurrentPipeline,
                        this::consumeResult);
        this.moduleIndex = index;

        // do this
        if (visionSource instanceof USBCameraSource) {
            cameraQuirks = ((USBCameraSource) visionSource).cameraQuirks;
        } else {
            cameraQuirks = QuirkyCamera.DefaultCamera;
        }

        DataChangeService.getInstance().addSubscriber(new VisionSettingChangeSubscriber());

        dashboardOutputStreamer =
                new MJPGFrameConsumer(
                        visionSource.getSettables().getConfiguration().uniqueName + "-output");
        dashboardInputStreamer =
                new MJPGFrameConsumer(visionSource.getSettables().getConfiguration().uniqueName + "-input");

        addResultConsumer(result -> dashboardInputStreamer.accept(result.inputFrame));
        addResultConsumer(result -> dashboardOutputStreamer.accept(result.outputFrame));

        ntConsumer =
                new NTDataPublisher(
                        visionSource.getSettables().getConfiguration().nickname,
                        pipelineManager::getCurrentPipelineIndex,
                        pipelineManager::setIndex,
                        pipelineManager::getDriverMode,
                        this::setDriverMode);
        uiDataConsumer = new UIDataPublisher(index);
        addResultConsumer(ntConsumer);
        addResultConsumer(uiDataConsumer);

        setPipeline(visionSource.getSettables().getConfiguration().currentPipelineIndex);

        dashboardInputStreamer.setFrameDivisor(
                pipelineManager.getCurrentPipelineSettings().streamingFrameDivisor);
        dashboardOutputStreamer.setFrameDivisor(
                pipelineManager.getCurrentPipelineSettings().streamingFrameDivisor);
    }

    private void setDriverMode(boolean isDriverMode) {
        pipelineManager.setDriverMode(isDriverMode);
        saveAndBroadcastAll();
    }

    public void start() {
        visionRunner.startProcess();
    }

    private class VisionSettingChangeSubscriber extends DataChangeSubscriber {

        private VisionSettingChangeSubscriber() {
            super();
        }

        @SuppressWarnings({"unchecked", "rawtypes"})
        @Override
        public void onDataChangeEvent(DataChangeEvent event) {
            if (event instanceof IncomingWebSocketEvent) {
                var wsEvent = (IncomingWebSocketEvent<?>) event;

                if (wsEvent.cameraIndex != null && wsEvent.cameraIndex == moduleIndex) {
                    logger.trace("Got PSC event - propName: " + wsEvent.propertyName);

                    var propName = wsEvent.propertyName;
                    var newPropValue = wsEvent.data;
                    var currentSettings = pipelineManager.getCurrentPipeline().getSettings();

                    // special case for non-PipelineSetting changes
                    switch (propName) {
                        case "cameraNickname": // rename camera
                            var newNickname = (String) newPropValue;
                            logger.info("Changing nickname to " + newNickname);
                            setCameraNickname(newNickname);
                            saveAndBroadcastAll();
                            return;
                        case "pipelineName": // rename current pipeline
                            logger.info("Changing nick to " + newPropValue);
                            pipelineManager.getCurrentPipelineSettings().pipelineNickname = (String) newPropValue;
                            saveAndBroadcastAll();
                            return;
                        case "newPipelineInfo": // add new pipeline
                            var typeName = (Pair<String, PipelineType>) newPropValue;
                            var type = typeName.getRight();
                            var name = typeName.getLeft();

                            logger.info("Adding a " + type + " pipeline with name " + name);

                            var addedSettings = pipelineManager.addPipeline(type);
                            addedSettings.pipelineNickname = name;
                            saveAndBroadcastAll();
                            return;
                        case "deleteCurrPipeline":
                            var indexToDelete = pipelineManager.getCurrentPipelineIndex();
                            logger.info("Deleting current pipe at index " + indexToDelete);
                            pipelineManager.removePipeline(indexToDelete);
                            saveAndBroadcastAll();
                            return;
                        case "changePipeline": // change active pipeline
                            var index = (Integer) newPropValue;
                            if (index == pipelineManager.getCurrentPipelineIndex()) {
                                logger.debug("Skipping pipeline change, index " + index + " already active");
                                return;
                            }
                            setPipeline(index);
                            saveAndBroadcastAll();
                            return;
                    }

                    // special case for camera settables
                    if (propName.startsWith("camera")) {
                        var propMethodName = "set" + propName.replace("camera", "");
                        var methods = visionSource.getSettables().getClass().getMethods();
                        for (var method : methods) {
                            if (method.getName().equalsIgnoreCase(propMethodName)) {
                                try {
                                    method.invoke(visionSource.getSettables(), newPropValue);
                                } catch (Exception e) {
                                    logger.error("Failed to invoke camera settable method: " + method.getName(), e);
                                }
                            }
                        }
                    }

                    try {
                        var propField = currentSettings.getClass().getField(propName);
                        var propType = propField.getType();

                        if (propType.isEnum()) {
                            var actual = propType.getEnumConstants()[(int) newPropValue];
                            propField.set(currentSettings, actual);
                        } else if (propType.isAssignableFrom(DoubleCouple.class)) {
                            var orig = (ArrayList<Number>) newPropValue;
                            var actual = new DoubleCouple(orig.get(0), orig.get(1));
                            propField.set(currentSettings, actual);
                        } else if (propType.isAssignableFrom(IntegerCouple.class)) {
                            var orig = (ArrayList<Integer>) newPropValue;
                            var actual = new IntegerCouple(orig.get(0), orig.get(1));
                            propField.set(currentSettings, actual);
                        } else if (propType.equals(Double.TYPE)) {
                            propField.setDouble(currentSettings, (Double) newPropValue);
                        } else if (propType.equals(Integer.TYPE)) {
                            propField.setInt(currentSettings, (Integer) newPropValue);
                        } else if (propType.equals(Boolean.TYPE)) {
                            if (newPropValue instanceof Integer) {
                                propField.setBoolean(currentSettings, (Integer) newPropValue != 0);
                            } else {
                                propField.setBoolean(currentSettings, (Boolean) newPropValue);
                            }
                        } else {
                            propField.set(newPropValue, newPropValue);
                        }
                        logger.trace("Set prop " + propName + " to value " + newPropValue);

                        // special case for extra tasks to perform after setting PipelineSettings
                        if (propName.equals("streamingFrameDivisor")) {
                            dashboardInputStreamer.setFrameDivisor(
                                    pipelineManager.getCurrentPipelineSettings().streamingFrameDivisor);
                            dashboardOutputStreamer.setFrameDivisor(
                                    pipelineManager.getCurrentPipelineSettings().streamingFrameDivisor);
                        }

                    } catch (NoSuchFieldException | IllegalAccessException e) {
                        logger.error(
                                "Could not set prop "
                                        + propName
                                        + " with value "
                                        + newPropValue
                                        + " on "
                                        + currentSettings,
                                e);
                    } catch (Exception e) {
                        logger.error("Unknown exception when setting PSC prop!", e);
                    }

                    saveModule();
                }
            }
        }
    }

    private void setPipeline(int index) {
        logger.info("Setting pipeline to " + index);
        pipelineManager.setIndex(index);
        var config = pipelineManager.getPipelineSettings(index);

        if (config == null) {
            logger.error("Config for index " + index + " was null!");
            return;
        }

        visionSource.getSettables().setCurrentVideoMode(config.cameraVideoModeIndex);
        visionSource.getSettables().setBrightness(config.cameraBrightness);
        visionSource.getSettables().setExposure(config.cameraExposure);

        if (!cameraQuirks.hasQuirk(CameraQuirk.Gain)) {
            config.cameraGain = -1;
        } else {
            visionSource.getSettables().setGain(config.cameraGain);
        }

        visionSource.getSettables().getConfiguration().currentPipelineIndex =
                pipelineManager.getCurrentPipelineIndex();
    }

    private void saveModule() {
        ConfigManager.getInstance()
                .saveModule(
                        getStateAsCameraConfig(), visionSource.getSettables().getConfiguration().uniqueName);
    }

    private void saveAndBroadcastAll() {
        saveModule();
        DataChangeService.getInstance()
                .publishEvent(
                        new OutgoingUIEvent<>(
                                UIUpdateType.BROADCAST,
                                "fullsettings",
                                ConfigManager.getInstance().getConfig().toHashMap(),
                                null));
    }

    private void saveAndBroadcastSelective(
            WsContext originContext, String propertyName, Object value) {
        logger.trace("Broadcasting PSC mutation - " + propertyName + ": " + value);
        saveModule();
        DataChangeService.getInstance()
                .publishEvent(
                        OutgoingUIEvent.wrappedOf(
                                UIUpdateType.BROADCAST, "mutatePipeline", propertyName, value, originContext));
    }

    private void setCameraNickname(String newName) {
        visionSource.getSettables().getConfiguration().nickname = newName;
        ntConsumer.updateCameraNickname(newName);

        // rename streams
        frameConsumers.remove(dashboardOutputStreamer);
        frameConsumers.remove(dashboardInputStreamer);
        dashboardOutputStreamer =
                new MJPGFrameConsumer(
                        visionSource.getSettables().getConfiguration().uniqueName + "-output");
        dashboardInputStreamer =
                new MJPGFrameConsumer(visionSource.getSettables().getConfiguration().uniqueName + "-input");
        frameConsumers.add(dashboardOutputStreamer);
        frameConsumers.add(dashboardInputStreamer);
    }

    public PhotonConfiguration.UICameraConfiguration toUICameraConfig() {
        var ret = new PhotonConfiguration.UICameraConfiguration();

        ret.fov = visionSource.getSettables().getFOV();
        //        ret.tiltDegrees = this.visionSource.getSettables() // TODO implement tilt in camera
        // settings
        ret.nickname = visionSource.getSettables().getConfiguration().nickname;
        ret.currentPipelineSettings =
                SerializationUtils.objectToHashMap(pipelineManager.getCurrentPipelineSettings());
        ret.currentPipelineIndex = pipelineManager.getCurrentPipelineIndex();
        ret.pipelineNicknames = pipelineManager.getPipelineNicknames();

        // TODO refactor into helper method
        var temp = new HashMap<Integer, HashMap<String, Object>>();
        var videoModes = visionSource.getSettables().getAllVideoModes();
        for (var k : videoModes.keySet()) {
            var internalMap = new HashMap<String, Object>();

            internalMap.put("width", videoModes.get(k).width);
            internalMap.put("height", videoModes.get(k).height);
            internalMap.put("fps", videoModes.get(k).fps);
            internalMap.put("pixelFormat", videoModes.get(k).pixelFormat.toString());

            temp.put(k, internalMap);
        }
        ret.videoFormatList = temp;
        ret.outputStreamPort = dashboardOutputStreamer.getCurrentStreamPort();
        ret.inputStreamPort = dashboardInputStreamer.getCurrentStreamPort();
        //         ret.uiStreamPort = uiStreamer.getCurrentStreamPort();

        return ret;
    }

    public CameraConfiguration getStateAsCameraConfig() {
        var config = visionSource.getSettables().getConfiguration();
        config.setPipelineSettings(pipelineManager.userPipelineSettings);
        config.driveModeSettings = pipelineManager.driverModePipeline.getSettings();
        config.currentPipelineIndex = pipelineManager.getCurrentPipelineIndex();

        return config;
    }

    public void addResultConsumer(CVPipelineResultConsumer dataConsumer) {
        resultConsumers.add(dataConsumer);
    }

    private void consumeResult(CVPipelineResult result) {
        consumePipelineResult(result);

        var frame = result.outputFrame;
        consumeFrame(frame);

        result.release();
    }

    private void consumePipelineResult(CVPipelineResult result) {
        for (var dataConsumer : resultConsumers) {
            dataConsumer.accept(result);
        }
    }

    private void consumeFrame(Frame frame) {
        if (System.currentTimeMillis() - lastFrameConsumeMillis > 1000 / StreamFPSCap) {
            for (var frameConsumer : frameConsumers) {
                frameConsumer.accept(frame);
            }
            lastFrameConsumeMillis = System.currentTimeMillis();
        }
    }
}<|MERGE_RESOLUTION|>--- conflicted
+++ resolved
@@ -65,13 +65,10 @@
     private final NTDataPublisher ntConsumer;
     private final UIDataPublisher uiDataConsumer;
     private final int moduleIndex;
-<<<<<<< HEAD
     private final QuirkyCamera cameraQuirks;
-=======
 
     private long lastSettingChangeTimestamp = 0;
     private long lastFrameConsumeMillis;
->>>>>>> 429241f8
 
     private MJPGFrameConsumer dashboardInputStreamer;
     private MJPGFrameConsumer dashboardOutputStreamer;
