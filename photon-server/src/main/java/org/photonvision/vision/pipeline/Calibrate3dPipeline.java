--- conflicted
+++ resolved
@@ -142,16 +142,6 @@
 
                 // update the UI
                 broadcastState();
-<<<<<<< HEAD
-=======
-
-                outputColorCVMat.release();
-                return new CVPipelineResult(
-                        MathUtils.nanosToMillis(sumPipeNanosElapsed),
-                        fps,
-                        Collections.emptyList(),
-                        new Frame(new CVMat(inputColorMat), frame.frameStaticProperties));
->>>>>>> 2a687a1d
             }
         }
 
@@ -161,13 +151,8 @@
         return new CVPipelineResult(
                 MathUtils.nanosToMillis(sumPipeNanosElapsed),
                 fps, // Unused but here in case
-<<<<<<< HEAD
                 Collections.emptyList(),
-                new Frame(new CVMat(outputColorMat), frame.frameStaticProperties));
-=======
-                null,
                 new Frame(outputColorCVMat, frame.frameStaticProperties));
->>>>>>> 2a687a1d
     }
 
     public void deleteSavedImages() {
