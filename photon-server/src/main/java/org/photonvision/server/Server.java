/*
 * Copyright (C) Photon Vision.
 *
 * This program is free software: you can redistribute it and/or modify
 * it under the terms of the GNU General Public License as published by
 * the Free Software Foundation, either version 3 of the License, or
 * (at your option) any later version.
 *
 * This program is distributed in the hope that it will be useful,
 * but WITHOUT ANY WARRANTY; without even the implied warranty of
 * MERCHANTABILITY or FITNESS FOR A PARTICULAR PURPOSE.  See the
 * GNU General Public License for more details.
 *
 * You should have received a copy of the GNU General Public License
 * along with this program.  If not, see <https://www.gnu.org/licenses/>.
 */

package org.photonvision.server;

import io.javalin.Javalin;
import io.javalin.plugin.bundled.CorsPluginConfig;
import java.net.InetSocketAddress;
import java.util.List;
import java.util.StringJoiner;
import org.photonvision.common.dataflow.DataChangeDestination;
import org.photonvision.common.dataflow.DataChangeService;
import org.photonvision.common.dataflow.DataChangeSource;
import org.photonvision.common.dataflow.DataChangeSubscriber;
import org.photonvision.common.dataflow.events.DataChangeEvent;
import org.photonvision.common.logging.LogGroup;
import org.photonvision.common.logging.Logger;

public class Server {
    private static final Logger logger = new Logger(Server.class, LogGroup.WebServer);

    private static Javalin app = null;

    static class RestartSubscriber extends DataChangeSubscriber {
        private RestartSubscriber() {
            super(DataChangeSource.AllSources, List.of(DataChangeDestination.DCD_WEBSERVER));
        }

        @Override
        public void onDataChangeEvent(DataChangeEvent<?> event) {
            if (event.propertyName.equals("restartServer")) {
                Server.restart();
            }
        }
    }

    public static void initialize(int port) {
        DataChangeService.getInstance().addSubscriber(new RestartSubscriber());

        start(port);
    }

    private static void start(int port) {
        app =
                Javalin.create(
                        javalinConfig -> {
                            javalinConfig.showJavalinBanner = false;
                            javalinConfig.staticFiles.add("web");
                            javalinConfig.plugins.enableCors(
                                    corsContainer -> {
                                        corsContainer.add(CorsPluginConfig::anyHost);
                                    });

                            javalinConfig.requestLogger.http(
                                    (ctx, ms) -> {
                                        StringJoiner joiner =
                                                new StringJoiner(" ")
                                                        .add("Handled HTTP request of type")
                                                        .add(ctx.req().getMethod())
                                                        .add("from endpoint")
                                                        .add(ctx.path())
                                                        .add("of req size")
                                                        .add(Integer.toString(ctx.contentLength()))
                                                        .add("bytes & type")
                                                        .add(ctx.contentType())
                                                        .add("with return code")
                                                        .add(Integer.toString(ctx.res().getStatus()))
                                                        .add("for host")
                                                        .add(ctx.req().getRemoteHost())
                                                        .add("in")
                                                        .add(ms.toString())
                                                        .add("ms");

                                        logger.debug(joiner.toString());
                                    });
                            javalinConfig.requestLogger.ws(
                                    ws -> {
                                        ws.onMessage(ctx -> logger.debug("Got WebSockets message: " + ctx.message()));
                                        ws.onBinaryMessage(
                                                ctx ->
                                                        logger.trace(
                                                                () -> {
                                                                    var remote = (InetSocketAddress) ctx.session.getRemoteAddress();
                                                                    var host =
                                                                            remote.getAddress().toString() + ":" + remote.getPort();
                                                                    return "Got WebSockets binary message from host: " + host;
                                                                }));
                                    });
                        });

        /* Web Socket Events for Data Exchange */
        var dsHandler = DataSocketHandler.getInstance();
        app.ws(
                "/websocket_data",
                ws -> {
                    ws.onConnect(dsHandler::onConnect);
                    ws.onClose(dsHandler::onClose);
                    ws.onBinaryMessage(dsHandler::onBinaryMessage);
                });

        /* API Events */
        // Settings
        app.post("/api/settings", RequestHandler::onSettingsImportRequest);
        app.get("/api/settings/photonvision_config.zip", RequestHandler::onSettingsExportRequest);
        app.post("/api/settings/hardwareConfig", RequestHandler::onHardwareConfigRequest);
        app.post("/api/settings/hardwareSettings", RequestHandler::onHardwareSettingsRequest);
        app.post("/api/settings/networkConfig", RequestHandler::onNetworkConfigRequest);
        app.post("/api/settings/aprilTagFieldLayout", RequestHandler::onAprilTagFieldLayoutRequest);
        app.post("/api/settings/general", RequestHandler::onGeneralSettingsRequest);
        app.post("/api/settings/camera", RequestHandler::onCameraSettingsRequest);
        app.post("/api/settings/camera/setNickname", RequestHandler::onCameraNicknameChangeRequest);
        app.get("/api/settings/camera/getCalibImages", RequestHandler::onCameraCalibImagesRequest);

        // Utilities
        app.post("/api/utils/offlineUpdate", RequestHandler::onOfflineUpdateRequest);
        app.post(
                "/api/utils/importObjectDetectionModel",
<<<<<<< HEAD
                RequestHandler::onImportObjectDetectionModelRequest);
        app.post(
                "api/utils/deleteObjectDetectionModel",
                RequestHandler::onDeleteObjectDetectionModelRequest);
        app.post(
                "api/utils/editObjectDetectionModelName",
                RequestHandler::onEditObjectDetectionModelNameRequest);
=======
                RequestHandler::onObjectDetectionModelImportRequest);
>>>>>>> 27684eef
        app.get("/api/utils/photonvision-journalctl.txt", RequestHandler::onLogExportRequest);
        app.post("/api/utils/restartProgram", RequestHandler::onProgramRestartRequest);
        app.post("/api/utils/restartDevice", RequestHandler::onDeviceRestartRequest);
        app.post("/api/utils/publishMetrics", RequestHandler::onMetricsPublishRequest);
        app.get("/api/utils/getImageSnapshots", RequestHandler::onImageSnapshotsRequest);
        app.get("/api/utils/getCalSnapshot", RequestHandler::onCalibrationSnapshotRequest);
        app.get("/api/utils/getCalibrationJSON", RequestHandler::onCalibrationExportRequest);
        app.post("/api/utils/nukeConfigDirectory", RequestHandler::onNukeConfigDirectory);
        app.post("/api/utils/nukeOneCamera", RequestHandler::onNukeOneCamera);
        app.post("/api/utils/activateMatchedCamera", RequestHandler::onActivateMatchedCameraRequest);
        app.post("/api/utils/assignUnmatchedCamera", RequestHandler::onAssignUnmatchedCameraRequest);
        app.post("/api/utils/unassignCamera", RequestHandler::onUnassignCameraRequest);

        // Calibration
        app.post("/api/calibration/end", RequestHandler::onCalibrationEndRequest);
        app.post("/api/calibration/importFromData", RequestHandler::onDataCalibrationImportRequest);

        app.start(port);
    }

    /**
     * Seems like if we change the static IP of this device, Javalin refuses to tell us when new
     * Websocket clients connect. As a hack, we can restart the server every time we change static IPs
     */
    public static void restart() {
        logger.info("Web server going down for restart");
        int oldPort = app.port();
        app.stop();
        start(oldPort);
    }
}<|MERGE_RESOLUTION|>--- conflicted
+++ resolved
@@ -129,7 +129,7 @@
         app.post("/api/utils/offlineUpdate", RequestHandler::onOfflineUpdateRequest);
         app.post(
                 "/api/utils/importObjectDetectionModel",
-<<<<<<< HEAD
+
                 RequestHandler::onImportObjectDetectionModelRequest);
         app.post(
                 "api/utils/deleteObjectDetectionModel",
@@ -137,9 +137,7 @@
         app.post(
                 "api/utils/editObjectDetectionModelName",
                 RequestHandler::onEditObjectDetectionModelNameRequest);
-=======
-                RequestHandler::onObjectDetectionModelImportRequest);
->>>>>>> 27684eef
+
         app.get("/api/utils/photonvision-journalctl.txt", RequestHandler::onLogExportRequest);
         app.post("/api/utils/restartProgram", RequestHandler::onProgramRestartRequest);
         app.post("/api/utils/restartDevice", RequestHandler::onDeviceRestartRequest);
