/*
 * Copyright (C) Photon Vision.
 *
 * This program is free software: you can redistribute it and/or modify
 * it under the terms of the GNU General Public License as published by
 * the Free Software Foundation, either version 3 of the License, or
 * (at your option) any later version.
 *
 * This program is distributed in the hope that it will be useful,
 * but WITHOUT ANY WARRANTY; without even the implied warranty of
 * MERCHANTABILITY or FITNESS FOR A PARTICULAR PURPOSE.  See the
 * GNU General Public License for more details.
 *
 * You should have received a copy of the GNU General Public License
 * along with this program.  If not, see <https://www.gnu.org/licenses/>.
 */

package org.photonvision.server;

import io.javalin.Javalin;
import io.javalin.plugin.bundled.CorsPlugin;
import java.net.InetSocketAddress;
import java.util.List;
import java.util.StringJoiner;
import org.photonvision.common.dataflow.DataChangeDestination;
import org.photonvision.common.dataflow.DataChangeService;
import org.photonvision.common.dataflow.DataChangeSource;
import org.photonvision.common.dataflow.DataChangeSubscriber;
import org.photonvision.common.dataflow.events.DataChangeEvent;
import org.photonvision.common.logging.LogGroup;
import org.photonvision.common.logging.Logger;

public class Server {
    private static final Logger logger = new Logger(Server.class, LogGroup.WebServer);

    private static Javalin app = null;

    static class RestartSubscriber extends DataChangeSubscriber {
        private RestartSubscriber() {
            super(DataChangeSource.AllSources, List.of(DataChangeDestination.DCD_WEBSERVER));
        }

        @Override
        public void onDataChangeEvent(DataChangeEvent<?> event) {
            if (event.propertyName.equals("restartServer")) {
                Server.restart();
            }
        }
    }

    public static void initialize(int port) {
        DataChangeService.getInstance().addSubscriber(new RestartSubscriber());

        start(port);
    }

    private static void start(int port) {
        app =
                Javalin.create(
                        javalinConfig -> {
                            javalinConfig.showJavalinBanner = false;
                            javalinConfig.staticFiles.add("web");
                            javalinConfig.registerPlugin(
                                    new CorsPlugin(
                                            cors -> {
                                                cors.addRule(
                                                        it -> {
                                                            it.anyHost();
                                                        });
                                            }));

                            javalinConfig.requestLogger.http(
                                    (ctx, ms) -> {
                                        StringJoiner joiner =
                                                new StringJoiner(" ")
                                                        .add("Handled HTTP request of type")
                                                        .add(ctx.req().getMethod())
                                                        .add("from endpoint")
                                                        .add(ctx.path())
                                                        .add("of req size")
                                                        .add(Integer.toString(ctx.contentLength()))
                                                        .add("bytes & type")
                                                        .add(ctx.contentType())
                                                        .add("with return code")
                                                        .add(Integer.toString(ctx.res().getStatus()))
                                                        .add("for host")
                                                        .add(ctx.req().getRemoteHost())
                                                        .add("in")
                                                        .add(ms.toString())
                                                        .add("ms");

                                        logger.debug(joiner.toString());
                                    });
                            javalinConfig.requestLogger.ws(
                                    ws -> {
                                        ws.onMessage(ctx -> logger.debug("Got WebSockets message: " + ctx.message()));
                                        ws.onBinaryMessage(
                                                ctx ->
                                                        logger.trace(
                                                                () -> {
                                                                    var remote = (InetSocketAddress) ctx.session.getRemoteAddress();
                                                                    var host =
                                                                            remote.getAddress().toString() + ":" + remote.getPort();
                                                                    return "Got WebSockets binary message from host: " + host;
                                                                }));
                                    });
                        });

        /* Web Socket Events for Data Exchange */
        var dsHandler = DataSocketHandler.getInstance();
        app.ws(
                "/websocket_data",
                ws -> {
                    ws.onConnect(dsHandler::onConnect);
                    ws.onClose(dsHandler::onClose);
                    ws.onError(e -> logger.error(e.toString(), e.error()));
                    ws.onBinaryMessage(dsHandler::onBinaryMessage);
                });

        /* API Events */
        // Settings
        app.post("/api/settings", RequestHandler::onSettingsImportRequest);
        app.get("/api/settings/photonvision_config.zip", RequestHandler::onSettingsExportRequest);
        app.post("/api/settings/hardwareConfig", RequestHandler::onHardwareConfigRequest);
        app.post("/api/settings/hardwareSettings", RequestHandler::onHardwareSettingsRequest);
        app.post("/api/settings/networkConfig", RequestHandler::onNetworkConfigRequest);
        app.post("/api/settings/aprilTagFieldLayout", RequestHandler::onAprilTagFieldLayoutRequest);
        app.post("/api/settings/general", RequestHandler::onGeneralSettingsRequest);
        app.post("/api/settings/camera", RequestHandler::onCameraSettingsRequest);
        app.post("/api/settings/camera/setNickname", RequestHandler::onCameraNicknameChangeRequest);
        app.get("/api/settings/camera/getCalibImages", RequestHandler::onCameraCalibImagesRequest);

        // Utilities
        app.post("/api/utils/offlineUpdate", RequestHandler::onOfflineUpdateRequest);
        app.get("/api/utils/photonvision-journalctl.txt", RequestHandler::onLogExportRequest);
        app.post("/api/utils/restartProgram", RequestHandler::onProgramRestartRequest);
        app.post("/api/utils/restartDevice", RequestHandler::onDeviceRestartRequest);
        app.post("/api/utils/publishMetrics", RequestHandler::onMetricsPublishRequest);
        app.get("/api/utils/getImageSnapshots", RequestHandler::onImageSnapshotsRequest);
        app.get("/api/utils/getCalSnapshot", RequestHandler::onCalibrationSnapshotRequest);
        app.get("/api/utils/getCalibrationJSON", RequestHandler::onCalibrationExportRequest);
        app.post("/api/utils/nukeConfigDirectory", RequestHandler::onNukeConfigDirectory);
        app.post("/api/utils/nukeOneCamera", RequestHandler::onNukeOneCamera);
        app.post("/api/utils/activateMatchedCamera", RequestHandler::onActivateMatchedCameraRequest);
        app.post("/api/utils/assignUnmatchedCamera", RequestHandler::onAssignUnmatchedCameraRequest);
        app.post("/api/utils/unassignCamera", RequestHandler::onUnassignCameraRequest);

        // Calibration
        app.post("/api/calibration/end", RequestHandler::onCalibrationEndRequest);
        app.post("/api/calibration/importFromData", RequestHandler::onDataCalibrationImportRequest);
        app.post("/api/calibration/remove", RequestHandler::onCalibrationRemoveRequest);

        // Object detection
        app.post("/api/objectdetection/import", RequestHandler::onImportObjectDetectionModelRequest);
        app.post(
                "/api/objectdetection/bulkimport", RequestHandler::onBulkImportObjectDetectionModelRequest);
        app.get("/api/objectdetection/export", RequestHandler::onExportObjectDetectionModelsRequest);
        app.get(
                "/api/objectdetection/exportIndividual",
                RequestHandler::onExportIndividualObjectDetectionModelRequest);
        app.post("/api/objectdetection/delete", RequestHandler::onDeleteObjectDetectionModelRequest);
        app.post("/api/objectdetection/rename", RequestHandler::onRenameObjectDetectionModelRequest);
        app.post("/api/objectdetection/nuke", RequestHandler::onNukeObjectDetectionModelsRequest);

<<<<<<< HEAD
        // Recordings
        app.get("/api/recordings/exportIndividual", RequestHandler::onExportIndividualRecordingRequest);
        app.get("/api/recordings/exportCamera", RequestHandler::onExportCameraRecordingsRequest);
        app.get("/api/recordings/export", RequestHandler::onExportAllRecordingsRequest);
        app.post("/api/recordings/delete", RequestHandler::onDeleteRecordingRequest);
        app.post("/api/recordings/nuke", RequestHandler::onNukeRecordingsRequest);
=======
        /* Testing API Events */

        app.post("/api/test/resetBackend", TestRequestHandler::handleResetRequest);

        app.post("/api/test/activateTestMode", TestRequestHandler::testMode);
        app.post("/api/test/override/platform", TestRequestHandler::handlePlatformOverrideRequest);
>>>>>>> b7054f2a

        app.start(port);
    }

    /**
     * Seems like if we change the static IP of this device, Javalin refuses to tell us when new
     * Websocket clients connect. As a hack, we can restart the server every time we change static IPs
     */
    public static void restart() {
        logger.info("Web server going down for restart");
        int oldPort = app.port();
        app.stop();
        start(oldPort);
    }
}<|MERGE_RESOLUTION|>--- conflicted
+++ resolved
@@ -162,21 +162,18 @@
         app.post("/api/objectdetection/rename", RequestHandler::onRenameObjectDetectionModelRequest);
         app.post("/api/objectdetection/nuke", RequestHandler::onNukeObjectDetectionModelsRequest);
 
-<<<<<<< HEAD
         // Recordings
         app.get("/api/recordings/exportIndividual", RequestHandler::onExportIndividualRecordingRequest);
         app.get("/api/recordings/exportCamera", RequestHandler::onExportCameraRecordingsRequest);
         app.get("/api/recordings/export", RequestHandler::onExportAllRecordingsRequest);
         app.post("/api/recordings/delete", RequestHandler::onDeleteRecordingRequest);
         app.post("/api/recordings/nuke", RequestHandler::onNukeRecordingsRequest);
-=======
+
         /* Testing API Events */
-
         app.post("/api/test/resetBackend", TestRequestHandler::handleResetRequest);
 
         app.post("/api/test/activateTestMode", TestRequestHandler::testMode);
         app.post("/api/test/override/platform", TestRequestHandler::handlePlatformOverrideRequest);
->>>>>>> b7054f2a
 
         app.start(port);
     }
