/*
 * Copyright (C) Photon Vision.
 *
 * This program is free software: you can redistribute it and/or modify
 * it under the terms of the GNU General Public License as published by
 * the Free Software Foundation, either version 3 of the License, or
 * (at your option) any later version.
 *
 * This program is distributed in the hope that it will be useful,
 * but WITHOUT ANY WARRANTY; without even the implied warranty of
 * MERCHANTABILITY or FITNESS FOR A PARTICULAR PURPOSE.  See the
 * GNU General Public License for more details.
 *
 * You should have received a copy of the GNU General Public License
 * along with this program.  If not, see <https://www.gnu.org/licenses/>.
 */

package org.photonvision.server;

import com.fasterxml.jackson.annotation.JsonProperty;
import com.fasterxml.jackson.core.JsonProcessingException;
import com.fasterxml.jackson.databind.ObjectMapper;
import io.javalin.http.Context;
import io.javalin.http.UploadedFile;
import java.io.*;
import java.nio.file.Files;
import java.nio.file.Path;
import java.nio.file.Paths;
import java.util.ArrayList;
import java.util.HashMap;
import java.util.Optional;
import java.util.regex.Pattern;
import javax.imageio.ImageIO;
import org.apache.commons.io.FileUtils;
import org.opencv.core.Mat;
import org.opencv.core.MatOfByte;
import org.opencv.core.MatOfInt;
import org.opencv.imgcodecs.Imgcodecs;
import org.photonvision.common.configuration.ConfigManager;
import org.photonvision.common.configuration.NetworkConfig;
import org.photonvision.common.configuration.NeuralNetworkModelManager;
import org.photonvision.common.dataflow.DataChangeDestination;
import org.photonvision.common.dataflow.DataChangeService;
import org.photonvision.common.dataflow.events.IncomingWebSocketEvent;
import org.photonvision.common.dataflow.networktables.NetworkTablesManager;
import org.photonvision.common.hardware.HardwareManager;
import org.photonvision.common.hardware.Platform;
import org.photonvision.common.logging.LogGroup;
import org.photonvision.common.logging.Logger;
import org.photonvision.common.networking.NetworkManager;
import org.photonvision.common.util.ShellExec;
import org.photonvision.common.util.TimedTaskManager;
import org.photonvision.common.util.file.JacksonUtils;
import org.photonvision.common.util.file.ProgramDirectoryUtilities;
import org.photonvision.vision.calibration.CameraCalibrationCoefficients;
import org.photonvision.vision.camera.CameraQuirk;
import org.photonvision.vision.camera.PVCameraInfo;
import org.photonvision.vision.processes.VisionSourceManager;
import org.zeroturnaround.zip.ZipUtil;

public class RequestHandler {
    // Treat all 2XX calls as "INFO"
    // Treat all 4XX calls as "ERROR"
    // Treat all 5XX calls as "ERROR"

    private static final Logger logger = new Logger(RequestHandler.class, LogGroup.WebServer);

    private static final ObjectMapper kObjectMapper = new ObjectMapper();

    public static void onSettingsImportRequest(Context ctx) {
        var file = ctx.uploadedFile("data");

        if (file == null) {
            ctx.status(400);
            ctx.result(
                    "No File was sent with the request. Make sure that the settings zip is sent at the key 'data'");
            logger.error(
                    "No File was sent with the request. Make sure that the settings zip is sent at the key 'data'");
            return;
        }

        if (!file.extension().contains("zip")) {
            ctx.status(400);
            ctx.result(
                    "The uploaded file was not of type 'zip'. The uploaded file should be a .zip file.");
            logger.error(
                    "The uploaded file was not of type 'zip'. The uploaded file should be a .zip file.");
            return;
        }

        // Create a temp file
        var tempFilePath = handleTempFileCreation(file);

        if (tempFilePath.isEmpty()) {
            ctx.status(500);
            ctx.result("There was an error while creating a temporary copy of the file");
            logger.error("There was an error while creating a temporary copy of the file");
            return;
        }

        ConfigManager.getInstance().setWriteTaskEnabled(false);
        ConfigManager.getInstance().disableFlushOnShutdown();
        // We want to delete the -whole- zip file, so we need to teardown loggers for
        // now
        logger.info("Writing new settings zip (logs may be truncated)...");
        Logger.closeAllLoggers();
        if (ConfigManager.saveUploadedSettingsZip(tempFilePath.get())) {
            ctx.status(200);
            ctx.result("Successfully saved the uploaded settings zip, rebooting...");
            restartProgram();
        } else {
            ctx.status(500);
            ctx.result("There was an error while saving the uploaded zip file");
        }
    }

    public static void onSettingsExportRequest(Context ctx) {
        logger.info("Exporting Settings to ZIP Archive");

        try {
            var zip = ConfigManager.getInstance().getSettingsFolderAsZip();
            var stream = new FileInputStream(zip);
            logger.info("Uploading settings with size " + stream.available());

            ctx.contentType("application/zip");
            ctx.header(
                    "Content-Disposition", "attachment; filename=\"photonvision-settings-export.zip\"");

            ctx.result(stream);
            ctx.status(200);
        } catch (IOException e) {
            logger.error("Unable to export settings archive, bad recode from zip to byte");
            ctx.status(500);
            ctx.result("There was an error while exporting the settings archive");
        }
    }

    public static void onHardwareConfigRequest(Context ctx) {
        var file = ctx.uploadedFile("data");

        if (file == null) {
            ctx.status(400);
            ctx.result(
                    "No File was sent with the request. Make sure that the hardware config json is sent at the key 'data'");
            logger.error(
                    "No File was sent with the request. Make sure that the hardware config json is sent at the key 'data'");
            return;
        }

        if (!file.extension().contains("json")) {
            ctx.status(400);
            ctx.result(
                    "The uploaded file was not of type 'json'. The uploaded file should be a .json file.");
            logger.error(
                    "The uploaded file was not of type 'json'. The uploaded file should be a .json file.");
            return;
        }

        // Create a temp file
        var tempFilePath = handleTempFileCreation(file);

        if (tempFilePath.isEmpty()) {
            ctx.status(500);
            ctx.result("There was an error while creating a temporary copy of the file");
            logger.error("There was an error while creating a temporary copy of the file");
            return;
        }

        if (ConfigManager.getInstance().saveUploadedHardwareConfig(tempFilePath.get().toPath())) {
            ctx.status(200);
            ctx.result("Successfully saved the uploaded hardware config, rebooting...");
            logger.info("Successfully saved the uploaded hardware config, rebooting...");
            restartProgram();
        } else {
            ctx.status(500);
            ctx.result("There was an error while saving the uploaded hardware config");
            logger.error("There was an error while saving the uploaded hardware config");
        }
    }

    public static void onHardwareSettingsRequest(Context ctx) {
        var file = ctx.uploadedFile("data");

        if (file == null) {
            ctx.status(400);
            ctx.result(
                    "No File was sent with the request. Make sure that the hardware settings json is sent at the key 'data'");
            logger.error(
                    "No File was sent with the request. Make sure that the hardware settings json is sent at the key 'data'");
            return;
        }

        if (!file.extension().contains("json")) {
            ctx.status(400);
            ctx.result(
                    "The uploaded file was not of type 'json'. The uploaded file should be a .json file.");
            logger.error(
                    "The uploaded file was not of type 'json'. The uploaded file should be a .json file.");
            return;
        }

        // Create a temp file
        var tempFilePath = handleTempFileCreation(file);

        if (tempFilePath.isEmpty()) {
            ctx.status(500);
            ctx.result("There was an error while creating a temporary copy of the file");
            logger.error("There was an error while creating a temporary copy of the file");
            return;
        }

        if (ConfigManager.getInstance().saveUploadedHardwareSettings(tempFilePath.get().toPath())) {
            ctx.status(200);
            ctx.result("Successfully saved the uploaded hardware settings, rebooting...");
            logger.info("Successfully saved the uploaded hardware settings, rebooting...");
            restartProgram();
        } else {
            ctx.status(500);
            ctx.result("There was an error while saving the uploaded hardware settings");
            logger.error("There was an error while saving the uploaded hardware settings");
        }
    }

    public static void onNetworkConfigRequest(Context ctx) {
        var file = ctx.uploadedFile("data");

        if (file == null) {
            ctx.status(400);
            ctx.result(
                    "No File was sent with the request. Make sure that the network config json is sent at the key 'data'");
            logger.error(
                    "No File was sent with the request. Make sure that the network config json is sent at the key 'data'");
            return;
        }

        if (!file.extension().contains("json")) {
            ctx.status(400);
            ctx.result(
                    "The uploaded file was not of type 'json'. The uploaded file should be a .json file.");
            logger.error(
                    "The uploaded file was not of type 'json'. The uploaded file should be a .json file.");
            return;
        }

        // Create a temp file
        var tempFilePath = handleTempFileCreation(file);

        if (tempFilePath.isEmpty()) {
            ctx.status(500);
            ctx.result("There was an error while creating a temporary copy of the file");
            logger.error("There was an error while creating a temporary copy of the file");
            return;
        }

        if (ConfigManager.getInstance().saveUploadedNetworkConfig(tempFilePath.get().toPath())) {
            ctx.status(200);
            ctx.result("Successfully saved the uploaded network config, rebooting...");
            logger.info("Successfully saved the uploaded network config, rebooting...");
            restartProgram();
        } else {
            ctx.status(500);
            ctx.result("There was an error while saving the uploaded network config");
            logger.error("There was an error while saving the uploaded network config");
        }
    }

    public static void onAprilTagFieldLayoutRequest(Context ctx) {
        var file = ctx.uploadedFile("data");

        if (file == null) {
            ctx.status(400);
            ctx.result(
                    "No File was sent with the request. Make sure that the field layout json is sent at the key 'data'");
            logger.error(
                    "No File was sent with the request. Make sure that the field layout json is sent at the key 'data'");
            return;
        }

        if (!file.extension().contains("json")) {
            ctx.status(400);
            ctx.result(
                    "The uploaded file was not of type 'json'. The uploaded file should be a .json file.");
            logger.error(
                    "The uploaded file was not of type 'json'. The uploaded file should be a .json file.");
            return;
        }

        // Create a temp file
        var tempFilePath = handleTempFileCreation(file);

        if (tempFilePath.isEmpty()) {
            ctx.status(500);
            ctx.result("There was an error while creating a temporary copy of the file");
            logger.error("There was an error while creating a temporary copy of the file");
            return;
        }

        if (ConfigManager.getInstance().saveUploadedAprilTagFieldLayout(tempFilePath.get().toPath())) {
            ctx.status(200);
            ctx.result("Successfully saved the uploaded AprilTagFieldLayout, rebooting...");
            logger.info("Successfully saved the uploaded AprilTagFieldLayout, rebooting...");
            restartProgram();
        } else {
            ctx.status(500);
            ctx.result("There was an error while saving the uploaded AprilTagFieldLayout");
            logger.error("There was an error while saving the uploaded AprilTagFieldLayout");
        }
    }

    public static void onOfflineUpdateRequest(Context ctx) {
        var file = ctx.uploadedFile("jarData");

        if (file == null) {
            ctx.status(400);
            ctx.result(
                    "No File was sent with the request. Make sure that the new jar is sent at the key 'jarData'");
            logger.error(
                    "No File was sent with the request. Make sure that the new jar is sent at the key 'jarData'");
            return;
        }

        if (!file.extension().contains("jar")) {
            ctx.status(400);
            ctx.result(
                    "The uploaded file was not of type 'jar'. The uploaded file should be a .jar file.");
            logger.error(
                    "The uploaded file was not of type 'jar'. The uploaded file should be a .jar file.");
            return;
        }

        try {
            Path filePath =
                    Paths.get(ProgramDirectoryUtilities.getProgramDirectory(), "photonvision.jar");
            File targetFile = new File(filePath.toString());
            var stream = new FileOutputStream(targetFile);

            file.content().transferTo(stream);
            stream.close();

            ctx.status(200);
            ctx.result(
                    "Offline update successfully complete. PhotonVision will restart in the background.");
            logger.info(
                    "Offline update successfully complete. PhotonVision will restart in the background.");
            restartProgram();
        } catch (FileNotFoundException e) {
            ctx.result("The current program jar file couldn't be found.");
            ctx.status(500);
            logger.error("The current program jar file couldn't be found.", e);
        } catch (IOException e) {
            ctx.result("Unable to overwrite the existing program with the new program.");
            ctx.status(500);
            logger.error("Unable to overwrite the existing program with the new program.", e);
        }
    }

    public static void onGeneralSettingsRequest(Context ctx) {
        NetworkConfig config;
        try {
            config = kObjectMapper.readValue(ctx.bodyInputStream(), NetworkConfig.class);

            ctx.status(200);
            ctx.result("Successfully saved general settings");
            logger.info("Successfully saved general settings");
        } catch (IOException e) {
            // If the settings can't be parsed, use the default network settings
            config = new NetworkConfig();

            ctx.status(400);
            ctx.result("The provided general settings were malformed");
            logger.error("The provided general settings were malformed", e);
        }

        ConfigManager.getInstance().setNetworkSettings(config);
        ConfigManager.getInstance().requestSave();

        NetworkManager.getInstance().reinitialize();

        NetworkTablesManager.getInstance().setConfig(config);
    }

    public static class UICameraSettingsRequest {
        @JsonProperty("fov")
        double fov;

        @JsonProperty("quirksToChange")
        HashMap<CameraQuirk, Boolean> quirksToChange;
    }

    public static void onCameraSettingsRequest(Context ctx) {
        try {
            var data = kObjectMapper.readTree(ctx.bodyInputStream());

            String cameraUniqueName = data.get("cameraUniqueName").asText();
            var settings =
                    JacksonUtils.deserialize(data.get("settings").toString(), UICameraSettingsRequest.class);
            var fov = settings.fov;

            logger.info("Changing camera FOV to: " + fov);
            logger.info("Changing quirks to: " + settings.quirksToChange.toString());

            var module = VisionSourceManager.getInstance().vmm.getModule(cameraUniqueName);
            module.setFov(fov);
            module.changeCameraQuirks(settings.quirksToChange);

            module.saveModule();

            ctx.status(200);
            ctx.result("Successfully saved camera settings");
            logger.info("Successfully saved camera settings");
        } catch (NullPointerException | IOException e) {
            ctx.status(400);
            ctx.result("The provided camera settings were malformed");
            logger.error("The provided camera settings were malformed", e);
        }
    }

    public static void onLogExportRequest(Context ctx) {
        if (!Platform.isLinux()) {
            ctx.status(405);
            ctx.result("Logs can only be exported on a Linux platform");
            // INFO only log because this isn't ERROR worthy
            logger.info("Logs can only be exported on a Linux platform");
            return;
        }

        try {
            ShellExec shell = new ShellExec();
            var tempPath = Files.createTempFile("photonvision-journalctl", ".txt");
            var tempPath2 = Files.createTempFile("photonvision-kernelogs", ".txt");
            // In the command below:
            // dmesg = output all kernel logs since current boot
            // cat /var/log/kern.log = output all kernal logs since first boot
            shell.executeBashCommand(
                    "journalctl -u photonvision.service > "
                            + tempPath.toAbsolutePath()
                            + " && dmesg > "
                            + tempPath2.toAbsolutePath());

            while (!shell.isOutputCompleted()) {
                // TODO: add timeout
            }

            if (shell.getExitCode() == 0) {
                // Wrote to the temp file! Zip and yeet it to the client

                var out = Files.createTempFile("photonvision-logs", "zip").toFile();

                try {
                    ZipUtil.packEntries(new File[] {tempPath.toFile(), tempPath2.toFile()}, out);
                } catch (Exception e) {
                    e.printStackTrace();
                }

                var stream = new FileInputStream(out);
                ctx.contentType("application/zip");
                ctx.header("Content-Disposition", "attachment; filename=\"photonvision-logs.zip\"");
                ctx.result(stream);
                ctx.status(200);
                logger.info("Outputting log ZIP with size " + stream.available());
            } else {
                ctx.status(500);
                ctx.result("The journalctl service was unable to export logs");
                logger.error("The journalctl service was unable to export logs");
            }
        } catch (IOException e) {
            ctx.status(500);
            ctx.result("There was an error while exporting journactl logs");
            logger.error("There was an error while exporting journactl logs", e);
        }
    }

    public static void onCalibrationEndRequest(Context ctx) {
        logger.info("Calibrating camera! This will take a long time...");

        String cameraUniqueName;

        try {
            cameraUniqueName =
                    kObjectMapper.readTree(ctx.bodyInputStream()).get("cameraUniqueName").asText();

            var calData =
                    VisionSourceManager.getInstance().vmm.getModule(cameraUniqueName).endCalibration();
            if (calData == null) {
                ctx.result("The calibration process failed");
                ctx.status(500);
                logger.error(
                        "The calibration process failed. Calibration data for module at cameraUniqueName ("
                                + cameraUniqueName
                                + ") was null");
                return;
            }

            ctx.result("Camera calibration successfully completed!");
            ctx.status(200);
            logger.info("Camera calibration successfully completed!");
        } catch (JsonProcessingException e) {
            ctx.status(400);
            ctx.result(
                    "The 'cameraUniqueName' field was not found in the request. Please make sure the cameraUniqueName of the vision module is specified with the 'cameraUniqueName' key.");
            logger.error(
                    "The 'cameraUniqueName' field was not found in the request. Please make sure the cameraUniqueName of the vision module is specified with the 'cameraUniqueName' key.",
                    e);
        } catch (Exception e) {
            ctx.status(500);
            ctx.result("There was an error while ending calibration");
            logger.error("There was an error while ending calibration", e);
        }
    }

    public static void onDataCalibrationImportRequest(Context ctx) {
        try {
            var data = kObjectMapper.readTree(ctx.bodyInputStream());

            String cameraUniqueName = data.get("cameraUniqueName").asText();
            var coeffs =
                    kObjectMapper.convertValue(data.get("calibration"), CameraCalibrationCoefficients.class);

            var uploadCalibrationEvent =
                    new IncomingWebSocketEvent<>(
                            DataChangeDestination.DCD_ACTIVEMODULE,
                            "calibrationUploaded",
                            coeffs,
                            cameraUniqueName,
                            null);
            DataChangeService.getInstance().publishEvent(uploadCalibrationEvent);

            ctx.status(200);
            ctx.result("Calibration imported successfully from imported data!");
            logger.info("Calibration imported successfully from imported data!");
        } catch (JsonProcessingException e) {
            ctx.status(400);
            ctx.result("The provided calibration data was malformed");
            logger.error("The provided calibration data was malformed", e);

        } catch (Exception e) {
            ctx.status(500);
            ctx.result("An error occurred while uploading calibration data");
            logger.error("An error occurred while uploading calibration data", e);
        }
    }

    public static void onProgramRestartRequest(Context ctx) {
        // TODO, check if this was successful or not
        ctx.status(204);
        restartProgram();
    }

    public static void onImportObjectDetectionModelRequest(Context ctx) {
        try {
            // Retrieve the uploaded files
            var modelFile = ctx.uploadedFile("rknn");
            var labelsFile = ctx.uploadedFile("labels");

            if (modelFile == null || labelsFile == null) {
                ctx.status(400);
                ctx.result(
                        "No File was sent with the request. Make sure that the model and labels files are sent at the keys 'rknn' and 'labels'");
                logger.error(
                        "No File was sent with the request. Make sure that the model and labels files are sent at the keys 'rknn' and 'labels'");
                return;
            }

            if (!modelFile.extension().contains("rknn") || !labelsFile.extension().contains("txt")) {
                ctx.status(400);
                ctx.result(
                        "The uploaded files were not of type 'rknn' and 'txt'. The uploaded files should be a .rknn and .txt file.");
                logger.error(
                        "The uploaded files were not of type 'rknn' and 'txt'. The uploaded files should be a .rknn and .txt file.");
                return;
            }

            // verify naming convention
            // this check will need to be modified if different model types are added

            Pattern modelPattern = Pattern.compile("^[a-zA-Z0-9]+-\\d+-\\d+-yolov[58][a-z]*\\.rknn$");

            Pattern labelsPattern =
                    Pattern.compile("^[a-zA-Z0-9]+-\\d+-\\d+-yolov[58][a-z]*-labels\\.txt$");

            if (!modelPattern.matcher(modelFile.filename()).matches()
                    || !labelsPattern.matcher(labelsFile.filename()).matches()) {
                ctx.status(400);
                ctx.result("The uploaded files were not named correctly.");
                logger.error("The uploaded object detection model files were not named correctly.");
                return;
            }
            File tmpModel = Files.createTempFile(modelFile.filename(), null).toFile();
            File tmpLabels = Files.createTempFile(labelsFile.filename(), null).toFile();

            if (!NeuralNetworkModelManager.getInstance()
                    .addNewModel(tmpModel, tmpLabels, ConfigManager.getInstance().getModelsDirectory())) {
                ctx.status(500).result("Error processing files: Check logs for more information");
                return;
            }

<<<<<<< HEAD
=======
            NeuralNetworkModelManager.getInstance()
                    .rescanModels(ConfigManager.getInstance().getModelsDirectory());

>>>>>>> 38702632
            ctx.status(200).result("Successfully uploaded object detection model");
        } catch (Exception e) {
            ctx.status(500).result("Error processing files: " + e.getMessage());
        }
    }

    public static void onDeviceRestartRequest(Context ctx) {
        ctx.status(HardwareManager.getInstance().restartDevice() ? 204 : 500);
    }

    public static void onCameraNicknameChangeRequest(Context ctx) {
        try {
            var data = kObjectMapper.readTree(ctx.bodyInputStream());

            String name = data.get("name").asText();
            String cameraUniqueName = data.get("cameraUniqueName").asText();

            VisionSourceManager.getInstance().vmm.getModule(cameraUniqueName).setCameraNickname(name);
            ctx.status(200);
            ctx.result("Successfully changed the camera name to: " + name);
            logger.info("Successfully changed the camera name to: " + name);
        } catch (JsonProcessingException e) {
            ctx.status(400);
            ctx.result("The provided nickname data was malformed");
            logger.error("The provided nickname data was malformed", e);

        } catch (Exception e) {
            ctx.status(500);
            ctx.result("An error occurred while changing the camera's nickname");
            logger.error("An error occurred while changing the camera's nickname", e);
        }
    }

    public static void onMetricsPublishRequest(Context ctx) {
        HardwareManager.getInstance().publishMetrics();
        ctx.status(204);
    }

    public static void onCalibrationSnapshotRequest(Context ctx) {
        logger.info(ctx.queryString().toString());

        String cameraUniqueName = ctx.queryParam("cameraUniqueName");
        var width = Integer.parseInt(ctx.queryParam("width"));
        var height = Integer.parseInt(ctx.queryParam("height"));
        var observationIdx = Integer.parseInt(ctx.queryParam("snapshotIdx"));

        CameraCalibrationCoefficients calList =
                VisionSourceManager.getInstance()
                        .vmm
                        .getModule(cameraUniqueName)
                        .getStateAsCameraConfig()
                        .calibrations
                        .stream()
                        .filter(
                                it ->
                                        Math.abs(it.unrotatedImageSize.width - width) < 1e-4
                                                && Math.abs(it.unrotatedImageSize.height - height) < 1e-4)
                        .findFirst()
                        .orElse(null);

        if (calList == null || calList.observations.size() < observationIdx) {
            ctx.status(404);
            return;
        }

        // encode as jpeg to save even more space. reduces size of a 1280p image from
        // 300k to 25k
        var jpegBytes = new MatOfByte();
        Mat img = null;
        try {
            img =
                    Imgcodecs.imread(
                            calList.observations.get(observationIdx).snapshotDataLocation.toString());
        } catch (Exception e) {
            ctx.status(500);
            ctx.result("Unable to read calibration image");
            return;
        }
        if (img == null || img.empty()) {
            ctx.status(500);
            ctx.result("Unable to read calibration image");
            return;
        }

        Imgcodecs.imencode(".jpg", img, jpegBytes, new MatOfInt(Imgcodecs.IMWRITE_JPEG_QUALITY, 60));

        ctx.result(jpegBytes.toArray());
        jpegBytes.release();

        ctx.status(200);
    }

    public static void onCalibrationExportRequest(Context ctx) {
        logger.info(ctx.queryString().toString());

        String cameraUniqueName = ctx.queryParam("cameraUniqueName");
        var width = Integer.parseInt(ctx.queryParam("width"));
        var height = Integer.parseInt(ctx.queryParam("height"));

        var cc =
                VisionSourceManager.getInstance().vmm.getModule(cameraUniqueName).getStateAsCameraConfig();

        CameraCalibrationCoefficients calList =
                cc.calibrations.stream()
                        .filter(
                                it ->
                                        Math.abs(it.unrotatedImageSize.width - width) < 1e-4
                                                && Math.abs(it.unrotatedImageSize.height - height) < 1e-4)
                        .findFirst()
                        .orElse(null);

        if (calList == null) {
            ctx.status(404);
            return;
        }

        var filename = "photon_calibration_" + cc.uniqueName + "_" + width + "x" + height + ".json";
        ctx.contentType("application/zip");
        ctx.header("Content-Disposition", "attachment; filename=\"" + filename + "\"");
        ctx.json(calList);

        ctx.status(200);
    }

    public static void onImageSnapshotsRequest(Context ctx) {
        var snapshots = new ArrayList<HashMap<String, Object>>();
        var cameraDirs = ConfigManager.getInstance().getImageSavePath().toFile().listFiles();

        if (cameraDirs != null) {
            try {
                for (File cameraDir : cameraDirs) {
                    var cameraSnapshots = cameraDir.listFiles();
                    if (cameraSnapshots == null) continue;

                    String cameraUniqueName = cameraDir.getName();

                    for (File snapshot : cameraSnapshots) {
                        var snapshotData = new HashMap<String, Object>();

                        var bufferedImage = ImageIO.read(snapshot);
                        var buffer = new ByteArrayOutputStream();
                        ImageIO.write(bufferedImage, "jpg", buffer);
                        byte[] data = buffer.toByteArray();

                        snapshotData.put("snapshotName", snapshot.getName());
                        snapshotData.put("cameraUniqueName", cameraUniqueName);
                        snapshotData.put("snapshotData", data);

                        snapshots.add(snapshotData);
                    }
                }
            } catch (IOException e) {
                ctx.status(500);
                ctx.result("Unable to read saved images");
            }
        }

        ctx.status(200);
        ctx.json(snapshots);
    }

    public static void onCameraCalibImagesRequest(Context ctx) {
        try {
            HashMap<String, HashMap<String, ArrayList<HashMap<String, Object>>>> snapshots =
                    new HashMap<>();

            var cameraDirs = ConfigManager.getInstance().getCalibDir().toFile().listFiles();
            if (cameraDirs != null) {
                var camData = new HashMap<String, ArrayList<HashMap<String, Object>>>();
                for (var cameraDir : cameraDirs) {
                    var resolutionDirs = cameraDir.listFiles();
                    if (resolutionDirs == null) continue;
                    for (var resolutionDir : resolutionDirs) {
                        var calibImages = resolutionDir.listFiles();
                        if (calibImages == null) continue;
                        var resolutionImages = new ArrayList<HashMap<String, Object>>();
                        for (var calibImg : calibImages) {
                            var snapshotData = new HashMap<String, Object>();

                            var bufferedImage = ImageIO.read(calibImg);
                            var buffer = new ByteArrayOutputStream();
                            ImageIO.write(bufferedImage, "png", buffer);
                            byte[] data = buffer.toByteArray();

                            snapshotData.put("snapshotData", data);
                            snapshotData.put("snapshotFilename", calibImg.getName());

                            resolutionImages.add(snapshotData);
                        }
                        camData.put(resolutionDir.getName(), resolutionImages);
                    }

                    var cameraName = cameraDir.getName();
                    snapshots.put(cameraName, camData);
                }
            }

            ctx.json(snapshots);
        } catch (Exception e) {
            ctx.status(500);
            ctx.result("An error occurred while getting calib data");
            logger.error("An error occurred while getting calib data", e);
        }
    }

    /**
     * Create a temporary file using the UploadedFile from Javalin.
     *
     * @param file the uploaded file.
     * @return Temporary file. Empty if the temporary file was unable to be created.
     */
    private static Optional<File> handleTempFileCreation(UploadedFile file) {
        var tempFilePath =
                new File(Path.of(System.getProperty("java.io.tmpdir"), file.filename()).toString());
        boolean makeDirsRes = tempFilePath.getParentFile().mkdirs();

        if (!makeDirsRes && !(tempFilePath.getParentFile().exists())) {
            logger.error(
                    "There was an error while creating "
                            + tempFilePath.getAbsolutePath()
                            + "! Exists: "
                            + tempFilePath.getParentFile().exists());
            return Optional.empty();
        }

        try {
            FileUtils.copyInputStreamToFile(file.content(), tempFilePath);
        } catch (IOException e) {
            logger.error(
                    "There was an error while copying "
                            + file.filename()
                            + " to the temp file "
                            + tempFilePath.getAbsolutePath());
            return Optional.empty();
        }

        return Optional.of(tempFilePath);
    }

    /**
     * Restart the running program. Note that this doesn't actually restart the program itself,
     * instead, it relies on systemd or an equivalent.
     */
    private static void restartProgram() {
        TimedTaskManager.getInstance()
                .addOneShotTask(
                        () -> {
                            if (Platform.isLinux()) {
                                try {
                                    new ShellExec().executeBashCommand("systemctl restart photonvision.service");
                                } catch (IOException e) {
                                    logger.error("Could not restart device!", e);
                                    System.exit(0);
                                }
                            } else {
                                System.exit(0);
                            }
                        },
                        0);
    }

    public static void onNukeConfigDirectory(Context ctx) {
        ConfigManager.getInstance().setWriteTaskEnabled(false);
        ConfigManager.getInstance().disableFlushOnShutdown();

        Logger.closeAllLoggers();
        if (ConfigManager.nukeConfigDirectory()) {
            ctx.status(200);
            ctx.result("Successfully nuked config dir");
            restartProgram();
        } else {
            ctx.status(500);
            ctx.result("There was an error while nuking the config directory");
        }
    }

    public static void onNukeOneCamera(Context ctx) {
        try {
            var payload = kObjectMapper.readTree(ctx.bodyInputStream());
            var name = payload.get("cameraUniqueName").asText();
            logger.warn("Deleting camera name " + name);

            var cameraDir = ConfigManager.getInstance().getCalibrationImageSavePath(name).toFile();
            if (cameraDir.exists()) {
                FileUtils.deleteDirectory(cameraDir);
            }

            VisionSourceManager.getInstance().deleteVisionSource(name);

            ctx.status(200);
        } catch (IOException e) {
            // todo
            logger.error("asdf", e);
            ctx.status(500);
        }
    }

    public static void onActivateMatchedCameraRequest(Context ctx) {
        logger.info(ctx.queryString().toString());

        String cameraUniqueName = ctx.queryParam("cameraUniqueName");

        if (VisionSourceManager.getInstance().reactivateDisabledCameraConfig(cameraUniqueName)) {
            ctx.status(200);
        } else {
            ctx.status(403);
        }

        ctx.result("Successfully assigned camera with unique name: " + cameraUniqueName);
    }

    public static void onAssignUnmatchedCameraRequest(Context ctx) {
        logger.info(ctx.queryString().toString());

        PVCameraInfo camera;
        try {
            camera = JacksonUtils.deserialize(ctx.queryParam("cameraInfo"), PVCameraInfo.class);
        } catch (IOException e) {
            ctx.status(401);
            return;
        }

        if (VisionSourceManager.getInstance().assignUnmatchedCamera(camera)) {
            ctx.status(200);
        } else {
            ctx.status(404);
        }

        ctx.result("Successfully assigned camera: " + camera);
    }

    public static void onUnassignCameraRequest(Context ctx) {
        logger.info(ctx.queryString().toString());

        String cameraUniqueName = ctx.queryParam("cameraUniqueName");

        if (VisionSourceManager.getInstance().deactivateVisionSource(cameraUniqueName)) {
            ctx.status(200);
        } else {
            ctx.status(403);
        }

        ctx.status(200);

        ctx.result("Successfully assigned camera with unique name: " + cameraUniqueName);
    }
}<|MERGE_RESOLUTION|>--- conflicted
+++ resolved
@@ -585,21 +585,27 @@
                 logger.error("The uploaded object detection model files were not named correctly.");
                 return;
             }
-            File tmpModel = Files.createTempFile(modelFile.filename(), null).toFile();
-            File tmpLabels = Files.createTempFile(labelsFile.filename(), null).toFile();
-
-            if (!NeuralNetworkModelManager.getInstance()
-                    .addNewModel(tmpModel, tmpLabels, ConfigManager.getInstance().getModelsDirectory())) {
-                ctx.status(500).result("Error processing files: Check logs for more information");
-                return;
-            }
-
-<<<<<<< HEAD
-=======
+
+            // TODO move into neural network manager
+
+            var modelPath =
+                    Paths.get(
+                            ConfigManager.getInstance().getModelsDirectory().toString(), modelFile.filename());
+            var labelsPath =
+                    Paths.get(
+                            ConfigManager.getInstance().getModelsDirectory().toString(), labelsFile.filename());
+
+            try (FileOutputStream out = new FileOutputStream(modelPath.toFile())) {
+                modelFile.content().transferTo(out);
+            }
+
+            try (FileOutputStream out = new FileOutputStream(labelsPath.toFile())) {
+                labelsFile.content().transferTo(out);
+            }
+
             NeuralNetworkModelManager.getInstance()
                     .rescanModels(ConfigManager.getInstance().getModelsDirectory());
 
->>>>>>> 38702632
             ctx.status(200).result("Successfully uploaded object detection model");
         } catch (Exception e) {
             ctx.status(500).result("Error processing files: " + e.getMessage());
