/*
 * Copyright (C) Photon Vision.
 *
 * This program is free software: you can redistribute it and/or modify
 * it under the terms of the GNU General Public License as published by
 * the Free Software Foundation, either version 3 of the License, or
 * (at your option) any later version.
 *
 * This program is distributed in the hope that it will be useful,
 * but WITHOUT ANY WARRANTY; without even the implied warranty of
 * MERCHANTABILITY or FITNESS FOR A PARTICULAR PURPOSE.  See the
 * GNU General Public License for more details.
 *
 * You should have received a copy of the GNU General Public License
 * along with this program.  If not, see <https://www.gnu.org/licenses/>.
 */

package org.photonvision.server;

import com.fasterxml.jackson.core.JsonProcessingException;
import com.fasterxml.jackson.databind.ObjectMapper;
import io.javalin.http.Context;
import io.javalin.http.UploadedFile;
import java.io.*;
import java.nio.file.Files;
import java.nio.file.Path;
import java.nio.file.Paths;
import java.nio.file.StandardCopyOption;
import java.util.ArrayList;
import java.util.HashMap;
import java.util.LinkedList;
import java.util.Optional;
import javax.imageio.ImageIO;
import org.apache.commons.io.FileUtils;
import org.opencv.core.MatOfByte;
import org.opencv.core.MatOfInt;
import org.opencv.core.Size;
import org.opencv.imgcodecs.Imgcodecs;
import org.photonvision.common.configuration.ConfigManager;
import org.photonvision.common.configuration.NetworkConfig;
import org.photonvision.common.configuration.NeuralNetworkModelManager;
import org.photonvision.common.configuration.NeuralNetworkPropertyManager.ModelProperties;
import org.photonvision.common.dataflow.DataChangeDestination;
import org.photonvision.common.dataflow.DataChangeService;
import org.photonvision.common.dataflow.events.IncomingWebSocketEvent;
import org.photonvision.common.dataflow.events.OutgoingUIEvent;
import org.photonvision.common.dataflow.networktables.NetworkTablesManager;
import org.photonvision.common.dataflow.websocket.UIPhotonConfiguration;
import org.photonvision.common.hardware.HardwareManager;
import org.photonvision.common.hardware.Platform;
import org.photonvision.common.logging.LogGroup;
import org.photonvision.common.logging.Logger;
import org.photonvision.common.networking.NetworkManager;
import org.photonvision.common.util.ShellExec;
import org.photonvision.common.util.TimedTaskManager;
import org.photonvision.common.util.file.JacksonUtils;
import org.photonvision.common.util.file.ProgramDirectoryUtilities;
import org.photonvision.vision.calibration.CameraCalibrationCoefficients;
import org.photonvision.vision.camera.CameraQuirk;
import org.photonvision.vision.camera.PVCameraInfo;
import org.photonvision.vision.objects.ObjectDetector;
import org.photonvision.vision.objects.RknnModel;
import org.photonvision.vision.objects.RubikModel;
import org.photonvision.vision.processes.VisionSourceManager;
import org.zeroturnaround.zip.ZipUtil;

public class RequestHandler {
    // Treat all 2XX calls as "INFO"
    // Treat all 4XX calls as "ERROR"
    // Treat all 5XX calls as "ERROR"

    private static final Logger logger = new Logger(RequestHandler.class, LogGroup.WebServer);

    private static final ObjectMapper kObjectMapper = new ObjectMapper();

    private record CommonCameraUniqueName(String cameraUniqueName) {}

    public static void onSettingsImportRequest(Context ctx) {
        var file = ctx.uploadedFile("data");

        if (file == null) {
            ctx.status(400);
            ctx.result(
                    "No File was sent with the request. Make sure that the settings zip is sent at the key 'data'");
            logger.error(
                    "No File was sent with the request. Make sure that the settings zip is sent at the key 'data'");
            return;
        }

        if (!file.extension().contains("zip")) {
            ctx.status(400);
            ctx.result(
                    "The uploaded file was not of type 'zip'. The uploaded file should be a .zip file.");
            logger.error(
                    "The uploaded file was not of type 'zip'. The uploaded file should be a .zip file.");
            return;
        }

        // Create a temp file
        var tempFilePath = handleTempFileCreation(file);

        if (tempFilePath.isEmpty()) {
            ctx.status(500);
            ctx.result("There was an error while creating a temporary copy of the file");
            logger.error("There was an error while creating a temporary copy of the file");
            return;
        }

        ConfigManager.getInstance().setWriteTaskEnabled(false);
        ConfigManager.getInstance().disableFlushOnShutdown();
        // We want to delete the -whole- zip file, so we need to teardown loggers for
        // now
        logger.info("Writing new settings zip (logs may be truncated)...");
        Logger.closeAllLoggers();
        if (ConfigManager.saveUploadedSettingsZip(tempFilePath.get())) {
            ctx.status(200);
            ctx.result("Successfully saved the uploaded settings zip, rebooting...");
            restartProgram();
        } else {
            ctx.status(500);
            ctx.result("There was an error while saving the uploaded zip file");
        }
    }

    public static void onSettingsExportRequest(Context ctx) {
        logger.info("Exporting Settings to ZIP Archive");

        try {
            var zip = ConfigManager.getInstance().getSettingsFolderAsZip();
            var stream = new FileInputStream(zip);
            logger.info("Uploading settings with size " + stream.available());

            ctx.contentType("application/zip");
            ctx.header(
                    "Content-Disposition", "attachment; filename=\"photonvision-settings-export.zip\"");

            ctx.result(stream);
            ctx.status(200);
        } catch (IOException e) {
            logger.error("Unable to export settings archive, bad recode from zip to byte");
            ctx.status(500);
            ctx.result("There was an error while exporting the settings archive");
        }
    }

    public static void onHardwareConfigRequest(Context ctx) {
        var file = ctx.uploadedFile("data");

        if (file == null) {
            ctx.status(400);
            ctx.result(
                    "No File was sent with the request. Make sure that the hardware config json is sent at the key 'data'");
            logger.error(
                    "No File was sent with the request. Make sure that the hardware config json is sent at the key 'data'");
            return;
        }

        if (!file.extension().contains("json")) {
            ctx.status(400);
            ctx.result(
                    "The uploaded file was not of type 'json'. The uploaded file should be a .json file.");
            logger.error(
                    "The uploaded file was not of type 'json'. The uploaded file should be a .json file.");
            return;
        }

        // Create a temp file
        var tempFilePath = handleTempFileCreation(file);

        if (tempFilePath.isEmpty()) {
            ctx.status(500);
            ctx.result("There was an error while creating a temporary copy of the file");
            logger.error("There was an error while creating a temporary copy of the file");
            return;
        }

        if (ConfigManager.getInstance().saveUploadedHardwareConfig(tempFilePath.get().toPath())) {
            ctx.status(200);
            ctx.result("Successfully saved the uploaded hardware config, rebooting...");
            logger.info("Successfully saved the uploaded hardware config, rebooting...");
            restartProgram();
        } else {
            ctx.status(500);
            ctx.result("There was an error while saving the uploaded hardware config");
            logger.error("There was an error while saving the uploaded hardware config");
        }
    }

    public static void onHardwareSettingsRequest(Context ctx) {
        var file = ctx.uploadedFile("data");

        if (file == null) {
            ctx.status(400);
            ctx.result(
                    "No File was sent with the request. Make sure that the hardware settings json is sent at the key 'data'");
            logger.error(
                    "No File was sent with the request. Make sure that the hardware settings json is sent at the key 'data'");
            return;
        }

        if (!file.extension().contains("json")) {
            ctx.status(400);
            ctx.result(
                    "The uploaded file was not of type 'json'. The uploaded file should be a .json file.");
            logger.error(
                    "The uploaded file was not of type 'json'. The uploaded file should be a .json file.");
            return;
        }

        // Create a temp file
        var tempFilePath = handleTempFileCreation(file);

        if (tempFilePath.isEmpty()) {
            ctx.status(500);
            ctx.result("There was an error while creating a temporary copy of the file");
            logger.error("There was an error while creating a temporary copy of the file");
            return;
        }

        if (ConfigManager.getInstance().saveUploadedHardwareSettings(tempFilePath.get().toPath())) {
            ctx.status(200);
            ctx.result("Successfully saved the uploaded hardware settings, rebooting...");
            logger.info("Successfully saved the uploaded hardware settings, rebooting...");
            restartProgram();
        } else {
            ctx.status(500);
            ctx.result("There was an error while saving the uploaded hardware settings");
            logger.error("There was an error while saving the uploaded hardware settings");
        }
    }

    public static void onNetworkConfigRequest(Context ctx) {
        var file = ctx.uploadedFile("data");

        if (file == null) {
            ctx.status(400);
            ctx.result(
                    "No File was sent with the request. Make sure that the network config json is sent at the key 'data'");
            logger.error(
                    "No File was sent with the request. Make sure that the network config json is sent at the key 'data'");
            return;
        }

        if (!file.extension().contains("json")) {
            ctx.status(400);
            ctx.result(
                    "The uploaded file was not of type 'json'. The uploaded file should be a .json file.");
            logger.error(
                    "The uploaded file was not of type 'json'. The uploaded file should be a .json file.");
            return;
        }

        // Create a temp file
        var tempFilePath = handleTempFileCreation(file);

        if (tempFilePath.isEmpty()) {
            ctx.status(500);
            ctx.result("There was an error while creating a temporary copy of the file");
            logger.error("There was an error while creating a temporary copy of the file");
            return;
        }

        if (ConfigManager.getInstance().saveUploadedNetworkConfig(tempFilePath.get().toPath())) {
            ctx.status(200);
            ctx.result("Successfully saved the uploaded network config, rebooting...");
            logger.info("Successfully saved the uploaded network config, rebooting...");
            restartProgram();
        } else {
            ctx.status(500);
            ctx.result("There was an error while saving the uploaded network config");
            logger.error("There was an error while saving the uploaded network config");
        }
    }

    public static void onAprilTagFieldLayoutRequest(Context ctx) {
        var file = ctx.uploadedFile("data");

        if (file == null) {
            ctx.status(400);
            ctx.result(
                    "No File was sent with the request. Make sure that the field layout json is sent at the key 'data'");
            logger.error(
                    "No File was sent with the request. Make sure that the field layout json is sent at the key 'data'");
            return;
        }

        if (!file.extension().contains("json")) {
            ctx.status(400);
            ctx.result(
                    "The uploaded file was not of type 'json'. The uploaded file should be a .json file.");
            logger.error(
                    "The uploaded file was not of type 'json'. The uploaded file should be a .json file.");
            return;
        }

        // Create a temp file
        var tempFilePath = handleTempFileCreation(file);

        if (tempFilePath.isEmpty()) {
            ctx.status(500);
            ctx.result("There was an error while creating a temporary copy of the file");
            logger.error("There was an error while creating a temporary copy of the file");
            return;
        }

        if (ConfigManager.getInstance().saveUploadedAprilTagFieldLayout(tempFilePath.get().toPath())) {
            ctx.status(200);
            ctx.result("Successfully saved the uploaded AprilTagFieldLayout, rebooting...");
            logger.info("Successfully saved the uploaded AprilTagFieldLayout, rebooting...");
            restartProgram();
        } else {
            ctx.status(500);
            ctx.result("There was an error while saving the uploaded AprilTagFieldLayout");
            logger.error("There was an error while saving the uploaded AprilTagFieldLayout");
        }
    }

    public static void onOfflineUpdateRequest(Context ctx) {
        var file = ctx.uploadedFile("jarData");

        if (file == null) {
            ctx.status(400);
            ctx.result(
                    "No File was sent with the request. Make sure that the new jar is sent at the key 'jarData'");
            logger.error(
                    "No File was sent with the request. Make sure that the new jar is sent at the key 'jarData'");
            return;
        }

        if (!file.extension().contains("jar")) {
            ctx.status(400);
            ctx.result(
                    "The uploaded file was not of type 'jar'. The uploaded file should be a .jar file.");
            logger.error(
                    "The uploaded file was not of type 'jar'. The uploaded file should be a .jar file.");
            return;
        }

        Path targetPath =
                Paths.get(ProgramDirectoryUtilities.getProgramDirectory(), "photonvision.jar");
        try (InputStream fileSteam = file.content()) {
            Files.copy(fileSteam, targetPath, StandardCopyOption.REPLACE_EXISTING);

            ctx.status(200);
            ctx.result(
                    "Offline update successfully complete. PhotonVision will restart in the background.");
            logger.info(
                    "Offline update successfully complete. PhotonVision will restart in the background.");
            restartProgram();
        } catch (FileNotFoundException e) {
            ctx.result("The current program jar file couldn't be found.");
            ctx.status(500);
            logger.error("The current program jar file couldn't be found.", e);
        } catch (IOException e) {
            ctx.result("Unable to overwrite the existing program with the new program.");
            ctx.status(500);
            logger.error("Unable to overwrite the existing program with the new program.", e);
        }
    }

    public static void onGeneralSettingsRequest(Context ctx) {
        NetworkConfig config;
        try {
            config = kObjectMapper.readValue(ctx.bodyInputStream(), NetworkConfig.class);

            ctx.status(200);
            ctx.result("Successfully saved general settings");
            logger.info("Successfully saved general settings");
        } catch (IOException e) {
            // If the settings can't be parsed, use the default network settings
            config = new NetworkConfig();

            ctx.status(400);
            ctx.result("The provided general settings were malformed");
            logger.error("The provided general settings were malformed", e);
        }

        ConfigManager.getInstance().setNetworkSettings(config);
        ConfigManager.getInstance().requestSave();

        NetworkManager.getInstance().reinitialize();

        NetworkTablesManager.getInstance().setConfig(config);
    }

    private record CameraSettingsRequest(
            double fov, HashMap<CameraQuirk, Boolean> quirksToChange, String cameraUniqueName) {}

    public static void onCameraSettingsRequest(Context ctx) {
        try {
            CameraSettingsRequest request =
                    kObjectMapper.readValue(ctx.body(), CameraSettingsRequest.class);
            // Extract the settings from the request
            double fov = request.fov;
            HashMap<CameraQuirk, Boolean> quirksToChange = request.quirksToChange;
            String cameraUniqueName = request.cameraUniqueName;

            if (cameraUniqueName == null || cameraUniqueName.isEmpty()) {
                ctx.status(400).result("cameraUniqueName is required");
                logger.error("cameraUniqueName is missing in the request");
                return;
            }

            logger.info("Changing camera FOV to: " + fov);

            logger.info("Changing quirks to: " + quirksToChange.toString());

            var module = VisionSourceManager.getInstance().vmm.getModule(cameraUniqueName);

            module.setFov(fov);
            module.changeCameraQuirks(quirksToChange);
            module.saveModule();

            ctx.status(200).result("Camera settings updated successfully");
        } catch (Exception e) {
            logger.error("Failed to process camera settings request", e);
            ctx.status(500).result("Failed to process camera settings request");
        }
    }

    public static void onLogExportRequest(Context ctx) {
        if (!Platform.isLinux()) {
            ctx.status(405);
            ctx.result("Logs can only be exported on a Linux platform");
            // INFO only log because this isn't ERROR worthy
            logger.info("Logs can only be exported on a Linux platform");
            return;
        }

        try {
            ShellExec shell = new ShellExec();
            var tempPath = Files.createTempFile("photonvision-journalctl", ".txt");
            var tempPath2 = Files.createTempFile("photonvision-kernelogs", ".txt");
            // In the command below:
            // dmesg = output all kernel logs since current boot
            // cat /var/log/kern.log = output all kernel logs since first boot
            shell.executeBashCommand(
                    "journalctl -a --output cat -u photonvision.service | sed -E 's/\\x1B\\[(0|30|31|32|33|34|35|36|37)m//g' >"
                            + tempPath.toAbsolutePath()
                            + " && dmesg > "
                            + tempPath2.toAbsolutePath());

            while (!shell.isOutputCompleted()) {
                // TODO: add timeout
            }

            if (shell.getExitCode() == 0) {
                // Wrote to the temp file! Zip and yeet it to the client

                var out = Files.createTempFile("photonvision-logs", "zip").toFile();

                try {
                    ZipUtil.packEntries(new File[] {tempPath.toFile(), tempPath2.toFile()}, out);
                } catch (Exception e) {
                    e.printStackTrace();
                }

                var stream = new FileInputStream(out);
                ctx.contentType("application/zip");
                ctx.header("Content-Disposition", "attachment; filename=\"photonvision-logs.zip\"");
                ctx.result(stream);
                ctx.status(200);
                logger.info("Outputting log ZIP with size " + stream.available());
            } else {
                ctx.status(500);
                ctx.result("The journalctl service was unable to export logs");
                logger.error("The journalctl service was unable to export logs");
            }
        } catch (IOException e) {
            ctx.status(500);
            ctx.result("There was an error while exporting journalctl logs");
            logger.error("There was an error while exporting journalctl logs", e);
        }
    }

    public static void onCalibrationEndRequest(Context ctx) {
        logger.info("Calibrating camera! This will take a long time...");

        try {
            CommonCameraUniqueName request =
                    kObjectMapper.readValue(ctx.body(), CommonCameraUniqueName.class);

            var calData =
                    VisionSourceManager.getInstance()
                            .vmm
                            .getModule(request.cameraUniqueName)
                            .endCalibration();
            if (calData == null) {
                ctx.result("The calibration process failed");
                ctx.status(500);
                logger.error(
                        "The calibration process failed. Calibration data for module at cameraUniqueName ("
                                + request.cameraUniqueName
                                + ") was null");
                return;
            }

            ctx.result("Camera calibration successfully completed!");
            ctx.status(200);
            logger.info("Camera calibration successfully completed!");
        } catch (JsonProcessingException e) {
            ctx.status(400);
            ctx.result(
                    "The 'cameraUniqueName' field was not found in the request. Please make sure the cameraUniqueName of the vision module is specified with the 'cameraUniqueName' key.");
            logger.error(
                    "The 'cameraUniqueName' field was not found in the request. Please make sure the cameraUniqueName of the vision module is specified with the 'cameraUniqueName' key.",
                    e);
        } catch (Exception e) {
            ctx.status(500);
            ctx.result("There was an error while ending calibration");
            logger.error("There was an error while ending calibration", e);
        }
    }

    private record DataCalibrationImportRequest(
            String cameraUniqueName, CameraCalibrationCoefficients calibration) {}

    public static void onDataCalibrationImportRequest(Context ctx) {
        try {
            // DataCalibrationImportRequest request =
            //         kObjectMapper.readValue(ctx.body(), DataCalibrationImportRequest.class);
            DataCalibrationImportRequest request =
                    kObjectMapper.readValue(ctx.req().getInputStream(), DataCalibrationImportRequest.class);

            var uploadCalibrationEvent =
                    new IncomingWebSocketEvent<>(
                            DataChangeDestination.DCD_ACTIVEMODULE,
                            "calibrationUploaded",
                            request.calibration,
                            request.cameraUniqueName,
                            null);
            DataChangeService.getInstance().publishEvent(uploadCalibrationEvent);

            ctx.status(200);
            ctx.result("Calibration imported successfully from imported data!");
            logger.info("Calibration imported successfully from imported data!");
        } catch (JsonProcessingException e) {
            ctx.status(400);
            ctx.result("The provided calibration data was malformed");
            logger.error("The provided calibration data was malformed", e);

        } catch (Exception e) {
            ctx.status(500);
            ctx.result("An error occurred while uploading calibration data");
            logger.error("An error occurred while uploading calibration data", e);
        }
    }

    public static void onProgramRestartRequest(Context ctx) {
        // TODO, check if this was successful or not
        ctx.status(204);
        restartProgram();
    }

    public static void onImportObjectDetectionModelRequest(Context ctx) {
        try {
            // Retrieve the uploaded files
            var modelFile = ctx.uploadedFile("modelFile");

            // Strip any whitespaces on either side of the commas
            LinkedList<String> labels = new LinkedList<>();
            String rawLabels = ctx.formParam("labels");
            if (rawLabels != null) {
                for (String label : rawLabels.split(",")) {
                    labels.add(label.trim());
                }
            }
            int width = Integer.parseInt(ctx.formParam("width"));
            int height = Integer.parseInt(ctx.formParam("height"));
            NeuralNetworkModelManager.Version version =
                    switch (ctx.formParam("version").toString()) {
                        case "YOLOv5" -> NeuralNetworkModelManager.Version.YOLOV5;
                        case "YOLOv8" -> NeuralNetworkModelManager.Version.YOLOV8;
                        case "YOLO11" -> NeuralNetworkModelManager.Version.YOLOV11;
                            // Add more versions as necessary for new models
                        default -> {
                            ctx.status(400);
                            ctx.result("The provided version was not valid");
                            logger.error("The provided version was not valid");
                            yield null;
                        }
                    };

            if (modelFile == null) {
                ctx.status(400);
                ctx.result(
                        "No File was sent with the request. Make sure that the model file is sent at the key 'modelFile'");
                logger.error(
                        "No File was sent with the request. Make sure that the model file is sent at the key 'modelFile'");
                return;
            }

            if (labels == null || labels.isEmpty()) {
                ctx.status(400);
                ctx.result("The provided labels were malformed");
                logger.error("The provided labels were malformed");
                return;
            }

            if (width < 0 || height < 0 || width != Math.floor(width) || height != Math.floor(height)) {
                ctx.status(400);
                ctx.result(
                        "The provided width and height were malformed. They must be integers greater than one.");
                logger.error(
                        "The provided width and height were malformed.  They must be integers greater than one.");
                return;
            }

            NeuralNetworkModelManager.Family family;

            switch (Platform.getCurrentPlatform()) {
                case LINUX_QCS6490:
                    family = NeuralNetworkModelManager.Family.RUBIK;
                    break;
                case LINUX_RK3588_64:
                    family = NeuralNetworkModelManager.Family.RKNN;
                    break;
                default:
                    ctx.status(400);
                    ctx.result("The current platform does not support object detection models");
                    logger.error("The current platform does not support object detection models");
                    return;
            }

            // If adding additional platforms, check platform matches
            if (!modelFile.extension().contains(family.extension())) {
                ctx.status(400);
                ctx.result(
                        "The uploaded file was not of type '"
                                + family.extension()
                                + "'. The uploaded file should be a ."
                                + family.extension()
                                + " file.");
                logger.error(
                        "The uploaded file was not of type '"
                                + family.extension()
                                + "'. The uploaded file should be a ."
                                + family.extension()
                                + " file.");
                return;
            }

            Path modelPath =
                    Paths.get(
                            ConfigManager.getInstance().getModelsDirectory().toString(), modelFile.filename());

            if (modelPath.toFile().exists()) {
                ctx.status(400);
                ctx.result(
                        "The model file already exists. Please delete the existing model file before uploading a new one.");
                logger.error(
                        "The model file already exists. Please delete the existing model file before uploading a new one.");
                return;
            }

            try (InputStream modelFileStream = modelFile.content()) {
                Files.copy(modelFileStream, modelPath, StandardCopyOption.REPLACE_EXISTING);
            }

            int idx = modelFile.filename().lastIndexOf('.');
            String nickname = modelFile.filename().substring(0, idx);

            ModelProperties modelProperties =
                    new ModelProperties(modelPath, nickname, labels, width, height, family, version);

            ObjectDetector objDetector = null;

            try {
                objDetector =
                        switch (family) {
                            case RUBIK -> new RubikModel(modelProperties).load();
                            case RKNN -> new RknnModel(modelProperties).load();
                        };
            } catch (RuntimeException e) {
                ctx.status(400);
                ctx.result("Failed to load object detection model: " + e.getMessage());

                try {
                    Files.deleteIfExists(modelPath);
                } catch (IOException ex) {
                    e.addSuppressed(ex);
                }

                logger.error("Failed to load object detection model", e);
                return;
            } finally {
                // this finally block will run regardless of what happens in try/catch
                // please see https://docs.oracle.com/javase/tutorial/essential/exceptions/finally.html
                // for a summary on how finally works
                if (objDetector != null) {
                    objDetector.release();
                }
            }

            ConfigManager.getInstance()
                    .getConfig()
                    .neuralNetworkPropertyManager()
                    .addModelProperties(modelProperties);

            logger.debug(
                    ConfigManager.getInstance().getConfig().neuralNetworkPropertyManager().toString());

            NeuralNetworkModelManager.getInstance().discoverModels();

            ctx.status(200).result("Successfully uploaded object detection model");
        } catch (Exception e) {
            ctx.status(500).result("Error processing files: " + e.getMessage());
            logger.error("Error processing new object detection model", e);
        }

        DataChangeService.getInstance()
                .publishEvent(
                        new OutgoingUIEvent<>(
                                "fullsettings",
                                UIPhotonConfiguration.programStateToUi(ConfigManager.getInstance().getConfig())));
    }

    public static void onExportObjectDetectionModelsRequest(Context ctx) {
        logger.info("Exporting Object Detection Models to ZIP Archive");

        try {
            var zip = ConfigManager.getInstance().getObjectDetectionExportAsZip();
            var stream = new FileInputStream(zip);
            logger.info("Uploading object detection models with size " + stream.available());

            ctx.contentType("application/zip");
            ctx.header(
                    "Content-Disposition",
                    "attachment; filename=\"photonvision-object-detection-models-export.zip\"");

            ctx.result(stream);
            ctx.status(200);
        } catch (IOException e) {
            logger.error("Unable to export object detection models archive, bad recode from zip to byte");
            ctx.status(500);
            ctx.result("There was an error while exporting the object detection models archive");
        }
    }

    public static void onExportIndividualObjectDetectionModelRequest(Context ctx) {
        logger.info("Exporting Individual Object Detection Model");

        try {
            String modelPath = ctx.queryParam("modelPath");

            if (modelPath == null || modelPath.isEmpty()) {
                ctx.status(400);
                ctx.result("The provided model path was malformed");
                logger.error("The provided model path was malformed");
                return;
            }

            File modelFile = NeuralNetworkModelManager.getInstance().exportSingleModel(modelPath);

            var stream = new FileInputStream(modelFile);
            logger.info("Uploading object detection model with size " + stream.available());

            ctx.contentType("application/octet-stream");
            ctx.header("Content-Disposition", "attachment; filename=" + modelFile.getName());

            ctx.result(stream);
            ctx.status(200);
        } catch (IOException e) {
            logger.error("Unable to export object detection model, " + e);
            ctx.status(500);
            ctx.result("There was an error while exporting the object detection model");
        }
    }

    public static void onBulkImportObjectDetectionModelRequest(Context ctx) {
        var file = ctx.uploadedFile("data");

        if (file == null) {
            ctx.status(400);
            ctx.result(
                    "No File was sent with the request. Make sure that the object detection zip is sent at the key 'data'");
            logger.error(
                    "No File was sent with the request. Make sure that the object detection zip file is sent at the key 'data'");
            return;
        }

        if (!file.extension().contains("zip")) {
            ctx.status(400);
            ctx.result(
                    "The uploaded file was not of type 'zip'. The uploaded file should be a .zip file.");
            logger.error(
                    "The uploaded file was not of type 'zip'. The uploaded file should be a .zip file.");
            return;
        }

        // Create a temp file
        var tempFilePath = handleTempFileCreation(file);

        if (tempFilePath.isEmpty()) {
            ctx.status(500);
            ctx.result("There was an error while creating a temporary copy of the file");
            logger.error("There was an error while creating a temporary copy of the file");
            return;
        }

        Path tempDir = null;
        // Extract .rknn files from zip and move to models directory
        try {
            tempDir = Files.createTempDirectory("photonvision-od-models");
            ZipUtil.unpack(tempFilePath.get(), tempDir.toFile());

            Path targetModelsDir = ConfigManager.getInstance().getModelsDirectory().toPath();

            // Copy all files from the source models directory to the target models
            // directory
            try (var stream = Files.list(tempDir)) {
                for (Path modelFile : stream.toList()) {
                    if (Files.isRegularFile(modelFile)
                            && !modelFile.getFileName().toString().endsWith(".json")) {
                        logger.debug("Copying model file: " + modelFile.getFileName());
                        Files.copy(
                                modelFile,
                                Path.of(targetModelsDir.toString(), modelFile.getFileName().toString()),
                                StandardCopyOption.REPLACE_EXISTING);
                    }
                }
            }
            logger.info("Successfully copied models from " + tempDir + " to " + targetModelsDir);

        } catch (Exception e) {
            ctx.status(500);
            ctx.result("There was an error while extracting and coyping the object detection models");
            logger.error(
                    "There was an error while extracting and copying the object detection models", e);
            return;
        }

        if (ConfigManager.getInstance()
                .saveUploadedNeuralNetworkProperties(
                        Path.of(tempDir.toString(), "photonvision-object-detection-models.json"))) {
            ctx.status(200);
            ctx.result("Successfully saved the uploaded object detection models, rebooting...");
            logger.info("Successfully saved the uploaded object detection models, rebooting...");
            restartProgram();
        } else {
            ctx.status(500);
            ctx.result("There was an error while saving the uploaded object detection models");
            logger.error("There was an error while saving the uploaded object detection models");
        }
    }

    private record DeleteObjectDetectionModelRequest(String modelPath) {}

    public static void onDeleteObjectDetectionModelRequest(Context ctx) {
        logger.info("Deleting object detection model");
        Path modelPath;

        try {
            DeleteObjectDetectionModelRequest request =
                    JacksonUtils.deserialize(ctx.body(), DeleteObjectDetectionModelRequest.class);

            modelPath = Path.of(request.modelPath.substring(7));

            if (modelPath == null) {
                ctx.status(400);
                ctx.result("The provided model path was malformed");
                logger.error("The provided model path was malformed");
                return;
            }

            if (!modelPath.toFile().exists()) {
                ctx.status(400);
                ctx.result("The provided model path does not exist");
                logger.error("The provided model path does not exist");
                return;
            }

            if (!modelPath.toFile().delete()) {
                ctx.status(500);
                ctx.result("Unable to delete the model file");
                logger.error("Unable to delete the model file");
                return;
            }

            if (!ConfigManager.getInstance()
                    .getConfig()
                    .neuralNetworkPropertyManager()
                    .removeModel(modelPath)) {
                ctx.status(400);
                ctx.result("The model's information was not found in the config");
                logger.error("The model's information was not found in the config");
                return;
            }

            NeuralNetworkModelManager.getInstance().discoverModels();

            ctx.status(200).result("Successfully deleted object detection model");

        } catch (Exception e) {
            ctx.status(500);
            ctx.result("Error deleting object detection model: " + e.getMessage());
            logger.error("Error deleting object detection model", e);
        }

        DataChangeService.getInstance()
                .publishEvent(
                        new OutgoingUIEvent<>(
                                "fullsettings",
                                UIPhotonConfiguration.programStateToUi(ConfigManager.getInstance().getConfig())));
    }

    private record RenameObjectDetectionModelRequest(String modelPath, String newName) {}

    public static void onRenameObjectDetectionModelRequest(Context ctx) {
        try {
            RenameObjectDetectionModelRequest request =
                    JacksonUtils.deserialize(ctx.body(), RenameObjectDetectionModelRequest.class);

            Path modelPath = Path.of(request.modelPath);

            if (modelPath == null) {
                ctx.status(400);
                ctx.result("The provided model path was malformed");
                logger.error("The provided model path was malformed");
                return;
            }

            if (!modelPath.toFile().exists()) {
                ctx.status(400);
                ctx.result("The provided model path does not exist");
                logger.error("The model path: " + modelPath + " does not exist");
                return;
            }

            if (request.newName == null || request.newName.isEmpty()) {
                ctx.status(400);
                ctx.result("The provided new name was malformed");
                logger.error("The provided new name was malformed");
                return;
            }

            if (!ConfigManager.getInstance()
                    .getConfig()
                    .neuralNetworkPropertyManager()
                    .renameModel(modelPath, request.newName)) {
                ctx.status(400);
                ctx.result("The model's information was not found in the config");
                logger.error("The model's information was not found in the config");
                return;
            }

            NeuralNetworkModelManager.getInstance().discoverModels();
            ctx.status(200).result("Successfully renamed object detection model");
        } catch (Exception e) {
            ctx.status(500);
            ctx.result("Error renaming object detection model: " + e.getMessage());
            logger.error("Error renaming object detection model", e);
            return;
        }
    }

    public static void onNukeObjectDetectionModelsRequest(Context ctx) {
        logger.info("Attempting to clear object detection models");
        try {
            NeuralNetworkModelManager.getInstance().clearModels();
            NeuralNetworkModelManager.getInstance().extractModels();
            ctx.status(200).result("Successfully cleared and reset object detection models");
        } catch (Exception e) {
            ctx.status(500);
            ctx.result("Error clearing object detection models: " + e.getMessage());
            logger.error("Error clearing object detection models", e);
        }
    }

    public static void onDeviceRestartRequest(Context ctx) {
        ctx.status(HardwareManager.getInstance().restartDevice() ? 204 : 500);
    }

    private record CameraNicknameChangeRequest(String name, String cameraUniqueName) {}

    public static void onCameraNicknameChangeRequest(Context ctx) {
        try {
            CameraNicknameChangeRequest request =
                    kObjectMapper.readValue(ctx.body(), CameraNicknameChangeRequest.class);

            VisionSourceManager.getInstance()
                    .vmm
                    .getModule(request.cameraUniqueName)
                    .setCameraNickname(request.name);
            ctx.status(200);
            ctx.result("Successfully changed the camera name to: " + request.name);
            logger.info("Successfully changed the camera name to: " + request.name);
        } catch (JsonProcessingException e) {
            ctx.status(400).result("Invalid JSON format");
            logger.error("Failed to process camera nickname change request", e);
        } catch (Exception e) {
            ctx.status(500).result("Failed to change camera nickname");
            logger.error("Unexpected error while changing camera nickname", e);
        }
    }

    public static void onMetricsPublishRequest(Context ctx) {
        HardwareManager.getInstance().publishMetrics();
        ctx.status(204);
    }

<<<<<<< HEAD
    /**
     * Get the calibration JSON for a specific observation. Excludes camera image data
     *
     * <p>This is excluded from UICalibrationCoefficients by default to save bandwidth on large
     * calibrations
     */
    public static void onCalibrationJsonRequest(Context ctx) {
        String cameraUniqueName = ctx.queryParam("cameraUniqueName");
        var width = Integer.parseInt(ctx.queryParam("width"));
        var height = Integer.parseInt(ctx.queryParam("height"));

        CameraCalibrationCoefficients calList =
                VisionSourceManager.getInstance()
                        .vmm
                        .getModule(cameraUniqueName)
                        .getStateAsCameraConfig()
                        .calibrations
                        .stream()
                        .filter(
                                it ->
                                        Math.abs(it.unrotatedImageSize.width - width) < 1e-4
                                                && Math.abs(it.unrotatedImageSize.height - height) < 1e-4)
                        .findFirst()
                        .orElse(null);

        if (calList == null) {
            ctx.status(404);
            return;
        }

        ctx.json(calList);
        ctx.status(200);
=======
    private record CalibrationRemoveRequest(int width, int height, String cameraUniqueName) {}

    public static void onCalibrationRemoveRequest(Context ctx) {
        try {
            CalibrationRemoveRequest request =
                    kObjectMapper.readValue(ctx.body(), CalibrationRemoveRequest.class);

            logger.info(
                    "Attempting to remove calibration for camera: "
                            + request.cameraUniqueName
                            + " with a resolution of "
                            + request.width
                            + "x"
                            + request.height);

            VisionSourceManager.getInstance()
                    .vmm
                    .getModule(request.cameraUniqueName)
                    .removeCalibrationFromConfig(new Size(request.width, request.height));

            ctx.status(200);
            ctx.result(
                    "Successfully removed calibration for resolution: "
                            + request.width
                            + "x"
                            + request.height);
            logger.info(
                    "Successfully removed calibration for resolution: "
                            + request.width
                            + "x"
                            + request.height);
        } catch (JsonProcessingException e) {
            ctx.status(400).result("Invalid JSON format");
            logger.error("Failed to process calibration removed request", e);
        } catch (Exception e) {
            ctx.status(500).result("Failed to removed calibration");
            logger.error("Unexpected error while attempting to remove calibration", e);
        }
>>>>>>> 618072c3
    }

    public static void onCalibrationSnapshotRequest(Context ctx) {
        String cameraUniqueName = ctx.queryParam("cameraUniqueName");
        var width = Integer.parseInt(ctx.queryParam("width"));
        var height = Integer.parseInt(ctx.queryParam("height"));
        Integer observationIdx = Integer.parseInt(ctx.queryParam("snapshotIdx"));

        CameraCalibrationCoefficients calList =
                VisionSourceManager.getInstance()
                        .vmm
                        .getModule(cameraUniqueName)
                        .getStateAsCameraConfig()
                        .calibrations
                        .stream()
                        .filter(
                                it ->
                                        Math.abs(it.unrotatedImageSize.width - width) < 1e-4
                                                && Math.abs(it.unrotatedImageSize.height - height) < 1e-4)
                        .findFirst()
                        .orElse(null);

        if (calList == null || calList.observations.size() < observationIdx) {
            ctx.status(404);
            return;
        }

        // encode as jpeg to save even more space. reduces size of a 1280p image from 300k to 25k
        var jpegBytes = new MatOfByte();
        var mat = calList.observations.get(observationIdx).annotateImage();
        Imgcodecs.imencode(".jpg", mat, jpegBytes, new MatOfInt(Imgcodecs.IMWRITE_JPEG_QUALITY, 60));
        mat.release();

        ctx.result(jpegBytes.toArray());

        jpegBytes.release();

        ctx.status(200);
    }

    public static void onCalibrationExportRequest(Context ctx) {
        String cameraUniqueName = ctx.queryParam("cameraUniqueName");
        var width = Integer.parseInt(ctx.queryParam("width"));
        var height = Integer.parseInt(ctx.queryParam("height"));

        var cc =
                VisionSourceManager.getInstance().vmm.getModule(cameraUniqueName).getStateAsCameraConfig();

        CameraCalibrationCoefficients calList =
                cc.calibrations.stream()
                        .filter(
                                it ->
                                        Math.abs(it.unrotatedImageSize.width - width) < 1e-4
                                                && Math.abs(it.unrotatedImageSize.height - height) < 1e-4)
                        .findFirst()
                        .orElse(null);

        if (calList == null) {
            ctx.status(404);
            return;
        }

        var filename = "photon_calibration_" + cc.uniqueName + "_" + width + "x" + height + ".json";
        ctx.contentType("application/zip");
        ctx.header("Content-Disposition", "attachment; filename=\"" + filename + "\"");
        ctx.json(calList);

        ctx.status(200);
    }

    public static void onImageSnapshotsRequest(Context ctx) {
        var snapshots = new ArrayList<HashMap<String, Object>>();
        var cameraDirs = ConfigManager.getInstance().getImageSavePath().toFile().listFiles();

        if (cameraDirs != null) {
            try {
                for (File cameraDir : cameraDirs) {
                    var cameraSnapshots = cameraDir.listFiles();
                    if (cameraSnapshots == null) continue;

                    String cameraUniqueName = cameraDir.getName();

                    for (File snapshot : cameraSnapshots) {
                        var snapshotData = new HashMap<String, Object>();

                        var bufferedImage = ImageIO.read(snapshot);
                        var buffer = new ByteArrayOutputStream();
                        ImageIO.write(bufferedImage, "jpg", buffer);
                        byte[] data = buffer.toByteArray();

                        snapshotData.put("snapshotName", snapshot.getName());
                        snapshotData.put("cameraUniqueName", cameraUniqueName);
                        snapshotData.put("snapshotData", data);

                        snapshots.add(snapshotData);
                    }
                }
            } catch (IOException e) {
                ctx.status(500);
                ctx.result("Unable to read saved images");
            }
        }

        ctx.status(200);
        ctx.json(snapshots);
    }

    public static void onCameraCalibImagesRequest(Context ctx) {
        try {
            HashMap<String, HashMap<String, ArrayList<HashMap<String, Object>>>> snapshots =
                    new HashMap<>();

            var cameraDirs = ConfigManager.getInstance().getCalibDir().toFile().listFiles();
            if (cameraDirs != null) {
                var camData = new HashMap<String, ArrayList<HashMap<String, Object>>>();
                for (var cameraDir : cameraDirs) {
                    var resolutionDirs = cameraDir.listFiles();
                    if (resolutionDirs == null) continue;
                    for (var resolutionDir : resolutionDirs) {
                        var calibImages = resolutionDir.listFiles();
                        if (calibImages == null) continue;
                        var resolutionImages = new ArrayList<HashMap<String, Object>>();
                        for (var calibImg : calibImages) {
                            var snapshotData = new HashMap<String, Object>();

                            var bufferedImage = ImageIO.read(calibImg);
                            var buffer = new ByteArrayOutputStream();
                            ImageIO.write(bufferedImage, "png", buffer);
                            byte[] data = buffer.toByteArray();

                            snapshotData.put("snapshotData", data);
                            snapshotData.put("snapshotFilename", calibImg.getName());

                            resolutionImages.add(snapshotData);
                        }
                        camData.put(resolutionDir.getName(), resolutionImages);
                    }

                    var cameraName = cameraDir.getName();
                    snapshots.put(cameraName, camData);
                }
            }

            ctx.json(snapshots);
        } catch (Exception e) {
            ctx.status(500);
            ctx.result("An error occurred while getting calib data");
            logger.error("An error occurred while getting calib data", e);
        }
    }

    /**
     * Create a temporary file using the UploadedFile from Javalin.
     *
     * @param file the uploaded file.
     * @return Temporary file. Empty if the temporary file was unable to be created.
     */
    private static Optional<File> handleTempFileCreation(UploadedFile file) {
        var tempFilePath =
                new File(Path.of(System.getProperty("java.io.tmpdir"), file.filename()).toString());
        boolean makeDirsRes = tempFilePath.getParentFile().mkdirs();

        if (!makeDirsRes && !(tempFilePath.getParentFile().exists())) {
            logger.error(
                    "There was an error while creating "
                            + tempFilePath.getAbsolutePath()
                            + "! Exists: "
                            + tempFilePath.getParentFile().exists());
            return Optional.empty();
        }

        try {
            FileUtils.copyInputStreamToFile(file.content(), tempFilePath);
        } catch (IOException e) {
            logger.error(
                    "There was an error while copying "
                            + file.filename()
                            + " to the temp file "
                            + tempFilePath.getAbsolutePath());
            return Optional.empty();
        }

        return Optional.of(tempFilePath);
    }

    /**
     * Restart the running program. Note that this doesn't actually restart the program itself,
     * instead, it relies on systemd or an equivalent.
     */
    private static void restartProgram() {
        TimedTaskManager.getInstance()
                .addOneShotTask(
                        () -> {
                            if (Platform.isLinux()) {
                                try {
                                    new ShellExec().executeBashCommand("systemctl restart photonvision.service");
                                } catch (IOException e) {
                                    logger.error("Could not restart device!", e);
                                    System.exit(0);
                                }
                            } else {
                                System.exit(0);
                            }
                        },
                        0);
    }

    public static void onNukeConfigDirectory(Context ctx) {
        ConfigManager.getInstance().setWriteTaskEnabled(false);
        ConfigManager.getInstance().disableFlushOnShutdown();

        Logger.closeAllLoggers();
        if (ConfigManager.nukeConfigDirectory()) {
            ctx.status(200);
            ctx.result("Successfully nuked config dir");
            restartProgram();
        } else {
            ctx.status(500);
            ctx.result("There was an error while nuking the config directory");
        }
    }

    public static void onNukeOneCamera(Context ctx) {
        try {
            CommonCameraUniqueName request =
                    kObjectMapper.readValue(ctx.body(), CommonCameraUniqueName.class);

            logger.warn("Deleting camera name " + request.cameraUniqueName);

            var cameraDir =
                    ConfigManager.getInstance()
                            .getCalibrationImageSavePath(request.cameraUniqueName)
                            .toFile();
            if (cameraDir.exists()) {
                FileUtils.deleteDirectory(cameraDir);
            }

            VisionSourceManager.getInstance().deleteVisionSource(request.cameraUniqueName);

            ctx.status(200);
        } catch (IOException e) {
            logger.error("Failed to delete camera", e);
            ctx.status(500);
            ctx.result("Failed to delete camera");
            return;
        }
    }

    public static void onActivateMatchedCameraRequest(Context ctx) {
        logger.info(ctx.queryString());
        try {
            CommonCameraUniqueName request =
                    kObjectMapper.readValue(ctx.body(), CommonCameraUniqueName.class);

            if (VisionSourceManager.getInstance()
                    .reactivateDisabledCameraConfig(request.cameraUniqueName)) {
                ctx.status(200);
            } else {
                ctx.status(403);
            }
        } catch (IOException e) {
            ctx.status(401);
            logger.error("Failed to process activate matched camera request", e);
            ctx.result("Failed to process activate matched camera request");
            return;
        }
    }

    private record AssignUnmatchedCamera(PVCameraInfo cameraInfo) {}

    public static void onAssignUnmatchedCameraRequest(Context ctx) {
        logger.info(ctx.queryString());

        try {
            AssignUnmatchedCamera request =
                    kObjectMapper.readValue(ctx.body(), AssignUnmatchedCamera.class);

            if (request.cameraInfo == null) {
                ctx.status(400);
                ctx.result("cameraInfo is required");
                logger.error("cameraInfo is missing in the request");
                return;
            }

            if (VisionSourceManager.getInstance().assignUnmatchedCamera(request.cameraInfo)) {
                ctx.status(200);
            } else {
                ctx.status(404);
            }

            ctx.result("Successfully assigned camera: " + request.cameraInfo);
        } catch (IOException e) {
            ctx.status(401);
            logger.error("Failed to process assign unmatched camera request", e);
            ctx.result("Failed to process assign unmatched camera request");
            return;
        }
    }

    public static void onUnassignCameraRequest(Context ctx) {
        logger.info(ctx.queryString());
        try {
            CommonCameraUniqueName request =
                    kObjectMapper.readValue(ctx.body(), CommonCameraUniqueName.class);

            if (VisionSourceManager.getInstance().deactivateVisionSource(request.cameraUniqueName)) {
                ctx.status(200);
            } else {
                ctx.status(403);
            }
        } catch (IOException e) {
            ctx.status(401);
            logger.error("Failed to process unassign camera request", e);
            ctx.result("Failed to process unassign camera request");
            return;
        }
    }
}<|MERGE_RESOLUTION|>--- conflicted
+++ resolved
@@ -999,7 +999,6 @@
         ctx.status(204);
     }
 
-<<<<<<< HEAD
     /**
      * Get the calibration JSON for a specific observation. Excludes camera image data
      *
@@ -1032,7 +1031,8 @@
 
         ctx.json(calList);
         ctx.status(200);
-=======
+    }
+
     private record CalibrationRemoveRequest(int width, int height, String cameraUniqueName) {}
 
     public static void onCalibrationRemoveRequest(Context ctx) {
@@ -1071,7 +1071,6 @@
             ctx.status(500).result("Failed to removed calibration");
             logger.error("Unexpected error while attempting to remove calibration", e);
         }
->>>>>>> 618072c3
     }
 
     public static void onCalibrationSnapshotRequest(Context ctx) {
