--- conflicted
+++ resolved
@@ -662,16 +662,16 @@
             ModelProperties modelProperties =
                     new ModelProperties(
                             modelPath,
-                            modelFile.filename().replaceAll("." + modelFileExtension, ""),
+                            modelFile.filename().replaceAll("." + family.extension(), ""),
                             labels,
                             width,
+            ObjectDetector objDetector = null;
+
+            try {
                             height,
                             family,
                             version);
 
-            ObjectDetector objDetector = null;
-
-            try {
                 objDetector =
                         switch (family) {
                             case RUBIK -> new RubikModel(modelProperties).load();
@@ -701,19 +701,7 @@
             ConfigManager.getInstance()
                     .getConfig()
                     .neuralNetworkPropertyManager()
-<<<<<<< HEAD
                     .addModelProperties(modelProperties);
-=======
-                    .addModelProperties(
-                            new ModelProperties(
-                                    modelPath,
-                                    modelFile.filename().replaceAll("." + family.extension(), ""),
-                                    labels,
-                                    width,
-                                    height,
-                                    family,
-                                    version));
->>>>>>> c7f5edc2
 
             logger.debug(
                     ConfigManager.getInstance().getConfig().neuralNetworkPropertyManager().toString());
