/*
 * Copyright (C) Photon Vision.
 *
 * This program is free software: you can redistribute it and/or modify
 * it under the terms of the GNU General Public License as published by
 * the Free Software Foundation, either version 3 of the License, or
 * (at your option) any later version.
 *
 * This program is distributed in the hope that it will be useful,
 * but WITHOUT ANY WARRANTY; without even the implied warranty of
 * MERCHANTABILITY or FITNESS FOR A PARTICULAR PURPOSE.  See the
 * GNU General Public License for more details.
 *
 * You should have received a copy of the GNU General Public License
 * along with this program.  If not, see <https://www.gnu.org/licenses/>.
 */

package org.photonvision.server;

import com.fasterxml.jackson.annotation.JsonProperty;
import com.fasterxml.jackson.core.JsonProcessingException;
import com.fasterxml.jackson.databind.ObjectMapper;
import io.javalin.http.Context;
import io.javalin.http.UploadedFile;
import java.io.*;
import java.nio.file.Files;
import java.nio.file.Path;
import java.nio.file.Paths;
import java.util.ArrayList;
import java.util.HashMap;
import java.util.Optional;
import javax.imageio.ImageIO;
import org.apache.commons.io.FileUtils;
import org.opencv.core.Mat;
import org.opencv.core.MatOfByte;
import org.opencv.core.MatOfInt;
import org.opencv.imgcodecs.Imgcodecs;
import org.photonvision.common.configuration.ConfigManager;
import org.photonvision.common.configuration.NetworkConfig;
import org.photonvision.common.configuration.NeuralNetworkModelManager;
import org.photonvision.common.dataflow.DataChangeDestination;
import org.photonvision.common.dataflow.DataChangeService;
import org.photonvision.common.dataflow.events.IncomingWebSocketEvent;
import org.photonvision.common.dataflow.events.OutgoingUIEvent;
import org.photonvision.common.dataflow.networktables.NetworkTablesManager;
import org.photonvision.common.dataflow.websocket.UIPhotonConfiguration;
import org.photonvision.common.hardware.HardwareManager;
import org.photonvision.common.hardware.Platform;
import org.photonvision.common.logging.LogGroup;
import org.photonvision.common.logging.Logger;
import org.photonvision.common.networking.NetworkManager;
import org.photonvision.common.util.ShellExec;
import org.photonvision.common.util.TimedTaskManager;
import org.photonvision.common.util.file.JacksonUtils;
import org.photonvision.common.util.file.ProgramDirectoryUtilities;
import org.photonvision.vision.calibration.CameraCalibrationCoefficients;
import org.photonvision.vision.camera.CameraQuirk;
import org.photonvision.vision.camera.PVCameraInfo;
import org.photonvision.vision.processes.VisionSourceManager;
import org.zeroturnaround.zip.ZipUtil;

public class RequestHandler {
    // Treat all 2XX calls as "INFO"
    // Treat all 4XX calls as "ERROR"
    // Treat all 5XX calls as "ERROR"

    private static final Logger logger = new Logger(RequestHandler.class, LogGroup.WebServer);

    private static final ObjectMapper kObjectMapper = new ObjectMapper();

    public static void onSettingsImportRequest(Context ctx) {
        var file = ctx.uploadedFile("data");

        if (file == null) {
            ctx.status(400);
            ctx.result(
                    "No File was sent with the request. Make sure that the settings zip is sent at the key 'data'");
            logger.error(
                    "No File was sent with the request. Make sure that the settings zip is sent at the key 'data'");
            return;
        }

        if (!file.extension().contains("zip")) {
            ctx.status(400);
            ctx.result(
                    "The uploaded file was not of type 'zip'. The uploaded file should be a .zip file.");
            logger.error(
                    "The uploaded file was not of type 'zip'. The uploaded file should be a .zip file.");
            return;
        }

        // Create a temp file
        var tempFilePath = handleTempFileCreation(file);

        if (tempFilePath.isEmpty()) {
            ctx.status(500);
            ctx.result("There was an error while creating a temporary copy of the file");
            logger.error("There was an error while creating a temporary copy of the file");
            return;
        }

        ConfigManager.getInstance().setWriteTaskEnabled(false);
        ConfigManager.getInstance().disableFlushOnShutdown();
        // We want to delete the -whole- zip file, so we need to teardown loggers for
        // now
        logger.info("Writing new settings zip (logs may be truncated)...");
        Logger.closeAllLoggers();
        if (ConfigManager.saveUploadedSettingsZip(tempFilePath.get())) {
            ctx.status(200);
            ctx.result("Successfully saved the uploaded settings zip, rebooting...");
            restartProgram();
        } else {
            ctx.status(500);
            ctx.result("There was an error while saving the uploaded zip file");
        }
    }

    public static void onSettingsExportRequest(Context ctx) {
        logger.info("Exporting Settings to ZIP Archive");

        try {
            var zip = ConfigManager.getInstance().getSettingsFolderAsZip();
            var stream = new FileInputStream(zip);
            logger.info("Uploading settings with size " + stream.available());

            ctx.contentType("application/zip");
            ctx.header(
                    "Content-Disposition", "attachment; filename=\"photonvision-settings-export.zip\"");

            ctx.result(stream);
            ctx.status(200);
        } catch (IOException e) {
            logger.error("Unable to export settings archive, bad recode from zip to byte");
            ctx.status(500);
            ctx.result("There was an error while exporting the settings archive");
        }
    }

    public static void onHardwareConfigRequest(Context ctx) {
        var file = ctx.uploadedFile("data");

        if (file == null) {
            ctx.status(400);
            ctx.result(
                    "No File was sent with the request. Make sure that the hardware config json is sent at the key 'data'");
            logger.error(
                    "No File was sent with the request. Make sure that the hardware config json is sent at the key 'data'");
            return;
        }

        if (!file.extension().contains("json")) {
            ctx.status(400);
            ctx.result(
                    "The uploaded file was not of type 'json'. The uploaded file should be a .json file.");
            logger.error(
                    "The uploaded file was not of type 'json'. The uploaded file should be a .json file.");
            return;
        }

        // Create a temp file
        var tempFilePath = handleTempFileCreation(file);

        if (tempFilePath.isEmpty()) {
            ctx.status(500);
            ctx.result("There was an error while creating a temporary copy of the file");
            logger.error("There was an error while creating a temporary copy of the file");
            return;
        }

        if (ConfigManager.getInstance().saveUploadedHardwareConfig(tempFilePath.get().toPath())) {
            ctx.status(200);
            ctx.result("Successfully saved the uploaded hardware config, rebooting...");
            logger.info("Successfully saved the uploaded hardware config, rebooting...");
            restartProgram();
        } else {
            ctx.status(500);
            ctx.result("There was an error while saving the uploaded hardware config");
            logger.error("There was an error while saving the uploaded hardware config");
        }
    }

    public static void onHardwareSettingsRequest(Context ctx) {
        var file = ctx.uploadedFile("data");

        if (file == null) {
            ctx.status(400);
            ctx.result(
                    "No File was sent with the request. Make sure that the hardware settings json is sent at the key 'data'");
            logger.error(
                    "No File was sent with the request. Make sure that the hardware settings json is sent at the key 'data'");
            return;
        }

        if (!file.extension().contains("json")) {
            ctx.status(400);
            ctx.result(
                    "The uploaded file was not of type 'json'. The uploaded file should be a .json file.");
            logger.error(
                    "The uploaded file was not of type 'json'. The uploaded file should be a .json file.");
            return;
        }

        // Create a temp file
        var tempFilePath = handleTempFileCreation(file);

        if (tempFilePath.isEmpty()) {
            ctx.status(500);
            ctx.result("There was an error while creating a temporary copy of the file");
            logger.error("There was an error while creating a temporary copy of the file");
            return;
        }

        if (ConfigManager.getInstance().saveUploadedHardwareSettings(tempFilePath.get().toPath())) {
            ctx.status(200);
            ctx.result("Successfully saved the uploaded hardware settings, rebooting...");
            logger.info("Successfully saved the uploaded hardware settings, rebooting...");
            restartProgram();
        } else {
            ctx.status(500);
            ctx.result("There was an error while saving the uploaded hardware settings");
            logger.error("There was an error while saving the uploaded hardware settings");
        }
    }

    public static void onNetworkConfigRequest(Context ctx) {
        var file = ctx.uploadedFile("data");

        if (file == null) {
            ctx.status(400);
            ctx.result(
                    "No File was sent with the request. Make sure that the network config json is sent at the key 'data'");
            logger.error(
                    "No File was sent with the request. Make sure that the network config json is sent at the key 'data'");
            return;
        }

        if (!file.extension().contains("json")) {
            ctx.status(400);
            ctx.result(
                    "The uploaded file was not of type 'json'. The uploaded file should be a .json file.");
            logger.error(
                    "The uploaded file was not of type 'json'. The uploaded file should be a .json file.");
            return;
        }

        // Create a temp file
        var tempFilePath = handleTempFileCreation(file);

        if (tempFilePath.isEmpty()) {
            ctx.status(500);
            ctx.result("There was an error while creating a temporary copy of the file");
            logger.error("There was an error while creating a temporary copy of the file");
            return;
        }

        if (ConfigManager.getInstance().saveUploadedNetworkConfig(tempFilePath.get().toPath())) {
            ctx.status(200);
            ctx.result("Successfully saved the uploaded network config, rebooting...");
            logger.info("Successfully saved the uploaded network config, rebooting...");
            restartProgram();
        } else {
            ctx.status(500);
            ctx.result("There was an error while saving the uploaded network config");
            logger.error("There was an error while saving the uploaded network config");
        }
    }

    public static void onAprilTagFieldLayoutRequest(Context ctx) {
        var file = ctx.uploadedFile("data");

        if (file == null) {
            ctx.status(400);
            ctx.result(
                    "No File was sent with the request. Make sure that the field layout json is sent at the key 'data'");
            logger.error(
                    "No File was sent with the request. Make sure that the field layout json is sent at the key 'data'");
            return;
        }

        if (!file.extension().contains("json")) {
            ctx.status(400);
            ctx.result(
                    "The uploaded file was not of type 'json'. The uploaded file should be a .json file.");
            logger.error(
                    "The uploaded file was not of type 'json'. The uploaded file should be a .json file.");
            return;
        }

        // Create a temp file
        var tempFilePath = handleTempFileCreation(file);

        if (tempFilePath.isEmpty()) {
            ctx.status(500);
            ctx.result("There was an error while creating a temporary copy of the file");
            logger.error("There was an error while creating a temporary copy of the file");
            return;
        }

        if (ConfigManager.getInstance().saveUploadedAprilTagFieldLayout(tempFilePath.get().toPath())) {
            ctx.status(200);
            ctx.result("Successfully saved the uploaded AprilTagFieldLayout, rebooting...");
            logger.info("Successfully saved the uploaded AprilTagFieldLayout, rebooting...");
            restartProgram();
        } else {
            ctx.status(500);
            ctx.result("There was an error while saving the uploaded AprilTagFieldLayout");
            logger.error("There was an error while saving the uploaded AprilTagFieldLayout");
        }
    }

    public static void onOfflineUpdateRequest(Context ctx) {
        var file = ctx.uploadedFile("jarData");

        if (file == null) {
            ctx.status(400);
            ctx.result(
                    "No File was sent with the request. Make sure that the new jar is sent at the key 'jarData'");
            logger.error(
                    "No File was sent with the request. Make sure that the new jar is sent at the key 'jarData'");
            return;
        }

        if (!file.extension().contains("jar")) {
            ctx.status(400);
            ctx.result(
                    "The uploaded file was not of type 'jar'. The uploaded file should be a .jar file.");
            logger.error(
                    "The uploaded file was not of type 'jar'. The uploaded file should be a .jar file.");
            return;
        }

        try {
            Path filePath =
                    Paths.get(ProgramDirectoryUtilities.getProgramDirectory(), "photonvision.jar");
            File targetFile = new File(filePath.toString());
            var stream = new FileOutputStream(targetFile);

            file.content().transferTo(stream);
            stream.close();

            ctx.status(200);
            ctx.result(
                    "Offline update successfully complete. PhotonVision will restart in the background.");
            logger.info(
                    "Offline update successfully complete. PhotonVision will restart in the background.");
            restartProgram();
        } catch (FileNotFoundException e) {
            ctx.result("The current program jar file couldn't be found.");
            ctx.status(500);
            logger.error("The current program jar file couldn't be found.", e);
        } catch (IOException e) {
            ctx.result("Unable to overwrite the existing program with the new program.");
            ctx.status(500);
            logger.error("Unable to overwrite the existing program with the new program.", e);
        }
    }

    public static void onGeneralSettingsRequest(Context ctx) {
        NetworkConfig config;
        try {
            config = kObjectMapper.readValue(ctx.bodyInputStream(), NetworkConfig.class);

            ctx.status(200);
            ctx.result("Successfully saved general settings");
            logger.info("Successfully saved general settings");
        } catch (IOException e) {
            // If the settings can't be parsed, use the default network settings
            config = new NetworkConfig();

            ctx.status(400);
            ctx.result("The provided general settings were malformed");
            logger.error("The provided general settings were malformed", e);
        }

        ConfigManager.getInstance().setNetworkSettings(config);
        ConfigManager.getInstance().requestSave();

        NetworkManager.getInstance().reinitialize();

        NetworkTablesManager.getInstance().setConfig(config);
    }

    public static class UICameraSettingsRequest {
        @JsonProperty("fov")
        double fov;

        @JsonProperty("quirksToChange")
        HashMap<CameraQuirk, Boolean> quirksToChange;
    }

    public static void onCameraSettingsRequest(Context ctx) {
        try {
            var data = kObjectMapper.readTree(ctx.bodyInputStream());

            String cameraUniqueName = data.get("cameraUniqueName").asText();
            var settings =
                    JacksonUtils.deserialize(data.get("settings").toString(), UICameraSettingsRequest.class);
            var fov = settings.fov;

            logger.info("Changing camera FOV to: " + fov);
            logger.info("Changing quirks to: " + settings.quirksToChange.toString());

            var module = VisionSourceManager.getInstance().vmm.getModule(cameraUniqueName);
            module.setFov(fov);
            module.changeCameraQuirks(settings.quirksToChange);

            module.saveModule();

            ctx.status(200);
            ctx.result("Successfully saved camera settings");
            logger.info("Successfully saved camera settings");
        } catch (NullPointerException | IOException e) {
            ctx.status(400);
            ctx.result("The provided camera settings were malformed");
            logger.error("The provided camera settings were malformed", e);
        }
    }

    public static void onLogExportRequest(Context ctx) {
        if (!Platform.isLinux()) {
            ctx.status(405);
            ctx.result("Logs can only be exported on a Linux platform");
            // INFO only log because this isn't ERROR worthy
            logger.info("Logs can only be exported on a Linux platform");
            return;
        }

        try {
            ShellExec shell = new ShellExec();
            var tempPath = Files.createTempFile("photonvision-journalctl", ".txt");
            var tempPath2 = Files.createTempFile("photonvision-kernelogs", ".txt");
            // In the command below:
            // dmesg = output all kernel logs since current boot
            // cat /var/log/kern.log = output all kernel logs since first boot
            shell.executeBashCommand(
                    "journalctl -u photonvision.service > "
                            + tempPath.toAbsolutePath()
                            + " && dmesg > "
                            + tempPath2.toAbsolutePath());

            while (!shell.isOutputCompleted()) {
                // TODO: add timeout
            }

            if (shell.getExitCode() == 0) {
                // Wrote to the temp file! Zip and yeet it to the client

                var out = Files.createTempFile("photonvision-logs", "zip").toFile();

                try {
                    ZipUtil.packEntries(new File[] {tempPath.toFile(), tempPath2.toFile()}, out);
                } catch (Exception e) {
                    e.printStackTrace();
                }

                var stream = new FileInputStream(out);
                ctx.contentType("application/zip");
                ctx.header("Content-Disposition", "attachment; filename=\"photonvision-logs.zip\"");
                ctx.result(stream);
                ctx.status(200);
                logger.info("Outputting log ZIP with size " + stream.available());
            } else {
                ctx.status(500);
                ctx.result("The journalctl service was unable to export logs");
                logger.error("The journalctl service was unable to export logs");
            }
        } catch (IOException e) {
            ctx.status(500);
            ctx.result("There was an error while exporting journalctl logs");
            logger.error("There was an error while exporting journalctl logs", e);
        }
    }

    public static void onCalibrationEndRequest(Context ctx) {
        logger.info("Calibrating camera! This will take a long time...");

        String cameraUniqueName;

        try {
            cameraUniqueName =
                    kObjectMapper.readTree(ctx.bodyInputStream()).get("cameraUniqueName").asText();

            var calData =
                    VisionSourceManager.getInstance().vmm.getModule(cameraUniqueName).endCalibration();
            if (calData == null) {
                ctx.result("The calibration process failed");
                ctx.status(500);
                logger.error(
                        "The calibration process failed. Calibration data for module at cameraUniqueName ("
                                + cameraUniqueName
                                + ") was null");
                return;
            }

            ctx.result("Camera calibration successfully completed!");
            ctx.status(200);
            logger.info("Camera calibration successfully completed!");
        } catch (JsonProcessingException e) {
            ctx.status(400);
            ctx.result(
                    "The 'cameraUniqueName' field was not found in the request. Please make sure the cameraUniqueName of the vision module is specified with the 'cameraUniqueName' key.");
            logger.error(
                    "The 'cameraUniqueName' field was not found in the request. Please make sure the cameraUniqueName of the vision module is specified with the 'cameraUniqueName' key.",
                    e);
        } catch (Exception e) {
            ctx.status(500);
            ctx.result("There was an error while ending calibration");
            logger.error("There was an error while ending calibration", e);
        }
    }

    public static void onDataCalibrationImportRequest(Context ctx) {
        try {
            var data = kObjectMapper.readTree(ctx.bodyInputStream());

            String cameraUniqueName = data.get("cameraUniqueName").asText();
            var coeffs =
                    kObjectMapper.convertValue(data.get("calibration"), CameraCalibrationCoefficients.class);

            var uploadCalibrationEvent =
                    new IncomingWebSocketEvent<>(
                            DataChangeDestination.DCD_ACTIVEMODULE,
                            "calibrationUploaded",
                            coeffs,
                            cameraUniqueName,
                            null);
            DataChangeService.getInstance().publishEvent(uploadCalibrationEvent);

            ctx.status(200);
            ctx.result("Calibration imported successfully from imported data!");
            logger.info("Calibration imported successfully from imported data!");
        } catch (JsonProcessingException e) {
            ctx.status(400);
            ctx.result("The provided calibration data was malformed");
            logger.error("The provided calibration data was malformed", e);

        } catch (Exception e) {
            ctx.status(500);
            ctx.result("An error occurred while uploading calibration data");
            logger.error("An error occurred while uploading calibration data", e);
        }
    }

    public static void onProgramRestartRequest(Context ctx) {
        // TODO, check if this was successful or not
        ctx.status(204);
        restartProgram();
    }

    public static void onImportObjectDetectionModelRequest(Context ctx) {
        try {
            // Retrieve the uploaded files
            var modelFile = ctx.uploadedFile("rknn");
            var labelsFile = ctx.uploadedFile("labels");

            if (modelFile == null || labelsFile == null) {
                ctx.status(400);
                ctx.result(
                        "No File was sent with the request. Make sure that the model and labels files are sent at the keys 'rknn' and 'labels'");
                logger.error(
                        "No File was sent with the request. Make sure that the model and labels files are sent at the keys 'rknn' and 'labels'");
                return;
            }

            if (!modelFile.extension().contains("rknn") || !labelsFile.extension().contains("txt")) {
                ctx.status(400);
                ctx.result(
                        "The uploaded files were not of type 'rknn' and 'txt'. The uploaded files should be a .rknn and .txt file.");
                logger.error(
                        "The uploaded files were not of type 'rknn' and 'txt'. The uploaded files should be a .rknn and .txt file.");
                return;
            }

            // verify naming convention
<<<<<<< HEAD
            // throws IllegalArgumentException if the model name is invalid
            NeuralNetworkModelManager.verifyRKNNNames(modelFile.filename(), labelsFile.filename());
=======
            // this check will need to be modified if different model types are added

            Pattern modelPattern =
                    Pattern.compile("^[a-zA-Z0-9]+-\\d+-\\d+-yolov(?:5|8|11)[a-z]*\\.rknn$");

            Pattern labelsPattern =
                    Pattern.compile("^[a-zA-Z0-9]+-\\d+-\\d+-yolov(?:5|8|11)[a-z]*-labels\\.txt$");

            if (!modelPattern.matcher(modelFile.filename()).matches()
                    || !labelsPattern.matcher(labelsFile.filename()).matches()
                    || !(modelFile
                            .filename()
                            .substring(0, modelFile.filename().indexOf("-"))
                            .equals(labelsFile.filename().substring(0, labelsFile.filename().indexOf("-"))))) {
                ctx.status(400);
                ctx.result("The uploaded files were not named correctly.");
                logger.error("The uploaded object detection model files were not named correctly.");
                return;
            }
>>>>>>> 7067c755

            // TODO move into neural network manager

            var modelPath =
                    Paths.get(
                            ConfigManager.getInstance().getModelsDirectory().toString(), modelFile.filename());
            var labelsPath =
                    Paths.get(
                            ConfigManager.getInstance().getModelsDirectory().toString(), labelsFile.filename());

            try (FileOutputStream out = new FileOutputStream(modelPath.toFile())) {
                modelFile.content().transferTo(out);
            }

            try (FileOutputStream out = new FileOutputStream(labelsPath.toFile())) {
                labelsFile.content().transferTo(out);
            }

            NeuralNetworkModelManager.getInstance()
                    .discoverModels(ConfigManager.getInstance().getModelsDirectory());

            ctx.status(200).result("Successfully uploaded object detection model");
        } catch (Exception e) {
            ctx.status(500).result("Error processing files: " + e.getMessage());
        }

        DataChangeService.getInstance()
                .publishEvent(
                        new OutgoingUIEvent<>(
                                "fullsettings",
                                UIPhotonConfiguration.programStateToUi(ConfigManager.getInstance().getConfig())));
    }

    public static void onDeviceRestartRequest(Context ctx) {
        ctx.status(HardwareManager.getInstance().restartDevice() ? 204 : 500);
    }

    public static void onCameraNicknameChangeRequest(Context ctx) {
        try {
            var data = kObjectMapper.readTree(ctx.bodyInputStream());

            String name = data.get("name").asText();
            String cameraUniqueName = data.get("cameraUniqueName").asText();

            VisionSourceManager.getInstance().vmm.getModule(cameraUniqueName).setCameraNickname(name);
            ctx.status(200);
            ctx.result("Successfully changed the camera name to: " + name);
            logger.info("Successfully changed the camera name to: " + name);
        } catch (JsonProcessingException e) {
            ctx.status(400);
            ctx.result("The provided nickname data was malformed");
            logger.error("The provided nickname data was malformed", e);

        } catch (Exception e) {
            ctx.status(500);
            ctx.result("An error occurred while changing the camera's nickname");
            logger.error("An error occurred while changing the camera's nickname", e);
        }
    }

    public static void onMetricsPublishRequest(Context ctx) {
        HardwareManager.getInstance().publishMetrics();
        ctx.status(204);
    }

    public static void onCalibrationSnapshotRequest(Context ctx) {
        logger.info(ctx.queryString().toString());

        String cameraUniqueName = ctx.queryParam("cameraUniqueName");
        var width = Integer.parseInt(ctx.queryParam("width"));
        var height = Integer.parseInt(ctx.queryParam("height"));
        var observationIdx = Integer.parseInt(ctx.queryParam("snapshotIdx"));

        CameraCalibrationCoefficients calList =
                VisionSourceManager.getInstance()
                        .vmm
                        .getModule(cameraUniqueName)
                        .getStateAsCameraConfig()
                        .calibrations
                        .stream()
                        .filter(
                                it ->
                                        Math.abs(it.unrotatedImageSize.width - width) < 1e-4
                                                && Math.abs(it.unrotatedImageSize.height - height) < 1e-4)
                        .findFirst()
                        .orElse(null);

        if (calList == null || calList.observations.size() < observationIdx) {
            ctx.status(404);
            return;
        }

        // encode as jpeg to save even more space. reduces size of a 1280p image from
        // 300k to 25k
        var jpegBytes = new MatOfByte();
        Mat img = null;
        try {
            img =
                    Imgcodecs.imread(
                            calList.observations.get(observationIdx).snapshotDataLocation.toString());
        } catch (Exception e) {
            ctx.status(500);
            ctx.result("Unable to read calibration image");
            return;
        }
        if (img == null || img.empty()) {
            ctx.status(500);
            ctx.result("Unable to read calibration image");
            return;
        }

        Imgcodecs.imencode(".jpg", img, jpegBytes, new MatOfInt(Imgcodecs.IMWRITE_JPEG_QUALITY, 60));

        ctx.result(jpegBytes.toArray());
        jpegBytes.release();

        ctx.status(200);
    }

    public static void onCalibrationExportRequest(Context ctx) {
        logger.info(ctx.queryString().toString());

        String cameraUniqueName = ctx.queryParam("cameraUniqueName");
        var width = Integer.parseInt(ctx.queryParam("width"));
        var height = Integer.parseInt(ctx.queryParam("height"));

        var cc =
                VisionSourceManager.getInstance().vmm.getModule(cameraUniqueName).getStateAsCameraConfig();

        CameraCalibrationCoefficients calList =
                cc.calibrations.stream()
                        .filter(
                                it ->
                                        Math.abs(it.unrotatedImageSize.width - width) < 1e-4
                                                && Math.abs(it.unrotatedImageSize.height - height) < 1e-4)
                        .findFirst()
                        .orElse(null);

        if (calList == null) {
            ctx.status(404);
            return;
        }

        var filename = "photon_calibration_" + cc.uniqueName + "_" + width + "x" + height + ".json";
        ctx.contentType("application/zip");
        ctx.header("Content-Disposition", "attachment; filename=\"" + filename + "\"");
        ctx.json(calList);

        ctx.status(200);
    }

    public static void onImageSnapshotsRequest(Context ctx) {
        var snapshots = new ArrayList<HashMap<String, Object>>();
        var cameraDirs = ConfigManager.getInstance().getImageSavePath().toFile().listFiles();

        if (cameraDirs != null) {
            try {
                for (File cameraDir : cameraDirs) {
                    var cameraSnapshots = cameraDir.listFiles();
                    if (cameraSnapshots == null) continue;

                    String cameraUniqueName = cameraDir.getName();

                    for (File snapshot : cameraSnapshots) {
                        var snapshotData = new HashMap<String, Object>();

                        var bufferedImage = ImageIO.read(snapshot);
                        var buffer = new ByteArrayOutputStream();
                        ImageIO.write(bufferedImage, "jpg", buffer);
                        byte[] data = buffer.toByteArray();

                        snapshotData.put("snapshotName", snapshot.getName());
                        snapshotData.put("cameraUniqueName", cameraUniqueName);
                        snapshotData.put("snapshotData", data);

                        snapshots.add(snapshotData);
                    }
                }
            } catch (IOException e) {
                ctx.status(500);
                ctx.result("Unable to read saved images");
            }
        }

        ctx.status(200);
        ctx.json(snapshots);
    }

    public static void onCameraCalibImagesRequest(Context ctx) {
        try {
            HashMap<String, HashMap<String, ArrayList<HashMap<String, Object>>>> snapshots =
                    new HashMap<>();

            var cameraDirs = ConfigManager.getInstance().getCalibDir().toFile().listFiles();
            if (cameraDirs != null) {
                var camData = new HashMap<String, ArrayList<HashMap<String, Object>>>();
                for (var cameraDir : cameraDirs) {
                    var resolutionDirs = cameraDir.listFiles();
                    if (resolutionDirs == null) continue;
                    for (var resolutionDir : resolutionDirs) {
                        var calibImages = resolutionDir.listFiles();
                        if (calibImages == null) continue;
                        var resolutionImages = new ArrayList<HashMap<String, Object>>();
                        for (var calibImg : calibImages) {
                            var snapshotData = new HashMap<String, Object>();

                            var bufferedImage = ImageIO.read(calibImg);
                            var buffer = new ByteArrayOutputStream();
                            ImageIO.write(bufferedImage, "png", buffer);
                            byte[] data = buffer.toByteArray();

                            snapshotData.put("snapshotData", data);
                            snapshotData.put("snapshotFilename", calibImg.getName());

                            resolutionImages.add(snapshotData);
                        }
                        camData.put(resolutionDir.getName(), resolutionImages);
                    }

                    var cameraName = cameraDir.getName();
                    snapshots.put(cameraName, camData);
                }
            }

            ctx.json(snapshots);
        } catch (Exception e) {
            ctx.status(500);
            ctx.result("An error occurred while getting calib data");
            logger.error("An error occurred while getting calib data", e);
        }
    }

    /**
     * Create a temporary file using the UploadedFile from Javalin.
     *
     * @param file the uploaded file.
     * @return Temporary file. Empty if the temporary file was unable to be created.
     */
    private static Optional<File> handleTempFileCreation(UploadedFile file) {
        var tempFilePath =
                new File(Path.of(System.getProperty("java.io.tmpdir"), file.filename()).toString());
        boolean makeDirsRes = tempFilePath.getParentFile().mkdirs();

        if (!makeDirsRes && !(tempFilePath.getParentFile().exists())) {
            logger.error(
                    "There was an error while creating "
                            + tempFilePath.getAbsolutePath()
                            + "! Exists: "
                            + tempFilePath.getParentFile().exists());
            return Optional.empty();
        }

        try {
            FileUtils.copyInputStreamToFile(file.content(), tempFilePath);
        } catch (IOException e) {
            logger.error(
                    "There was an error while copying "
                            + file.filename()
                            + " to the temp file "
                            + tempFilePath.getAbsolutePath());
            return Optional.empty();
        }

        return Optional.of(tempFilePath);
    }

    /**
     * Restart the running program. Note that this doesn't actually restart the program itself,
     * instead, it relies on systemd or an equivalent.
     */
    private static void restartProgram() {
        TimedTaskManager.getInstance()
                .addOneShotTask(
                        () -> {
                            if (Platform.isLinux()) {
                                try {
                                    new ShellExec().executeBashCommand("systemctl restart photonvision.service");
                                } catch (IOException e) {
                                    logger.error("Could not restart device!", e);
                                    System.exit(0);
                                }
                            } else {
                                System.exit(0);
                            }
                        },
                        0);
    }

    public static void onNukeConfigDirectory(Context ctx) {
        ConfigManager.getInstance().setWriteTaskEnabled(false);
        ConfigManager.getInstance().disableFlushOnShutdown();

        Logger.closeAllLoggers();
        if (ConfigManager.nukeConfigDirectory()) {
            ctx.status(200);
            ctx.result("Successfully nuked config dir");
            restartProgram();
        } else {
            ctx.status(500);
            ctx.result("There was an error while nuking the config directory");
        }
    }

    public static void onNukeOneCamera(Context ctx) {
        try {
            var payload = kObjectMapper.readTree(ctx.bodyInputStream());
            var name = payload.get("cameraUniqueName").asText();
            logger.warn("Deleting camera name " + name);

            var cameraDir = ConfigManager.getInstance().getCalibrationImageSavePath(name).toFile();
            if (cameraDir.exists()) {
                FileUtils.deleteDirectory(cameraDir);
            }

            VisionSourceManager.getInstance().deleteVisionSource(name);

            ctx.status(200);
        } catch (IOException e) {
            // todo
            logger.error("asdf", e);
            ctx.status(500);
        }
    }

    public static void onActivateMatchedCameraRequest(Context ctx) {
        logger.info(ctx.queryString().toString());

        String cameraUniqueName = ctx.queryParam("cameraUniqueName");

        if (VisionSourceManager.getInstance().reactivateDisabledCameraConfig(cameraUniqueName)) {
            ctx.status(200);
        } else {
            ctx.status(403);
        }

        ctx.result("Successfully assigned camera with unique name: " + cameraUniqueName);
    }

    public static void onAssignUnmatchedCameraRequest(Context ctx) {
        logger.info(ctx.queryString().toString());

        PVCameraInfo camera;
        try {
            camera = JacksonUtils.deserialize(ctx.queryParam("cameraInfo"), PVCameraInfo.class);
        } catch (IOException e) {
            ctx.status(401);
            return;
        }

        if (VisionSourceManager.getInstance().assignUnmatchedCamera(camera)) {
            ctx.status(200);
        } else {
            ctx.status(404);
        }

        ctx.result("Successfully assigned camera: " + camera);
    }

    public static void onUnassignCameraRequest(Context ctx) {
        logger.info(ctx.queryString().toString());

        String cameraUniqueName = ctx.queryParam("cameraUniqueName");

        if (VisionSourceManager.getInstance().deactivateVisionSource(cameraUniqueName)) {
            ctx.status(200);
        } else {
            ctx.status(403);
        }

        ctx.status(200);

        ctx.result("Successfully assigned camera with unique name: " + cameraUniqueName);
    }
}<|MERGE_RESOLUTION|>--- conflicted
+++ resolved
@@ -572,30 +572,10 @@
             }
 
             // verify naming convention
-<<<<<<< HEAD
+
             // throws IllegalArgumentException if the model name is invalid
             NeuralNetworkModelManager.verifyRKNNNames(modelFile.filename(), labelsFile.filename());
-=======
-            // this check will need to be modified if different model types are added
-
-            Pattern modelPattern =
-                    Pattern.compile("^[a-zA-Z0-9]+-\\d+-\\d+-yolov(?:5|8|11)[a-z]*\\.rknn$");
-
-            Pattern labelsPattern =
-                    Pattern.compile("^[a-zA-Z0-9]+-\\d+-\\d+-yolov(?:5|8|11)[a-z]*-labels\\.txt$");
-
-            if (!modelPattern.matcher(modelFile.filename()).matches()
-                    || !labelsPattern.matcher(labelsFile.filename()).matches()
-                    || !(modelFile
-                            .filename()
-                            .substring(0, modelFile.filename().indexOf("-"))
-                            .equals(labelsFile.filename().substring(0, labelsFile.filename().indexOf("-"))))) {
-                ctx.status(400);
-                ctx.result("The uploaded files were not named correctly.");
-                logger.error("The uploaded object detection model files were not named correctly.");
-                return;
-            }
->>>>>>> 7067c755
+
 
             // TODO move into neural network manager
 
