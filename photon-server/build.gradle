plugins {
    id 'java'
    id 'com.github.johnrengelman.shadow' version '5.2.0'
    id "com.diffplug.gradle.spotless" version "3.28.0"
    id "application"
    id "jacoco"
}

group 'org.photonvision'
version '2020.6.1'

mainClassName = "org.photonvision.server.Main"

sourceCompatibility = 11

repositories {
    jcenter()
    mavenCentral()
    maven {
        url = 'https://frcmaven.wpi.edu:443/artifactory/development'
    }
}

ext {
    wpilibVersion = '2020.3.2-75-g1557a4c'
    openCVVersion = '3.4.7-2'
}

dependencies {
    implementation "io.javalin:javalin:3.7.0"

    implementation "com.fasterxml.jackson.core:jackson-annotations:2.10.0"
    implementation "com.fasterxml.jackson.core:jackson-core:2.10.0"
    implementation "com.fasterxml.jackson.core:jackson-databind:2.10.0"

    implementation "org.msgpack:msgpack-core:0.8.20"
    implementation "org.msgpack:jackson-dataformat-msgpack:0.8.20"

    implementation group: 'org.apache.commons', name: 'commons-lang3', version: '3.9'
    implementation "org.apache.commons:commons-math3:3.6.1"
    implementation group: 'commons-io', name: 'commons-io', version: '2.6'
    implementation "org.apache.commons:commons-collections4:4.4"
    implementation "org.apache.commons:commons-exec:1.3"

    // wpilib stuff
    implementation "edu.wpi.first.wpiutil:wpiutil-java:$wpilibVersion"
    implementation "edu.wpi.first.cameraserver:cameraserver-java:$wpilibVersion"

    implementation "edu.wpi.first.cscore:cscore-java:$wpilibVersion"
    compile "edu.wpi.first.cscore:cscore-jni:$wpilibVersion:linuxaarch64bionic"
    compile "edu.wpi.first.cscore:cscore-jni:$wpilibVersion:linuxraspbian"
    compile "edu.wpi.first.cscore:cscore-jni:$wpilibVersion:linuxx86-64"
    compile "edu.wpi.first.cscore:cscore-jni:$wpilibVersion:osxx86-64"
    compile "edu.wpi.first.cscore:cscore-jni:$wpilibVersion:windowsx86-64"

    implementation "edu.wpi.first.ntcore:ntcore-java:$wpilibVersion"
    compile "edu.wpi.first.ntcore:ntcore-jni:$wpilibVersion:linuxaarch64bionic"
    compile "edu.wpi.first.ntcore:ntcore-jni:$wpilibVersion:linuxraspbian"
    compile "edu.wpi.first.ntcore:ntcore-jni:$wpilibVersion:linuxx86-64"
    compile "edu.wpi.first.ntcore:ntcore-jni:$wpilibVersion:osxx86-64"
    compile "edu.wpi.first.ntcore:ntcore-jni:$wpilibVersion:windowsx86-64"

    implementation "edu.wpi.first.thirdparty.frc2020.opencv:opencv-java:$openCVVersion"
    compile "edu.wpi.first.thirdparty.frc2020.opencv:opencv-jni:$openCVVersion:linuxaarch64bionic"
    compile "edu.wpi.first.thirdparty.frc2020.opencv:opencv-jni:$openCVVersion:linuxraspbian"
    compile "edu.wpi.first.thirdparty.frc2020.opencv:opencv-jni:$openCVVersion:linuxx86-64"
    compile "edu.wpi.first.thirdparty.frc2020.opencv:opencv-jni:$openCVVersion:osxx86-64"
    compile "edu.wpi.first.thirdparty.frc2020.opencv:opencv-jni:$openCVVersion:windowsx86-64"

    compile "org.slf4j:slf4j-simple:1.8.0-beta4"

    // test stuff
    testImplementation('org.junit.jupiter:junit-jupiter:5.6.0')
}

shadowJar {
    configurations = [project.configurations.runtimeClasspath]

    archiveFileName.set("photonvision-${project.version}.jar")
}

test {
    useJUnitPlatform()
    testLogging {
        events "passed", "skipped", "failed", "standardOut", "standardError"
    }
}

task testHeadless(type: Test) {
    group = 'verification'
    systemProperty("java.awt.headless", "true")
    useJUnitPlatform()
}

task runNpmOnClient(type: Exec) {
    workingDir "${projectDir}/../photon-client"
    if (System.getProperty('os.name').toLowerCase(Locale.ROOT).contains('windows')) {
        commandLine 'cmd', '/c', 'npm run build'
    } else {
        commandLine 'npm run build'
    }

}

task copyClientUIToResources(type: Copy) {
    from "${projectDir}/../photon-client/dist/"
    into "${projectDir}/src/main/resources/web/"
}

task buildAndCopyUI {}

buildAndCopyUI.dependsOn copyClientUIToResources
copyClientUIToResources.dependsOn runNpmOnClient
copyClientUIToResources.shouldRunAfter runNpmOnClient

spotless {
<<<<<<< HEAD
  java {
    googleJavaFormat()
    paddedCell()
    indentWithTabs(2)
    indentWithSpaces(4)
    removeUnusedImports()
  }
}

jacocoTestReport {
    dependsOn test // Tests are required to run before generating the report
    
    reports {
        xml.enabled true
=======
    java {
        googleJavaFormat()
        paddedCell()
        indentWithTabs(2)
        indentWithSpaces(4)
        removeUnusedImports()
    }
    java {
        target "src/*/java/org/**/*.java"
        licenseHeaderFile "$rootDir/LicenseHeader.txt"
>>>>>>> 2e7cdf00
    }
}<|MERGE_RESOLUTION|>--- conflicted
+++ resolved
@@ -114,22 +114,6 @@
 copyClientUIToResources.shouldRunAfter runNpmOnClient
 
 spotless {
-<<<<<<< HEAD
-  java {
-    googleJavaFormat()
-    paddedCell()
-    indentWithTabs(2)
-    indentWithSpaces(4)
-    removeUnusedImports()
-  }
-}
-
-jacocoTestReport {
-    dependsOn test // Tests are required to run before generating the report
-    
-    reports {
-        xml.enabled true
-=======
     java {
         googleJavaFormat()
         paddedCell()
@@ -140,6 +124,13 @@
     java {
         target "src/*/java/org/**/*.java"
         licenseHeaderFile "$rootDir/LicenseHeader.txt"
->>>>>>> 2e7cdf00
+    }
+}
+
+jacocoTestReport {
+    dependsOn test // Tests are required to run before generating the report
+    
+    reports {
+        xml.enabled true
     }
 }