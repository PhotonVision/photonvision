plugins {
    id "application"
    id 'com.github.johnrengelman.shadow' version '8.1.1'
    id "com.github.node-gradle.node" version "7.0.1"
    id "org.hidetake.ssh" version "2.11.2"
    id 'edu.wpi.first.WpilibTools' version '1.3.0'
}

evaluationDependsOn(':photon-core')

mainClassName = 'org.photonvision.Main'

group 'org.photonvision'
version versionString + (project.hasProperty('pionly') ? "-raspi" : "")

apply from: "${rootDir}/shared/common.gradle"

dependencies {
    implementation project(':photon-core')
    implementation project(':photon-targeting')

    implementation "io.javalin:javalin:$javalinVersion"
    implementation "org.slf4j:slf4j-simple:2.0.7"

    implementation wpilibTools.deps.wpilibJava("wpiutil")
    implementation wpilibTools.deps.wpilibJava("wpimath")
    implementation wpilibTools.deps.wpilibJava("wpinet")
    implementation wpilibTools.deps.wpilibJava("hal")
    implementation wpilibTools.deps.wpilibJava("ntcore")
    implementation wpilibTools.deps.wpilibJava("wpilibj")
    implementation wpilibTools.deps.wpilibOpenCv("frc" + wpi.frcYear.get(), wpi.versions.opencvVersion.get())

    implementation "org.msgpack:msgpack-core:0.9.0"
    implementation "org.msgpack:jackson-dataformat-msgpack:0.9.0"
}

shadowJar {
<<<<<<< HEAD
=======
    configurations = [
        project.configurations.runtimeClasspath
    ]
    String name = "photonvision-${project.version}"
    archiveClassifier.set(wpilibTools.platformMapper.currentPlatform.platformName)
>>>>>>> cb401e1c
    archiveBaseName = "photonvision"
    archiveVersion = project.version as String
    archiveClassifier.set(wpilibTools.currentPlatform.platformName)
    configurations = [project.configurations.runtimeClasspath]
}


node {
    nodeProjectDir = file("${projectDir}/../photon-client")
}

tasks.register('copyClientUIToResources', Copy) {
    from "${projectDir}/../photon-client/dist/"
    into "${projectDir}/src/main/resources/web/"
}

tasks.register("buildAndCopyUI") {
    dependsOn "npm_run_build"
    finalizedBy "copyClientUIToResources"
}

run {
    if (project.hasProperty("profile")) {
        jvmArgs=[
            "-Dcom.sun.management.jmxremote=true",
            "-Dcom.sun.management.jmxremote.ssl=false",
            "-Dcom.sun.management.jmxremote.authenticate=false",
            "-Dcom.sun.management.jmxremote.port=5000",
            "-Djava.rmi.server.hostname=0.0.0.0",
        ]
    }
}


remotes {
    pi {
        host = 'photonvision.local'
        user = 'pi'
        password = 'raspberry'
        knownHosts = allowAnyHosts
    }
    gloworm {
        host = 'gloworm.local'
        user = 'pi'
        password = 'raspberry'
        knownHosts = allowAnyHosts
    }
}

task findDeployTarget {
    doLast {
        if(project.hasProperty('tgtIP')){
            //If user specificed IP, default to using the PI profile
            // but adjust hostname to match the provided IP address
            findDeployTarget.ext.rmt = remotes.pi
            findDeployTarget.ext.rmt.host=tgtIP
        } else {
            findDeployTarget.ext.rmt = null
            for(testRmt in remotes){
                println "Checking for " + testRmt.host
                boolean canContact = false;
                try {
                    InetAddress testAddr = InetAddress.getByName(testRmt.host)
                    canContact = testAddr.isReachable(2000)
                } catch(UnknownHostException e) {
                    canContact = false;
                }
                if(canContact){
                    println "Found!"
                    findDeployTarget.ext.rmt = testRmt
                    break
                } else {
                    println "Not Found."
                }
            }
            if(findDeployTarget.ext.rmt == null ){
                throw new GradleException("Could not find a supported target for deployment!")
            }
        }
    }
}

run {
    environment "PATH_PREFIX", "../"
}

task deployIdc {
    //dependsOn overrideToPi
    dependsOn assemble
    dependsOn findDeployTarget

    doLast {
        println 'Starting deployment to ' + findDeployTarget.rmt.host
        println 'targetArch = ' + wpilibTools.platformMapper.currentPlatform.platformName
        ssh.run{
            session(findDeployTarget.rmt) {
                //Stop photonvision before manipulating its files
                execute 'sudo systemctl stop photonvision.service'
                // gerth2 - I was having issues with the .jar being in use still - waiting a tiny bit here seems to get rid of it on a pi4
                execute 'sleep 3'
                // Copy into a folder owned by PI. Mostly because, as far as I can tell, the put command doesn't support sudo.
                put from: "${projectDir}/build/libs/photonvision-${project.version}-${wpilibTools.platformMapper.currentPlatform.platformName}.jar", into: "/tmp/photonvision.jar"
                //belt-and-suspenders. Make sure the old jar is gone first.
                execute 'sudo rm -f /opt/photonvision/photonvision.jar'
                //Copy in the new .jar and make sure it's executable
                execute 'sudo mv /tmp/photonvision.jar /opt/photonvision/photonvision.jar'
                execute 'sudo chmod +x /opt/photonvision/photonvision.jar'
                //Fire up photonvision again
                execute 'sudo systemctl start photonvision.service'
                //Cleanup
                execute 'sudo rm -f /tmp/photonvision.jar'
            }
        }
    }
}<|MERGE_RESOLUTION|>--- conflicted
+++ resolved
@@ -35,18 +35,12 @@
 }
 
 shadowJar {
-<<<<<<< HEAD
-=======
+    archiveBaseName = "photonvision"
+    archiveVersion = project.version as String
+    archiveClassifier.set(wpilibTools.currentPlatform.platformName)
     configurations = [
         project.configurations.runtimeClasspath
     ]
-    String name = "photonvision-${project.version}"
-    archiveClassifier.set(wpilibTools.platformMapper.currentPlatform.platformName)
->>>>>>> cb401e1c
-    archiveBaseName = "photonvision"
-    archiveVersion = project.version as String
-    archiveClassifier.set(wpilibTools.currentPlatform.platformName)
-    configurations = [project.configurations.runtimeClasspath]
 }
 
 
