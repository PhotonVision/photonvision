--- conflicted
+++ resolved
@@ -37,11 +37,7 @@
 
 ### Cameras Attributes
 
-<<<<<<< HEAD
-For colored shape detection, any non-fisheye camera supported by PhotonVision will work. We recommend the Pi Camera V1 or a high fps USB camera for Raspberry Pi. PhotonVision only supports USB cameras for the Orange Pi.
-=======
 For colored shape detection, any non-fisheye camera supported by PhotonVision will work. We recommend a high fps USB camera.
->>>>>>> 005363c5
 
 For driver camera, we recommend a USB camera with a fisheye lens, so your driver can see more of the field.
 
