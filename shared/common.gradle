--- conflicted
+++ resolved
@@ -24,22 +24,6 @@
     implementation "org.apache.commons:commons-exec:1.3"
 
     // WPILib deps
-<<<<<<< HEAD
-    implementation "edu.wpi.first.wpiutil:wpiutil-java:$wpilibVersion"
-    implementation "edu.wpi.first.cameraserver:cameraserver-java:$wpilibVersion"
-
-    //cv
-    implementation group: 'org.bytedeco', name: 'javacv-platform', version: '1.5.8'
-
-    implementation "edu.wpi.first.cscore:cscore-java:$wpilibVersion"
-    jniPlatforms.each { implementation "edu.wpi.first.cscore:cscore-jni:$wpilibVersion:$it" }
-
-    implementation "edu.wpi.first.ntcore:ntcore-java:$wpilibVersion"
-    jniPlatforms.each { implementation "edu.wpi.first.ntcore:ntcore-jni:$wpilibVersion:$it" }
-
-    implementation "edu.wpi.first.thirdparty.frc2022.opencv:opencv-java:$opencvVersion"
-    jniPlatforms.each { implementation "edu.wpi.first.thirdparty.frc2022.opencv:opencv-jni:$opencvVersion:$it" }
-=======
     implementation wpilibTools.deps.wpilibJava("wpiutil")
     implementation wpilibTools.deps.wpilibJava("cameraserver")
     implementation wpilibTools.deps.wpilibJava("cscore")
@@ -51,7 +35,6 @@
 
     implementation "edu.wpi.first.thirdparty.frc2023.opencv:opencv-java:$opencvVersion"
     jniPlatforms.each { implementation "edu.wpi.first.thirdparty.frc2023.opencv:opencv-jni:$opencvVersion:$it" }
->>>>>>> bb63af60
 
     implementation "org.ejml:ejml-simple:0.41"
 
