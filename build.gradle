--- conflicted
+++ resolved
@@ -4,10 +4,6 @@
     id "java"
     id "cpp"
     id "com.diffplug.spotless" version "6.24.0"
-<<<<<<< HEAD
-    id "edu.wpi.first.NativeUtils" version "2025.4.0" apply false
-=======
->>>>>>> 3d18ded3
     id "edu.wpi.first.wpilib.repositories.WPILibRepositoriesPlugin" version "2020.2"
     id "edu.wpi.first.GradleRIO" version "2025.1.1-beta-1"
     id 'edu.wpi.first.WpilibTools' version '1.3.0'
