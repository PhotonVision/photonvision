plugins {
    id "com.diffplug.spotless" version "6.22.0"
    id "edu.wpi.first.NativeUtils" version "2024.2.0" apply false
    id "edu.wpi.first.wpilib.repositories.WPILibRepositoriesPlugin" version "2020.2"
    id "edu.wpi.first.GradleRIO" version "2024.1.1-beta-2"
    id 'edu.wpi.first.WpilibTools' version '1.3.0'
}

allprojects {
    repositories {
        mavenCentral()
        mavenLocal()
        maven { url = "https://maven.photonvision.org/repository/internal/" }
    }
    wpilibRepositories.addAllReleaseRepositories(it)
    wpilibRepositories.addAllDevelopmentRepositories(it)
}

// Configure the version number.
apply from: "versioningHelper.gradle"

ext {
<<<<<<< HEAD
    wpilibVersion = "2024.1.1-beta-2-19-gad80eb3"
=======
    wpilibVersion = "2024.1.1-beta-2"
>>>>>>> d61225eb
    openCVversion = "4.8.0-1"
    joglVersion = "2.4.0-rc-20200307"
    javalinVersion = "5.6.2"
    frcYear = "2024"

    pubVersion = versionString
    isDev = pubVersion.startsWith("dev")

    // A list, for legacy reasons, with only the current platform contained
    String nativeName = wpilibTools.platformMapper.currentPlatform.platformName;
    if (nativeName == "linuxx64") nativeName = "linuxx86-64";
    if (nativeName == "winx64") nativeName = "windowsx86-64";
    if (nativeName == "macx64") nativeName = "osxx86-64";
    if (nativeName == "macarm64") nativeName = "osxarm64";
    jniPlatform = nativeName
    println("Building for platform " + jniPlatform)
}

wpilibTools.deps.wpilibVersion = wpilibVersion

spotless {
    java {
        target fileTree('.') {
            include '**/*.java'
            exclude '**/build/**', '**/build-*/**', "photon-core\\src\\main\\java\\org\\photonvision\\PhotonVersion.java", "photon-lib\\src\\main\\java\\org\\photonvision\\PhotonVersion.java"
        }
        toggleOffOn()
        googleJavaFormat()
        indentWithTabs(2)
        indentWithSpaces(4)
        removeUnusedImports()
        trimTrailingWhitespace()
        endWithNewline()
    }
    groovyGradle {
        target fileTree('.') {
            include '**/*.gradle'
            exclude '**/build/**', '**/build-*/**'
        }
        greclipse()
        indentWithSpaces(4)
        trimTrailingWhitespace()
        endWithNewline()
    }
    format 'xml', {
        target fileTree('.') {
            include '**/*.xml'
            exclude '**/build/**', '**/build-*/**', "**/.idea/**"
        }
        eclipseWtp('xml')
        trimTrailingWhitespace()
        indentWithSpaces(2)
        endWithNewline()
    }
    format 'misc', {
        target fileTree('.') {
            include '**/*.md', '**/.gitignore'
            exclude '**/build/**', '**/build-*/**'
        }
        trimTrailingWhitespace()
        indentWithSpaces(2)
        endWithNewline()
    }
}

wrapper {
    gradleVersion '8.4'
}<|MERGE_RESOLUTION|>--- conflicted
+++ resolved
@@ -20,11 +20,7 @@
 apply from: "versioningHelper.gradle"
 
 ext {
-<<<<<<< HEAD
     wpilibVersion = "2024.1.1-beta-2-19-gad80eb3"
-=======
-    wpilibVersion = "2024.1.1-beta-2"
->>>>>>> d61225eb
     openCVversion = "4.8.0-1"
     joglVersion = "2.4.0-rc-20200307"
     javalinVersion = "5.6.2"
