plugins {
    id "com.diffplug.spotless" version "6.22.0"
    id "edu.wpi.first.NativeUtils" version "2024.2.0" apply false
    id "edu.wpi.first.wpilib.repositories.WPILibRepositoriesPlugin" version "2020.2"
    id "edu.wpi.first.GradleRIO" version "2024.1.1-beta-3"
    id 'edu.wpi.first.WpilibTools' version '1.3.0'
}

allprojects {
    repositories {
        mavenCentral()
        mavenLocal()
        maven { url = "https://maven.photonvision.org/repository/internal/" }
    }
    wpilibRepositories.addAllReleaseRepositories(it)
    wpilibRepositories.addAllDevelopmentRepositories(it)
}

// Configure the version number.
apply from: "versioningHelper.gradle"

ext {
<<<<<<< HEAD
    wpilibVersion = "2024.1.1-beta-2-19-gad80eb3"
    openCVversion = "4.8.0-1"
=======
    wpilibVersion = "2024.1.1-beta-3"
    openCVversion = "4.8.0-2"
>>>>>>> 623b4e5b
    joglVersion = "2.4.0-rc-20200307"
    javalinVersion = "5.6.2"
    frcYear = "2024"

    pubVersion = versionString
    isDev = pubVersion.startsWith("dev")

    // A list, for legacy reasons, with only the current platform contained
    String nativeName = wpilibTools.platformMapper.currentPlatform.platformName;
    if (nativeName == "linuxx64") nativeName = "linuxx86-64";
    if (nativeName == "winx64") nativeName = "windowsx86-64";
    if (nativeName == "macx64") nativeName = "osxx86-64";
    if (nativeName == "macarm64") nativeName = "osxarm64";
    jniPlatform = nativeName
    println("Building for platform " + jniPlatform)
}

wpilibTools.deps.wpilibVersion = wpilibVersion

// Tell gradlerio what version of things to use (that we care about)
// See: https://github.com/wpilibsuite/GradleRIO/blob/main/src/main/java/edu/wpi/first/gradlerio/wpi/WPIVersionsExtension.java
wpi.getVersions().getOpencvVersion().convention(openCVversion);
wpi.getVersions().getWpilibVersion().convention(wpilibVersion);

spotless {
    java {
        target fileTree('.') {
            include '**/*.java'
            exclude '**/build/**', '**/build-*/**', "photon-core\\src\\main\\java\\org\\photonvision\\PhotonVersion.java", "photon-lib\\src\\main\\java\\org\\photonvision\\PhotonVersion.java"
        }
        toggleOffOn()
        googleJavaFormat()
        indentWithTabs(2)
        indentWithSpaces(4)
        removeUnusedImports()
        trimTrailingWhitespace()
        endWithNewline()
    }
    groovyGradle {
        target fileTree('.') {
            include '**/*.gradle'
            exclude '**/build/**', '**/build-*/**'
        }
        greclipse()
        indentWithSpaces(4)
        trimTrailingWhitespace()
        endWithNewline()
    }
    format 'xml', {
        target fileTree('.') {
            include '**/*.xml'
            exclude '**/build/**', '**/build-*/**', "**/.idea/**"
        }
        eclipseWtp('xml')
        trimTrailingWhitespace()
        indentWithSpaces(2)
        endWithNewline()
    }
    format 'misc', {
        target fileTree('.') {
            include '**/*.md', '**/.gitignore'
            exclude '**/build/**', '**/build-*/**'
        }
        trimTrailingWhitespace()
        indentWithSpaces(2)
        endWithNewline()
    }
}

wrapper {
    gradleVersion '8.4'
}<|MERGE_RESOLUTION|>--- conflicted
+++ resolved
@@ -20,13 +20,8 @@
 apply from: "versioningHelper.gradle"
 
 ext {
-<<<<<<< HEAD
-    wpilibVersion = "2024.1.1-beta-2-19-gad80eb3"
-    openCVversion = "4.8.0-1"
-=======
     wpilibVersion = "2024.1.1-beta-3"
     openCVversion = "4.8.0-2"
->>>>>>> 623b4e5b
     joglVersion = "2.4.0-rc-20200307"
     javalinVersion = "5.6.2"
     frcYear = "2024"
