import edu.wpi.first.toolchain.*

plugins {
    id "cpp"
    id "com.diffplug.spotless" version "6.24.0"
    id "edu.wpi.first.wpilib.repositories.WPILibRepositoriesPlugin" version "2020.2"
    id "edu.wpi.first.GradleRIO" version "2026.1.1-beta-1"
    id 'edu.wpi.first.WpilibTools' version '1.3.0'
    id 'com.google.protobuf' version '0.9.3' apply false
    id 'edu.wpi.first.GradleJni' version '1.1.0'
    id "org.ysb33r.doxygen" version "2.0.0" apply false
    id 'com.gradleup.shadow' version '8.3.4' apply false
    id "com.github.node-gradle.node" version "7.0.1" apply false
}

allprojects {
    repositories {
        mavenCentral()
        mavenLocal()
        maven { url = "https://maven.photonvision.org/releases" }
        maven { url = "https://maven.photonvision.org/snapshots" }
        maven { url = "https://jogamp.org/deployment/maven/" }
    }
    wpilibRepositories.addAllReleaseRepositories(it)
    wpilibRepositories.addAllDevelopmentRepositories(it)
}

ext.localMavenURL = file("$project.buildDir/outputs/maven")
ext.allOutputsFolder = file("$project.buildDir/outputs")

// Configure the version number.
apply from: "versioningHelper.gradle"

ext {
    wpilibVersion = "2026.1.1-beta-1"
    wpimathVersion = wpilibVersion
    openCVYear = "2025"
    openCVversion = "4.10.0-3"
    javalinVersion = "6.7.0"
<<<<<<< HEAD
    libcameraDriverVersion = "v2025.0.4"
    rknnVersion = "dev-v2025.0.0-5-g666c0c6"
    rubikVersion = "dev-v2025.1.0-6-g4a5e508"
    frcYear = "2025"
    mrcalVersion = "dev-v2025.0.0-3-g2dc275f";
=======
    libcameraDriverVersion = "dev-v2025.0.4-2-gc91d4b7"
    rknnVersion = "dev-v2025.0.0-7-g83c1bf3"
    rubikVersion = "dev-v2025.1.0-7-g39588a8"
    frcYear = "2026beta"
    mrcalVersion = "dev-v2025.0.0-2-g2adb187";

>>>>>>> ff69ddc2

    pubVersion = versionString
    isDev = pubVersion.startsWith("dev")

    // A list, for legacy reasons, with only the current platform contained
    wpilibNativeName = wpilibTools.platformMapper.currentPlatform.platformName;
    def nativeName = wpilibNativeName
    if (wpilibNativeName == "linuxx64") nativeName = "linuxx86-64";
    if (wpilibNativeName == "winx64") nativeName = "windowsx86-64";
    if (wpilibNativeName == "macx64") nativeName = "osxx86-64";
    if (wpilibNativeName == "macarm64") nativeName = "osxarm64";
    jniPlatform = nativeName

    println("Building for platform " + jniPlatform + " wpilib: " + wpilibNativeName)
    println("Using Wpilib: " + wpilibVersion)
    println("Using OpenCV: " + openCVversion)


    photonMavenURL = 'https://maven.photonvision.org/' + (isDev ? 'snapshots' : 'releases');
    println("Publishing Photonlib to " + photonMavenURL)
}

spotless {
    java {
        target fileTree('.') {
            include '**/*.java'
            exclude '**/build/**', '**/build-*/**', '**/src/generated/**'
        }
        toggleOffOn()
        googleJavaFormat()
        indentWithTabs(2)
        indentWithSpaces(4)
        removeUnusedImports()
        trimTrailingWhitespace()
        endWithNewline()
    }
    groovyGradle {
        target fileTree('.') {
            include '**/*.gradle'
            exclude '**/build/**', '**/build-*/**'
        }
        greclipse()
        indentWithSpaces(4)
        trimTrailingWhitespace()
        endWithNewline()
    }
    format 'misc', {
        target fileTree('.') {
            include '**/*.md', '**/.gitignore'
            exclude '**/build/**', '**/build-*/**', '**/node_modules/**'
        }
        trimTrailingWhitespace()
        indentWithSpaces(2)
        endWithNewline()
    }
}

wrapper {
    gradleVersion = '8.14.3'
}

ext.getCurrentArch = {
    return NativePlatforms.desktop
}

subprojects {
    tasks.withType(JavaCompile) {
        options.compilerArgs.add '-XDstringConcat=inline'
        options.encoding = 'UTF-8'
    }

    // Enables UTF-8 support in Javadoc
    tasks.withType(Javadoc) {
        options.addStringOption("charset", "utf-8")
        options.addStringOption("docencoding", "utf-8")
        options.addStringOption("encoding", "utf-8")
    }
}<|MERGE_RESOLUTION|>--- conflicted
+++ resolved
@@ -37,20 +37,11 @@
     openCVYear = "2025"
     openCVversion = "4.10.0-3"
     javalinVersion = "6.7.0"
-<<<<<<< HEAD
-    libcameraDriverVersion = "v2025.0.4"
-    rknnVersion = "dev-v2025.0.0-5-g666c0c6"
-    rubikVersion = "dev-v2025.1.0-6-g4a5e508"
-    frcYear = "2025"
-    mrcalVersion = "dev-v2025.0.0-3-g2dc275f";
-=======
     libcameraDriverVersion = "dev-v2025.0.4-2-gc91d4b7"
     rknnVersion = "dev-v2025.0.0-7-g83c1bf3"
     rubikVersion = "dev-v2025.1.0-7-g39588a8"
     frcYear = "2026beta"
-    mrcalVersion = "dev-v2025.0.0-2-g2adb187";
-
->>>>>>> ff69ddc2
+    mrcalVersion = "dev-v2025.0.0-3-g2dc275f";
 
     pubVersion = versionString
     isDev = pubVersion.startsWith("dev")
