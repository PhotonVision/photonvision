import edu.wpi.first.toolchain.*

plugins {
    id "cpp"
    id "com.diffplug.spotless" version "6.24.0"
    id "edu.wpi.first.wpilib.repositories.WPILibRepositoriesPlugin" version "2020.2"
    id "edu.wpi.first.GradleRIO" version "2025.3.2"
    id 'edu.wpi.first.WpilibTools' version '1.3.0'
    id 'com.google.protobuf' version '0.9.3' apply false
    id 'edu.wpi.first.GradleJni' version '1.1.0'
    id "org.ysb33r.doxygen" version "1.0.4" apply false
    id 'com.gradleup.shadow' version '8.3.4' apply false
    id "com.github.node-gradle.node" version "7.0.1" apply false
    id "org.hidetake.ssh" version "2.11.2" apply false
}

allprojects {
    repositories {
        mavenCentral()
        mavenLocal()
        maven { url = "https://maven.photonvision.org/releases" }
        maven { url = "https://maven.photonvision.org/snapshots" }
        maven { url = "https://jogamp.org/deployment/maven/" }
    }
    wpilibRepositories.addAllReleaseRepositories(it)
    wpilibRepositories.addAllDevelopmentRepositories(it)
}

ext.localMavenURL = file("$project.buildDir/outputs/maven")
ext.allOutputsFolder = file("$project.buildDir/outputs")

// Configure the version number.
apply from: "versioningHelper.gradle"

ext {
    wpilibVersion = "2025.3.2"
    wpimathVersion = wpilibVersion
    openCVYear = "2025"
    openCVversion = "4.10.0-3"
    javalinVersion = "5.6.2"
<<<<<<< HEAD
    photonGlDriverLibVersion = "dev-v2023.1.0-9-g75fc678"
    rknnVersion = "dev-v2024.0.0-64-gc0836a6"
    frcYear = "2024"
    mrcalVersion = "dev-v2024.0.0-29-g1536857";
=======
    libcameraDriverVersion = "v2025.0.3"
    rknnVersion = "dev-v2025.0.0-1-g33b6263"
    frcYear = "2025"
    mrcalVersion = "v2025.0.0";
>>>>>>> 413cf8c4


    pubVersion = versionString
    isDev = pubVersion.startsWith("dev")

    // A list, for legacy reasons, with only the current platform contained
    wpilibNativeName = wpilibTools.platformMapper.currentPlatform.platformName;
    def nativeName = wpilibNativeName
    if (wpilibNativeName == "linuxx64") nativeName = "linuxx86-64";
    if (wpilibNativeName == "winx64") nativeName = "windowsx86-64";
    if (wpilibNativeName == "macx64") nativeName = "osxx86-64";
    if (wpilibNativeName == "macarm64") nativeName = "osxarm64";
    jniPlatform = nativeName

    println("Building for platform " + jniPlatform + " wpilib: " + wpilibNativeName)
    println("Using Wpilib: " + wpilibVersion)
    println("Using OpenCV: " + openCVversion)


    photonMavenURL = 'https://maven.photonvision.org/' + (isDev ? 'snapshots' : 'releases');
    println("Publishing Photonlib to " + photonMavenURL)
}

spotless {
    java {
        target fileTree('.') {
            include '**/*.java'
            exclude '**/build/**', '**/build-*/**', '**/src/generated/**'
        }
        toggleOffOn()
        googleJavaFormat()
        indentWithTabs(2)
        indentWithSpaces(4)
        removeUnusedImports()
        trimTrailingWhitespace()
        endWithNewline()
    }
    groovyGradle {
        target fileTree('.') {
            include '**/*.gradle'
            exclude '**/build/**', '**/build-*/**'
        }
        greclipse()
        indentWithSpaces(4)
        trimTrailingWhitespace()
        endWithNewline()
    }
    format 'misc', {
        target fileTree('.') {
            include '**/*.md', '**/.gitignore'
            exclude '**/build/**', '**/build-*/**'
        }
        trimTrailingWhitespace()
        indentWithSpaces(2)
        endWithNewline()
    }
}

wrapper {
    gradleVersion '8.11'
}

ext.getCurrentArch = {
    return NativePlatforms.desktop
}

subprojects {
    tasks.withType(JavaCompile) {
        options.compilerArgs.add '-XDstringConcat=inline'
        options.encoding = 'UTF-8'
    }

    // Enables UTF-8 support in Javadoc
    tasks.withType(Javadoc) {
        options.addStringOption("charset", "utf-8")
        options.addStringOption("docencoding", "utf-8")
        options.addStringOption("encoding", "utf-8")
    }
}<|MERGE_RESOLUTION|>--- conflicted
+++ resolved
@@ -38,17 +38,10 @@
     openCVYear = "2025"
     openCVversion = "4.10.0-3"
     javalinVersion = "5.6.2"
-<<<<<<< HEAD
-    photonGlDriverLibVersion = "dev-v2023.1.0-9-g75fc678"
-    rknnVersion = "dev-v2024.0.0-64-gc0836a6"
-    frcYear = "2024"
-    mrcalVersion = "dev-v2024.0.0-29-g1536857";
-=======
     libcameraDriverVersion = "v2025.0.3"
     rknnVersion = "dev-v2025.0.0-1-g33b6263"
     frcYear = "2025"
-    mrcalVersion = "v2025.0.0";
->>>>>>> 413cf8c4
+    mrcalVersion = "dev-v2024.0.0-29-g1536857";
 
 
     pubVersion = versionString
