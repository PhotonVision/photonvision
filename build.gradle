import edu.wpi.first.toolchain.*

plugins {
    id "cpp"
    id "com.diffplug.spotless" version "6.24.0"
    id "edu.wpi.first.wpilib.repositories.WPILibRepositoriesPlugin" version "2020.2"
    id "edu.wpi.first.GradleRIO" version "2026.1.1-beta-1"
    id 'edu.wpi.first.WpilibTools' version '1.3.0'
    id 'com.google.protobuf' version '0.9.3' apply false
    id 'edu.wpi.first.GradleJni' version '1.1.0'
    id "org.ysb33r.doxygen" version "2.0.0" apply false
    id 'com.gradleup.shadow' version '8.3.4' apply false
    id "com.github.node-gradle.node" version "7.0.1" apply false
}

allprojects {
    repositories {
        mavenCentral()
        mavenLocal()
        maven { url = "https://maven.photonvision.org/releases" }
        maven { url = "https://maven.photonvision.org/snapshots" }
        maven { url = "https://jogamp.org/deployment/maven/" }
    }
    wpilibRepositories.addAllReleaseRepositories(it)
    wpilibRepositories.addAllDevelopmentRepositories(it)
}

ext.localMavenURL = file("$project.buildDir/outputs/maven")
ext.allOutputsFolder = file("$project.buildDir/outputs")

// Configure the version number.
apply from: "versioningHelper.gradle"

ext {
    wpilibVersion = "2026.1.1-beta-1"
    wpimathVersion = wpilibVersion
    openCVYear = "2025"
    openCVversion = "4.10.0-3"
    javalinVersion = "6.7.0"
    libcameraDriverVersion = "dev-v2025.0.4-3-g95e2b38"
    rknnVersion = "dev-v2025.0.0-7-g83c1bf3"
    rubikVersion = "dev-v2025.1.0-7-g39588a8"
    frcYear = "2026beta"
    mrcalVersion = "dev-v2025.0.0-3-g2dc275f";
<<<<<<< HEAD
=======

>>>>>>> 0e33aef8

    pubVersion = versionString
    isDev = pubVersion.startsWith("dev")

    // A list, for legacy reasons, with only the current platform contained
    wpilibNativeName = wpilibTools.platformMapper.currentPlatform.platformName;
    def nativeName = wpilibNativeName
    if (wpilibNativeName == "linuxx64") nativeName = "linuxx86-64";
    if (wpilibNativeName == "winx64") nativeName = "windowsx86-64";
    if (wpilibNativeName == "macx64") nativeName = "osxx86-64";
    if (wpilibNativeName == "macarm64") nativeName = "osxarm64";
    jniPlatform = nativeName

    println("Building for platform " + jniPlatform + " wpilib: " + wpilibNativeName)
    println("Using Wpilib: " + wpilibVersion)
    println("Using OpenCV: " + openCVversion)


    photonMavenURL = 'https://maven.photonvision.org/' + (isDev ? 'snapshots' : 'releases');
    println("Publishing Photonlib to " + photonMavenURL)
}

spotless {
    java {
        target fileTree('.') {
            include '**/*.java'
            exclude '**/build/**', '**/build-*/**', '**/src/generated/**'
        }
        toggleOffOn()
        googleJavaFormat()
        indentWithTabs(2)
        indentWithSpaces(4)
        removeUnusedImports()
        trimTrailingWhitespace()
        endWithNewline()
    }
    groovyGradle {
        target fileTree('.') {
            include '**/*.gradle'
            exclude '**/build/**', '**/build-*/**'
        }
        greclipse()
        indentWithSpaces(4)
        trimTrailingWhitespace()
        endWithNewline()
    }
    format 'misc', {
        target fileTree('.') {
            include '**/*.md', '**/.gitignore'
            exclude '**/build/**', '**/build-*/**', '**/node_modules/**'
        }
        trimTrailingWhitespace()
        indentWithSpaces(2)
        endWithNewline()
    }
}

wrapper {
    gradleVersion = '8.14.3'
}

ext.getCurrentArch = {
    return NativePlatforms.desktop
}

subprojects {
    tasks.withType(JavaCompile) {
        options.compilerArgs.add '-XDstringConcat=inline'
        options.encoding = 'UTF-8'
    }

    // Enables UTF-8 support in Javadoc
    tasks.withType(Javadoc) {
        options.addStringOption("charset", "utf-8")
        options.addStringOption("docencoding", "utf-8")
        options.addStringOption("encoding", "utf-8")
    }
}<|MERGE_RESOLUTION|>--- conflicted
+++ resolved
@@ -42,10 +42,6 @@
     rubikVersion = "dev-v2025.1.0-7-g39588a8"
     frcYear = "2026beta"
     mrcalVersion = "dev-v2025.0.0-3-g2dc275f";
-<<<<<<< HEAD
-=======
-
->>>>>>> 0e33aef8
 
     pubVersion = versionString
     isDev = pubVersion.startsWith("dev")
