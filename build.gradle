import edu.wpi.first.toolchain.*

plugins {
    id "cpp"
    id "com.diffplug.spotless" version "6.24.0"
    id "edu.wpi.first.wpilib.repositories.WPILibRepositoriesPlugin" version "2020.2"
    id "edu.wpi.first.GradleRIO" version "2025.2.1"
    id 'edu.wpi.first.WpilibTools' version '1.3.0'
    id 'com.google.protobuf' version '0.9.3' apply false
    id 'edu.wpi.first.GradleJni' version '1.1.0'
    id "org.ysb33r.doxygen" version "1.0.4" apply false
    id 'com.gradleup.shadow' version '8.3.4' apply false
    id "com.github.node-gradle.node" version "7.0.1" apply false
    id "org.hidetake.ssh" version "2.11.2" apply false
}

allprojects {
    repositories {
        mavenCentral()
        mavenLocal()
        maven { url = "https://maven.photonvision.org/releases" }
        maven { url = "https://maven.photonvision.org/snapshots" }
        maven { url = "https://jogamp.org/deployment/maven/" }
    }
    wpilibRepositories.addAllReleaseRepositories(it)
    wpilibRepositories.addAllDevelopmentRepositories(it)
}

ext.localMavenURL = file("$project.buildDir/outputs/maven")
ext.allOutputsFolder = file("$project.buildDir/outputs")

// Configure the version number.
apply from: "versioningHelper.gradle"

ext {
<<<<<<< HEAD
    wpilibVersion = "2025.1.1-9-g2de03c9"
=======
    wpilibVersion = "2025.2.1"
>>>>>>> 05348f39
    wpimathVersion = wpilibVersion
    openCVYear = "2025"
    openCVversion = "4.10.0-3"
    joglVersion = "2.4.0"
    javalinVersion = "5.6.2"
    libcameraDriverVersion = "v2025.0.0"
    rknnVersion = "v2025.0.0"
    frcYear = "2025"
    mrcalVersion = "v2025.0.0";


    pubVersion = versionString
    isDev = pubVersion.startsWith("dev")

    // A list, for legacy reasons, with only the current platform contained
    wpilibNativeName = wpilibTools.platformMapper.currentPlatform.platformName;
    def nativeName = wpilibNativeName
    if (wpilibNativeName == "linuxx64") nativeName = "linuxx86-64";
    if (wpilibNativeName == "winx64") nativeName = "windowsx86-64";
    if (wpilibNativeName == "macx64") nativeName = "osxx86-64";
    if (wpilibNativeName == "macarm64") nativeName = "osxarm64";
    jniPlatform = nativeName

    println("Building for platform " + jniPlatform + " wpilib: " + wpilibNativeName)
    println("Using Wpilib: " + wpilibVersion)
    println("Using OpenCV: " + openCVversion)


    photonMavenURL = 'https://maven.photonvision.org/' + (isDev ? 'snapshots' : 'releases');
    println("Publishing Photonlib to " + photonMavenURL)
}

spotless {
    java {
        target fileTree('.') {
            include '**/*.java'
            exclude '**/build/**', '**/build-*/**', '**/src/generated/**'
        }
        toggleOffOn()
        googleJavaFormat()
        indentWithTabs(2)
        indentWithSpaces(4)
        removeUnusedImports()
        trimTrailingWhitespace()
        endWithNewline()
    }
    groovyGradle {
        target fileTree('.') {
            include '**/*.gradle'
            exclude '**/build/**', '**/build-*/**'
        }
        greclipse()
        indentWithSpaces(4)
        trimTrailingWhitespace()
        endWithNewline()
    }
    format 'misc', {
        target fileTree('.') {
            include '**/*.md', '**/.gitignore'
            exclude '**/build/**', '**/build-*/**'
        }
        trimTrailingWhitespace()
        indentWithSpaces(2)
        endWithNewline()
    }
}

wrapper {
    gradleVersion '8.11'
}

ext.getCurrentArch = {
    return NativePlatforms.desktop
}

subprojects {
    tasks.withType(JavaCompile) {
        options.compilerArgs.add '-XDstringConcat=inline'
        options.encoding = 'UTF-8'
    }

    // Enables UTF-8 support in Javadoc
    tasks.withType(Javadoc) {
        options.addStringOption("charset", "utf-8")
        options.addStringOption("docencoding", "utf-8")
        options.addStringOption("encoding", "utf-8")
    }
}<|MERGE_RESOLUTION|>--- conflicted
+++ resolved
@@ -33,11 +33,7 @@
 apply from: "versioningHelper.gradle"
 
 ext {
-<<<<<<< HEAD
-    wpilibVersion = "2025.1.1-9-g2de03c9"
-=======
     wpilibVersion = "2025.2.1"
->>>>>>> 05348f39
     wpimathVersion = wpilibVersion
     openCVYear = "2025"
     openCVversion = "4.10.0-3"
