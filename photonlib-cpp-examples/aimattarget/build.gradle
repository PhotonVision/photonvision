plugins {
    id "cpp"
    id "google-test-test-suite"
<<<<<<< HEAD
    id "edu.wpi.first.GradleRIO" version "2023.3.2"
=======
    id "edu.wpi.first.GradleRIO" version "2023.4.2"
>>>>>>> 6c78e663

    id "com.dorongold.task-tree" version "2.1.0"
}

repositories {
    mavenLocal()
    jcenter()
}

apply from: "${rootDir}/../shared/examples_common.gradle"

// Define my targets (RoboRIO) and artifacts (deployable files)
// This is added by GradleRIO's backing project DeployUtils.
deploy {
    targets {
        roborio(getTargetTypeClass('RoboRIO')) {
            // Team number is loaded either from the .wpilib/wpilib_preferences.json
            // or from command line. If not found an exception will be thrown.
            // You can use getTeamOrDefault(team) instead of getTeamNumber if you
            // want to store a team number in this file.
            team = project.frc.getTeamOrDefault(5940)
            debug = project.frc.getDebugOrDefault(false)

            artifacts {
                // First part is artifact name, 2nd is artifact type
                // getTargetTypeClass is a shortcut to get the class type using a string

                frcCpp(getArtifactTypeClass('FRCNativeArtifact')) {
                }

                // Static files artifact
                frcStaticFileDeploy(getArtifactTypeClass('FileTreeArtifact')) {
                    files = project.fileTree('src/main/deploy')
                    directory = '/home/lvuser/deploy'
                }
            }
        }
    }
}

def deployArtifact = deploy.targets.roborio.artifacts.frcCpp

// Set this to true to enable desktop support.
def includeDesktopSupport = true

// Set to true to run simulation in debug mode
wpi.cpp.debugSimulation = false

// Default enable simgui
wpi.sim.addGui().defaultEnabled = true
// Enable DS but not by default
wpi.sim.addDriverstation()

model {
    components {
        frcUserProgram(NativeExecutableSpec) {
            // We don't need to build for roborio -- if we do, we need to install
            // a roborio toolchain every time we build in CI
            // Ideally, we'd be able to set the roborio toolchain as optional, but
            // I can't figure out how to set that environment variable from build.gradle
            // (see https://github.com/wpilibsuite/native-utils/blob/2917c69fb5094e36d499c465f047dab81c68446c/ToolchainPlugin/src/main/java/edu/wpi/first/toolchain/ToolchainGraphBuildService.java#L71)
            // for now, commented out

            // targetPlatform wpi.platforms.roborio

            if (includeDesktopSupport) {
                targetPlatform wpi.platforms.desktop
            }

            sources.cpp {
                source {
                    srcDir 'src/main/cpp'
                    include '**/*.cpp', '**/*.cc'
                }
                exportedHeaders {
                    srcDir 'src/main/include'
                }
            }

            // Set deploy task to deploy this component
            deployArtifact.component = it

            // Enable run tasks for this component
            wpi.cpp.enableExternalTasks(it)

            // Enable simulation for this component
            wpi.sim.enable(it)
            // Defining my dependencies. In this case, WPILib (+ friends), and vendor libraries.
            wpi.cpp.vendor.cpp(it)
            wpi.cpp.deps.wpilib(it)
        }
    }
    testSuites {
        frcUserProgramTest(GoogleTestTestSuiteSpec) {
            testing $.components.frcUserProgram

            sources.cpp {
                source {
                    srcDir 'src/test/cpp'
                    include '**/*.cpp'
                }
            }

            // Enable run tasks for this component
            wpi.cpp.enableExternalTasks(it)

            wpi.cpp.vendor.cpp(it)
            wpi.cpp.deps.wpilib(it)
            wpi.cpp.deps.googleTest(it)
        }
    }
}
<|MERGE_RESOLUTION|>--- conflicted
+++ resolved
@@ -1,120 +1,116 @@
-plugins {
-    id "cpp"
-    id "google-test-test-suite"
-<<<<<<< HEAD
-    id "edu.wpi.first.GradleRIO" version "2023.3.2"
-=======
-    id "edu.wpi.first.GradleRIO" version "2023.4.2"
->>>>>>> 6c78e663
-
-    id "com.dorongold.task-tree" version "2.1.0"
-}
-
-repositories {
-    mavenLocal()
-    jcenter()
-}
-
-apply from: "${rootDir}/../shared/examples_common.gradle"
-
-// Define my targets (RoboRIO) and artifacts (deployable files)
-// This is added by GradleRIO's backing project DeployUtils.
-deploy {
-    targets {
-        roborio(getTargetTypeClass('RoboRIO')) {
-            // Team number is loaded either from the .wpilib/wpilib_preferences.json
-            // or from command line. If not found an exception will be thrown.
-            // You can use getTeamOrDefault(team) instead of getTeamNumber if you
-            // want to store a team number in this file.
-            team = project.frc.getTeamOrDefault(5940)
-            debug = project.frc.getDebugOrDefault(false)
-
-            artifacts {
-                // First part is artifact name, 2nd is artifact type
-                // getTargetTypeClass is a shortcut to get the class type using a string
-
-                frcCpp(getArtifactTypeClass('FRCNativeArtifact')) {
-                }
-
-                // Static files artifact
-                frcStaticFileDeploy(getArtifactTypeClass('FileTreeArtifact')) {
-                    files = project.fileTree('src/main/deploy')
-                    directory = '/home/lvuser/deploy'
-                }
-            }
-        }
-    }
-}
-
-def deployArtifact = deploy.targets.roborio.artifacts.frcCpp
-
-// Set this to true to enable desktop support.
-def includeDesktopSupport = true
-
-// Set to true to run simulation in debug mode
-wpi.cpp.debugSimulation = false
-
-// Default enable simgui
-wpi.sim.addGui().defaultEnabled = true
-// Enable DS but not by default
-wpi.sim.addDriverstation()
-
-model {
-    components {
-        frcUserProgram(NativeExecutableSpec) {
-            // We don't need to build for roborio -- if we do, we need to install
-            // a roborio toolchain every time we build in CI
-            // Ideally, we'd be able to set the roborio toolchain as optional, but
-            // I can't figure out how to set that environment variable from build.gradle
-            // (see https://github.com/wpilibsuite/native-utils/blob/2917c69fb5094e36d499c465f047dab81c68446c/ToolchainPlugin/src/main/java/edu/wpi/first/toolchain/ToolchainGraphBuildService.java#L71)
-            // for now, commented out
-
-            // targetPlatform wpi.platforms.roborio
-
-            if (includeDesktopSupport) {
-                targetPlatform wpi.platforms.desktop
-            }
-
-            sources.cpp {
-                source {
-                    srcDir 'src/main/cpp'
-                    include '**/*.cpp', '**/*.cc'
-                }
-                exportedHeaders {
-                    srcDir 'src/main/include'
-                }
-            }
-
-            // Set deploy task to deploy this component
-            deployArtifact.component = it
-
-            // Enable run tasks for this component
-            wpi.cpp.enableExternalTasks(it)
-
-            // Enable simulation for this component
-            wpi.sim.enable(it)
-            // Defining my dependencies. In this case, WPILib (+ friends), and vendor libraries.
-            wpi.cpp.vendor.cpp(it)
-            wpi.cpp.deps.wpilib(it)
-        }
-    }
-    testSuites {
-        frcUserProgramTest(GoogleTestTestSuiteSpec) {
-            testing $.components.frcUserProgram
-
-            sources.cpp {
-                source {
-                    srcDir 'src/test/cpp'
-                    include '**/*.cpp'
-                }
-            }
-
-            // Enable run tasks for this component
-            wpi.cpp.enableExternalTasks(it)
-
-            wpi.cpp.vendor.cpp(it)
-            wpi.cpp.deps.wpilib(it)
-            wpi.cpp.deps.googleTest(it)
-        }
-    }
-}
+plugins {
+    id "cpp"
+    id "google-test-test-suite"
+    id "edu.wpi.first.GradleRIO" version "2023.4.2"
+
+    id "com.dorongold.task-tree" version "2.1.0"
+}
+
+repositories {
+    mavenLocal()
+    jcenter()
+}
+
+apply from: "${rootDir}/../shared/examples_common.gradle"
+
+// Define my targets (RoboRIO) and artifacts (deployable files)
+// This is added by GradleRIO's backing project DeployUtils.
+deploy {
+    targets {
+        roborio(getTargetTypeClass('RoboRIO')) {
+            // Team number is loaded either from the .wpilib/wpilib_preferences.json
+            // or from command line. If not found an exception will be thrown.
+            // You can use getTeamOrDefault(team) instead of getTeamNumber if you
+            // want to store a team number in this file.
+            team = project.frc.getTeamOrDefault(5940)
+            debug = project.frc.getDebugOrDefault(false)
+
+            artifacts {
+                // First part is artifact name, 2nd is artifact type
+                // getTargetTypeClass is a shortcut to get the class type using a string
+
+                frcCpp(getArtifactTypeClass('FRCNativeArtifact')) {
+                }
+
+                // Static files artifact
+                frcStaticFileDeploy(getArtifactTypeClass('FileTreeArtifact')) {
+                    files = project.fileTree('src/main/deploy')
+                    directory = '/home/lvuser/deploy'
+                }
+            }
+        }
+    }
+}
+
+def deployArtifact = deploy.targets.roborio.artifacts.frcCpp
+
+// Set this to true to enable desktop support.
+def includeDesktopSupport = true
+
+// Set to true to run simulation in debug mode
+wpi.cpp.debugSimulation = false
+
+// Default enable simgui
+wpi.sim.addGui().defaultEnabled = true
+// Enable DS but not by default
+wpi.sim.addDriverstation()
+
+model {
+    components {
+        frcUserProgram(NativeExecutableSpec) {
+            // We don't need to build for roborio -- if we do, we need to install
+            // a roborio toolchain every time we build in CI
+            // Ideally, we'd be able to set the roborio toolchain as optional, but
+            // I can't figure out how to set that environment variable from build.gradle
+            // (see https://github.com/wpilibsuite/native-utils/blob/2917c69fb5094e36d499c465f047dab81c68446c/ToolchainPlugin/src/main/java/edu/wpi/first/toolchain/ToolchainGraphBuildService.java#L71)
+            // for now, commented out
+
+            // targetPlatform wpi.platforms.roborio
+
+            if (includeDesktopSupport) {
+                targetPlatform wpi.platforms.desktop
+            }
+
+            sources.cpp {
+                source {
+                    srcDir 'src/main/cpp'
+                    include '**/*.cpp', '**/*.cc'
+                }
+                exportedHeaders {
+                    srcDir 'src/main/include'
+                }
+            }
+
+            // Set deploy task to deploy this component
+            deployArtifact.component = it
+
+            // Enable run tasks for this component
+            wpi.cpp.enableExternalTasks(it)
+
+            // Enable simulation for this component
+            wpi.sim.enable(it)
+            // Defining my dependencies. In this case, WPILib (+ friends), and vendor libraries.
+            wpi.cpp.vendor.cpp(it)
+            wpi.cpp.deps.wpilib(it)
+        }
+    }
+    testSuites {
+        frcUserProgramTest(GoogleTestTestSuiteSpec) {
+            testing $.components.frcUserProgram
+
+            sources.cpp {
+                source {
+                    srcDir 'src/test/cpp'
+                    include '**/*.cpp'
+                }
+            }
+
+            // Enable run tasks for this component
+            wpi.cpp.enableExternalTasks(it)
+
+            wpi.cpp.vendor.cpp(it)
+            wpi.cpp.deps.wpilib(it)
+            wpi.cpp.deps.googleTest(it)
+        }
+    }
+}