<!DOCTYPE html>
<html>

<head>
    <title>ThinClient</title>

    <style>
        * {
            margin: 0;
            padding: 0;
        }
        .imgbox {
            display: grid;
            height: 100%;
            width: 100%;
        }
        .center-fit {

            width: 90vw;
            margin: auto;
        }
    </style>

</head>

<body>
    <hr>
        <div class="imgbox">
            <img id="streamImg" class="center-fit" src='' alt="image-box">
        </div>
    <hr>

    <form id="frm1">
        Host <input type="text" id="host" value="photonvision.local"><br>
        Port <input type="text" id="port" value="1181"><br>
    </form>

    <button>Start Stream</button>

    <script type="module">
        class WebsocketVideoStream{

            constructor(drawDiv, streamPort, host) {

                this.drawDiv = drawDiv;
                this.image = document.getElementById(this.drawDiv);
                this.streamPort = streamPort;
                this.newStreamPortReq = null;
                this.serverAddr = "ws://" + host + "/websocket_cameras";
                this.dispNoStream();
                this.ws_connect();
                this.imgData = null;
                this.imgDataTime = -1;
                this.imgObjURL = null;
                this.frameRxCount = 0;

                //Display state machine
                this.DSM_DISCONNECTED = "DISCONNECTED";
                this.DSM_WAIT_FOR_VALID_PORT = "WAIT_FOR_VALID_PORT";
                this.DSM_SUBSCRIBE = "SUBSCRIBE";
                this.DSM_WAIT_FOR_FIRST_FRAME = "WAIT_FOR_FIRST_FRAME";
                this.DSM_SHOWING = "SHOWING";
                this.DSM_RESTART_UNSUBSCRIBE = "UNSUBSCRIBE";
                this.DSM_RESTART_WAIT = "WAIT_BEFORE_SUBSCRIBE";

                this.dsm_cur_state = this.DSM_DISCONNECTED;
                this.dsm_prev_state = this.DSM_DISCONNECTED;
                this.dsm_restart_start_time = window.performance.now();

                requestAnimationFrame(()=>this.animationLoop());
            }

            dispImageData(){
                //From https://stackoverflow.com/questions/67507616/set-image-src-from-image-blob/67507685#67507685
                if(this.imgObjURL != null){
                    URL.revokeObjectURL(this.imgObjURL)
                }
                this.imgObjURL = URL.createObjectURL(this.imgData);

                //Update the image with the new mimetype and image
                this.image.src = this.imgObjURL;
            }

            dispNoStream() {
                this.image.src = "loading.gif";
            }

            animationLoop(){
                // Update time metrics
                const now = window.performance.now();
                const timeInState = now - this.dsm_restart_start_time;

                // Save previous state
                this.dsm_prev_state = this.dsm_cur_state;

                // Evaluate state transitions
                if(this.serverConnectionActive === false){
                    //Any state - if the server connection goes false, always transition to disconnected
                    this.dsm_cur_state = this.DSM_DISCONNECTED;
                } else {
                    //Conditional transitions
                    switch(this.dsm_cur_state) {
                        case this.DSM_DISCONNECTED:
                            //Immediately transition to waiting for the first frame
                            this.dsm_cur_state = this.DSM_WAIT_FOR_VALID_PORT;
                            break;
                        case this.DSM_WAIT_FOR_VALID_PORT:
                            // Wait until the user has configured a valid port
                            if(this.streamPort > 0){
                                this.dsm_cur_state = this.DSM_SUBSCRIBE;
                            } else {
                                this.dsm_cur_state = this.DSM_WAIT_FOR_VALID_PORT;
                            }
                            break;
                        case this.DSM_SUBSCRIBE:
                            // Immediately transition after subscriptions is sent
                            this.dsm_cur_state = this.DSM_WAIT_FOR_FIRST_FRAME;
                            break;
                        case this.DSM_WAIT_FOR_FIRST_FRAME:
                            if(this.imgData != null){
                                //we got some image data, start showing it
                                this.dsm_cur_state = this.DSM_SHOWING;
                            } else if (this.newStreamPortReq != null){
                                //Stream port requested changed, unsubscribe and restart
                                this.dsm_cur_state = this.DSM_RESTART_UNSUBSCRIBE;
                            } else {
                                this.dsm_cur_state = this.DSM_WAIT_FOR_FIRST_FRAME;
                            }
                            break;
                        case this.DSM_SHOWING:
                            if((now - this.imgDataTime) > 2500){
                                //timeout, begin the restart sequence
                                this.dsm_cur_state = this.DSM_RESTART_UNSUBSCRIBE;
                            } else if (this.newStreamPortReq != null){
                                //Stream port requested changed, unsubscribe and restart
                                this.dsm_cur_state = this.DSM_RESTART_UNSUBSCRIBE;
                            }  else {
                                //stay in this state.
                                this.dsm_cur_state = this.DSM_SHOWING;
                            }
                            break;
                        case this.DSM_RESTART_UNSUBSCRIBE:
                            //Only should spend one loop in Unsubscribe, immediately transition
                            this.dsm_cur_state = this.DSM_RESTART_WAIT;
                            break;
                        case this.DSM_RESTART_WAIT:
                            if (timeInState > 250) {
                                //we've waited long enough, go to try to re-subscribe
                                this.dsm_cur_state = this.DSM_WAIT_FOR_VALID_PORT;
                            } else {
                                //stay in this state.
                                this.dsm_cur_state = this.DSM_RESTART_WAIT;
                            }
                            break;
                        default:
                            // Shouldn't get here, default back to init
                            this.dsm_cur_state = this.DSM_DISCONNECTED;
                    }
                }

                //take current-state or state-transition actions

                if(this.dsm_cur_state !== this.dsm_prev_state){
                    //Any state transition
                    console.log("State Change: " + this.dsm_prev_state + " -> " + this.dsm_cur_state);
                }

                if(this.dsm_cur_state === this.DSM_SHOWING){
                    // Currently in SHOWING
                    this.dispImageData();
                }

                if(this.dsm_cur_state !== this.DSM_SHOWING && this.dsm_prev_state === this.DSM_SHOWING ){
                    //Any transition out of showing - no stream
                    this.dispNoStream();
                }

                if(this.dsm_cur_state === this.DSM_RESTART_UNSUBSCRIBE){
                    // Currently in UNSUBSCRIBE, do the unsubscribe actions
                    this.stopStream();
                    this.dsm_restart_start_time = now;
                }

                if(this.dsm_cur_state === this.DSM_SUBSCRIBE){
                    // Currently in SUBSCRIBE, do the subscribe actions
                    this.startStream();
                    this.dsm_restart_start_time = now;
                }

                if(this.dsm_cur_state === this.DSM_WAIT_FOR_VALID_PORT){
                    // Currently waiting for a vaild port to be requested
                    if(this.newStreamPortReq != null){
                        this.streamPort = this.newStreamPortReq;
                        this.newStreamPortReq = null;
                    }
                }

                requestAnimationFrame(()=>this.animationLoop());
            }

            startStream() {
                console.log("Subscribing to port " + this.streamPort);
                this.imgData = null;
                this.ws.send(JSON.stringify({"cmd": "subscribe", "port":this.streamPort}));
            }

            stopStream() {
                console.log("Unsubscribing");
                this.ws.send(JSON.stringify({"cmd": "unsubscribe"}));
                this.imgData = null;
            }

            setPort(streamPort){
                console.log("Port set to " + streamPort);
                this.newStreamPortReq = streamPort;
            }

            ws_onOpen() {
                // Set the flag allowing general server communication
                this.serverConnectionActive = true;
                console.log("Connected!");
            }

            ws_onClose(e) {
                //Clear flags to stop server communication
                this.ws = null;
                this.serverConnectionActive = false;

                console.log('Camera Socket is closed. Reconnect will be attempted in 0.5 second.', e.reason);
                setTimeout(this.ws_connect.bind(this), 500);

                if(!e.wasClean){
                    console.error('Socket encountered error!');
                }

            }

            ws_onError(e){
                e; //prevent unused failure
                this.ws.close();
            }

            ws_onMessage(e){
                if(typeof e.data === 'string'){
                    //string data from host
                    //TODO - anything to recieve info here? Maybe "avaialble streams?"
                } else {
                    if(e.data.size > 0){
                        //binary data - a frame
                        this.imgData = e.data;
                        this.imgDataTime = window.performance.now();
                        this.frameRxCount++;
                    } else {
                        //TODO - server is sending empty frames?
                    }

                }

            }

            ws_connect() {
                this.serverConnectionActive = false;
                this.ws = new WebSocket(this.serverAddr);
                this.ws.binaryType = "blob";
                this.ws.onopen = this.ws_onOpen.bind(this);
                this.ws.onmessage = this.ws_onMessage.bind(this);
                this.ws.onclose = this.ws_onClose.bind(this);
                this.ws.onerror = this.ws_onError.bind(this);
                console.log("Connecting to server " + this.serverAddr);
            }

            ws_close(){
                this.ws.close();
            }

        }

        let stream = null;

        function streamStartRequest() {
            const host = document.getElementById("host").value + ":5800";
            const port = document.getElementById("port").value;
            if(stream == null){
                stream = new WebsocketVideoStream("streamImg",port,host);
            } else {
                stream.setPort(port);
            }

        }

        // Attach listener
        document.querySelector('button').addEventListener('click', streamStartRequest);

        // Deal with URLParams, validating inputs
        const queryString = window.location.search;
        const urlParams = new URLSearchParams(queryString);
        const port_in = urlParams.get('port')
        const host_in = urlParams.get('host')
        if(port_in !== ""){
            document.getElementById("port").value = port_in;
        }

        if(host_in !== ""){
            document.getElementById("host").value = host_in;
        }

<<<<<<< HEAD
        if(port_in !== "" && host_in !== ""){
=======
        if(port_in != "" && host_in != ""){
>>>>>>> 8028d188
            streamStartRequest(); //we got valid inputs, auto-start the stream
        }


    </script>

</body>


</html><|MERGE_RESOLUTION|>--- conflicted
+++ resolved
@@ -304,12 +304,8 @@
             document.getElementById("host").value = host_in;
         }
 
-<<<<<<< HEAD
         if(port_in !== "" && host_in !== ""){
-=======
-        if(port_in != "" && host_in != ""){
->>>>>>> 8028d188
-            streamStartRequest(); //we got valid inputs, auto-start the stream
+            streamStartRequest(); // we got valid inputs, auto-start the stream
         }
 
 
