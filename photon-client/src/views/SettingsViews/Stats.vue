<template>
  <div>
    <v-row class="pa-4">
      <table class="infoTable">
        <tr>
          <th class="infoElem infoElemTitle">
            Version
          </th>
          <th class="infoElem infoElemTitle">
            Hardware Model
          </th>
          <th class="infoElem infoElemTitle">
            Platform
          </th>
          <th class="infoElem infoElemTitle">
            GPU Acceleration
          </th>
        </tr>
        <tr>
          <td class="infoElem">
            {{ version.replace(" ", "") }}
          </td>
          <td class="infoElem">
            {{ hwModel.replace(" ", "") }}
          </td>
          <td class="infoElem">
            {{ platform.replace(" ", "") }}
          </td>
          <td class="infoElem">
            {{ gpuAccel.replace(" ", "") }}
          </td>
        </tr>
      </table>

      <table class="infoTable">
        <tr>
          <th class="infoElem infoElemTitle">
            CPU Usage
          </th>
          <th class="infoElem infoElemTitle">
            CPU Temp
          </th>
          <th class="infoElem infoElemTitle">
            CPU Memory Usage
          </th>
          <th class="infoElem infoElemTitle">
            GPU Memory Usage
          </th>
          <th class="infoElem infoElemTitle">
            Disk Usage
          </th>
          <th class="infoElem">
            <v-tooltip top>
              <template v-slot:activator="{ on, attrs }">
                <span
                  v-bind="attrs"
                  class="infoElemTitle"
                  v-on="on"
                >
<<<<<<< HEAD
                  ⓘ CPU Throttling
=======
                  CPU Throttling
>>>>>>> 7b8fb338
                </span>
              </template>
              <span>
                Current or Previous Reason for the cpu being held back from maximum performance.
              </span>
            </v-tooltip>
          </th>
          <th class="infoElem infoElemTitle">
            CPU Uptime
          </th>
        </tr>
        <tr v-if="metrics.cpuUtil !== 'N/A'">
          <td class="infoElem">
            {{ metrics.cpuUtil }}%
          </td>
          <td class="infoElem">
            {{ parseInt(metrics.cpuTemp) }}&deg;&nbsp;C
          </td>
          <td class="infoElem">
            {{ metrics.ramUtil }}MB of {{ metrics.cpuMem }}MB
          </td>
          <td class="infoElem">
            {{ metrics.gpuMemUtil }}MB of {{ metrics.gpuMem }}MB
          </td>
          <td class="infoElem">
            {{ metrics.diskUtilPct }}
          </td>
          <td class="infoElem">
            {{ metrics.cpuThr }}
          </td>
          <td class="infoElem">
            {{ metrics.cpuUptime }}
          </td>
        </tr>
        <tr v-if="metrics.cpuUtil === 'N/A'">
          <td class="infoElem">
            ---
          </td>
          <td class="infoElem">
            ---
          </td>
          <td class="infoElem">
            ---
          </td>
          <td class="infoElem">
            ---
          </td>
          <td class="infoElem">
            ---
          </td>
          <td class="infoElem">
            ---
          </td>
          <td class="infoElem">
            ---
          </td>
        </tr>
      </table>
    </v-row>

    <v-snackbar
      v-model="snack"
      top
      :color="snackbar.color"
      timeout="-1"
    >
      <span>{{ snackbar.text }}</span>
    </v-snackbar>
  </div>
</template>

<script>
export default {
    name: 'Stats',
    data() {
        return {
            snack: false,
            uploadPercentage: 0.0,
            snackbar: {
                color: "success",
                text: ""
            },
        }
    },
    computed: {
        settings() {
            return this.$store.state.settings.general;
        },
        version() {
          return `${this.settings.version}`;
        },
        hwModel() {
            if (this.settings.hardwareModel !== '') {
                return `${this.settings.hardwareModel}`;
            } else {
              return `Unknown`;
            }
        },
        platform() {
          return `${this.settings.hardwarePlatform}`;
        },
        gpuAccel() {
          return  `${this.settings.gpuAcceleration ? "Enabled" : "Unsupported"} ${this.settings.gpuAcceleration ? "(" + this.settings.gpuAcceleration + ")" : ""}`
        },
        metrics() {
          // console.log(this.$store.state.metrics);
          return this.$store.state.metrics;
        }
    },
}
</script>

<style lang="css" scoped>
.v-btn {
    width: 100%;
}

.infoTable{
  border: 1px solid;
  border-collapse: separate;
  border-spacing: 0;
  border-radius: 5px;
  text-align: left;
  margin-bottom: 10px;
  width: 100%;
  display: block;
  overflow-x: auto;
}

.infoElem {
  padding: 1px 15px 1px 10px;
  border-right: 1px solid;
  font-weight: normal;
}

.infoElemTitle {
  font-size: 18px;
  text-decoration: underline;
  text-decoration-color: #ffd843;
}

</style><|MERGE_RESOLUTION|>--- conflicted
+++ resolved
@@ -57,11 +57,7 @@
                   class="infoElemTitle"
                   v-on="on"
                 >
-<<<<<<< HEAD
-                  ⓘ CPU Throttling
-=======
                   CPU Throttling
->>>>>>> 7b8fb338
                 </span>
               </template>
               <span>
