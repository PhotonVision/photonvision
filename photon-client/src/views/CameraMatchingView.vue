<script setup lang="ts">
import { useCameraSettingsStore } from "@/stores/settings/CameraSettingsStore";
import { computed, inject, ref } from "vue";
import { useStateStore } from "@/stores/StateStore";
import {
  PlaceholderCameraSettings,
  PVCameraInfo,
  type PVCSICameraInfo,
  type PVFileCameraInfo,
  type PVUsbCameraInfo
} from "@/types/SettingTypes";
import { getResolutionString } from "@/lib/PhotonUtils";
import PvCameraInfoCard from "@/components/common/pv-camera-info-card.vue";
import axios from "axios";
import _ from "lodash";

const formatUrl = (port) => `http://${inject("backendHostname")}:${port}/stream.mjpg`;
const host = inject<string>("backendHost");

const activateModule = (moduleUniqueName: string) => {
  const url = new URL(`http://${host}/api/utils/activateMatchedCamera`);
  url.searchParams.set("uniqueName", moduleUniqueName);

  fetch(url.toString(), {
    method: "POST"
  });
};
const activateCamera = (cameraInfo: PVCameraInfo) => {
  const url = new URL(`http://${host}/api/utils/assignUnmatchedCamera`);
  url.searchParams.set("cameraInfo", JSON.stringify(cameraInfo));

  fetch(url.toString(), {
    method: "POST"
  });
};
const deactivateCamera = (cameraUniqueName: string) => {
  const url = new URL(`http://${host}/api/utils/unassignCamera`);
  url.searchParams.set("uniqueName", cameraUniqueName);

  fetch(url.toString(), {
    method: "POST"
  });
};

const deleteThisCamera = (cameraName: string) => {
  const payload = {
    cameraUniqueName: cameraName
  };

  axios
    .post("/utils/nukeOneCamera", payload)
    .then(() => {
      useStateStore().showSnackbarMessage({
        message: "Successfully deleted " + cameraName,
        color: "success"
      });
    })
    .catch((error) => {
      if (error.response) {
        useStateStore().showSnackbarMessage({
          message: "The backend is unable to fulfil the request to delete this camera.",
          color: "error"
        });
      } else if (error.request) {
        useStateStore().showSnackbarMessage({
          message: "Error while trying to process the request! The backend didn't respond.",
          color: "error"
        });
      } else {
        useStateStore().showSnackbarMessage({
          message: "An error occurred while trying to process the request.",
          color: "error"
        });
      }
    });
};

const cameraInfoFor = (camera: PVCameraInfo): PVUsbCameraInfo | PVCSICameraInfo | PVFileCameraInfo | any => {
  if (camera.PVUsbCameraInfo) {
    return camera.PVUsbCameraInfo;
  }
  if (camera.PVCSICameraInfo) {
    return camera.PVCSICameraInfo;
  }
  if (camera.PVFileCameraInfo) {
    return camera.PVFileCameraInfo;
  }
  return {};
};

const uniquePathForCamera = (info: PVCameraInfo) => {
  if (info.PVUsbCameraInfo) {
    return info.PVUsbCameraInfo.uniquePath;
  }
  if (info.PVCSICameraInfo) {
    return info.PVCSICameraInfo.uniquePath;
  }
  if (info.PVFileCameraInfo) {
    return info.PVFileCameraInfo.uniquePath;
  }

  // TODO - wut
  return "";
};

/**
 * Find the PVCameraInfo currently occupying the same uniquepath as the the given module
 */
const getMatchedDevice = (info: PVCameraInfo | undefined): PVCameraInfo => {
  if (!info) {
    return {
      PVFileCameraInfo: {
        name: "!",
        path: "!",
        uniquePath: "!"
      },
      PVCSICameraInfo: undefined,
      PVUsbCameraInfo: undefined
    };
  }
  return (
    useStateStore().vsmState.allConnectedCameras.find(
      (it) => uniquePathForCamera(it) === uniquePathForCamera(info)
    ) || {
      PVFileCameraInfo: {
        name: "!",
        path: "!",
        uniquePath: "!"
      },
      PVCSICameraInfo: undefined,
      PVUsbCameraInfo: undefined
    }
  );
};

const unmatchedCameras = computed(() => {
  const activeVmPaths = Object.values(useCameraSettingsStore().cameras).map((it) =>
    uniquePathForCamera(it.matchedCameraInfo)
  );
  const disabledVmPaths = useStateStore().vsmState.disabledConfigs.map((it) =>
    uniquePathForCamera(it.matchedCameraInfo)
  );

  return useStateStore().vsmState.allConnectedCameras.filter(
    (it) => !activeVmPaths.includes(uniquePathForCamera(it)) && !disabledVmPaths.includes(uniquePathForCamera(it))
  );
});

const activeVisionModules = computed(() =>
  Object.values(useCameraSettingsStore().cameras).filter(
    (camera) => JSON.stringify(camera) !== JSON.stringify(PlaceholderCameraSettings)
  )
);
const disabledVisionModules = computed(() => useStateStore().vsmState.disabledConfigs);

const viewingDetails = ref(false);
const showCurrentView = ref(false);
const viewingCamera = ref<PVCameraInfo | null>(null);

const setCameraView = (camera: PVCameraInfo | null, showCurrent: boolean = false) => {
  viewingDetails.value = camera !== null;
  viewingCamera.value = camera;
  showCurrentView.value = showCurrent;
};
</script>

<template>
  <div class="pa-5">
    <v-row>
      <!-- Active modules -->
<<<<<<< HEAD
      <v-col v-for="module in activeVisionModules" :key="`enabled-${module.uniqueName}`" cols="12" sm="6" lg="4">
=======
      <v-col
        v-for="(module, index) in activeVisionModules"
        :key="`enabled-${module.uniqueName}`"
        cols="12"
        sm="6"
        lg="4"
      >
>>>>>>> 6c7a1744
        <v-card dark color="primary">
          <v-card-title>{{ module.nickname }}</v-card-title>
          <v-card-subtitle v-if="_.isEqual(getMatchedDevice(module.matchedCameraInfo), module.matchedCameraInfo)"
            >Status: <span class="active-status">Active</span></v-card-subtitle
          >
          <v-card-subtitle v-else>Status: <span class="mismatch-status">Mismatch</span></v-card-subtitle>
          <v-card-text>
            <v-simple-table dark dense>
              <tbody>
                <tr>
                  <td>Streams:</td>
                  <td>
                    <a :href="formatUrl(module.stream.inputPort)" target="_blank" class="active-status">
                      Input Stream
                    </a>
                    /
                    <a :href="formatUrl(module.stream.outputPort)" target="_blank" class="active-status">
                      Output Stream
                    </a>
                  </td>
                </tr>
                <tr>
                  <td>Pipelines</td>
                  <td>{{ module.pipelineNicknames.join(", ") }}</td>
                </tr>
                <tr>
                  <td>Connected</td>
                  <td>{{ module.isConnected }}</td>
                </tr>
                <tr>
                  <td>Calibrations</td>
                  <td>
                    {{
                      module.completeCalibrations.map((it) => getResolutionString(it.resolution)).join(", ") ||
                      "Not calibrated"
                    }}
                  </td>
                </tr>
                <tr v-if="module.isConnected && useStateStore().backendResults[module.uniqueName]">
                  <td>Frames Processed</td>
                  <td>
                    {{ useStateStore().backendResults[module.uniqueName].sequenceID }} ({{
                      useStateStore().backendResults[module.uniqueName].fps
                    }}
                    FPS)
                  </td>
                </tr>
              </tbody>
            </v-simple-table>
            <photon-camera-stream
              id="output-camera-stream"
              class="mt-3"
              :camera-settings="module"
              stream-type="Processed"
              style="width: 100%; height: auto"
            />
          </v-card-text>
          <v-card-text class="pt-0">
            <v-row>
              <v-col cols="12" md="4" class="pr-md-0 pb-0 pb-md-3">
                <v-btn color="secondary" style="width: 100%" @click="setCameraView(module.matchedCameraInfo, true)">
                  <span>Details</span>
                </v-btn>
              </v-col>
              <v-col cols="6" md="5" class="pr-0">
                <v-btn
                  class="black--text"
                  color="accent"
                  style="width: 100%"
                  @click="deactivateCamera(module.uniqueName)"
                >
                  Deactivate
                </v-btn>
              </v-col>
              <v-col cols="6" md="3">
                <v-btn
                  class="black--text pa-0"
                  color="red"
                  style="width: 100%"
                  @click="deleteThisCamera(module.uniqueName)"
                >
                  <v-icon>mdi-trash-can-outline</v-icon>
                </v-btn>
              </v-col>
            </v-row>
          </v-card-text>
        </v-card>
      </v-col>

      <!-- Disabled modules -->
      <v-col v-for="module in disabledVisionModules" :key="`disabled-${module.uniqueName}`" cols="12" sm="6" lg="4">
        <v-card dark color="primary">
          <v-card-title>{{ module.nickname }}</v-card-title>
          <v-card-subtitle>Status: <span class="inactive-status">Deactivated</span></v-card-subtitle>
          <v-card-text>
            <v-simple-table dense>
              <tbody>
                <tr>
                  <td>Name</td>
                  <td>
                    {{ module.cameraQuirks.baseName }}
                  </td>
                </tr>
                <tr>
                  <td>Pipelines</td>
                  <td>{{ module.pipelineNicknames.join(", ") }}</td>
                </tr>
                <tr>
                  <td>Connected</td>
                  <td>{{ module.isConnected }}</td>
                </tr>
                <tr>
                  <td>Calibrations</td>
                  <td>
                    {{
                      module.calibrations.map((it2) => getResolutionString(it2.resolution)).join(", ") ||
                      "Not calibrated"
                    }}
                  </td>
                </tr>
              </tbody>
            </v-simple-table>
          </v-card-text>
          <v-card-text class="pt-0">
            <v-row>
              <v-col cols="12" md="4" class="pr-md-0 pb-0 pb-md-3">
                <v-btn color="secondary" style="width: 100%" @click="setCameraView(module.matchedCameraInfo)">
                  <span>Details</span>
                </v-btn>
              </v-col>
              <v-col cols="6" md="5" class="pr-0">
                <v-btn
                  class="black--text"
                  color="accent"
                  style="width: 100%"
                  @click="activateModule(module.uniqueName)"
                >
                  Activate
                </v-btn>
              </v-col>
              <v-col cols="6" md="3">
                <v-btn
                  class="black--text pa-0"
                  color="red"
                  style="width: 100%"
                  @click="deleteThisCamera(module.uniqueName)"
                >
                  <v-icon>mdi-trash-can-outline</v-icon>
                </v-btn>
              </v-col>
            </v-row>
          </v-card-text>
        </v-card>
      </v-col>

      <!-- Unassigned cameras -->
      <v-col v-for="(camera, index) in unmatchedCameras" :key="index" cols="12" sm="6" lg="4">
        <v-card dark color="primary">
          <v-card-title>
            <span v-if="camera.PVUsbCameraInfo">USB Camera:</span>
            <span v-else-if="camera.PVCSICameraInfo">CSI Camera:</span>
            <span v-else-if="camera.PVFileCameraInfo">File Camera:</span>
            <span v-else>Unknown Camera:</span>
            &nbsp;<span>{{ cameraInfoFor(camera)?.name ?? cameraInfoFor(camera)?.baseName }}</span>
          </v-card-title>
          <v-card-subtitle>Status: Unassigned</v-card-subtitle>
          <v-card-text>
            <span style="word-break: break-all">{{ cameraInfoFor(camera)?.path }}</span>
          </v-card-text>
          <v-card-text class="pt-0">
            <v-row>
              <v-col cols="6" class="pr-0">
                <v-btn color="secondary" style="width: 100%" @click="setCameraView(camera)">
                  <span>Details</span>
                </v-btn>
              </v-col>
              <v-col cols="6">
                <v-btn class="black--text" color="accent" style="width: 100%" @click="activateCamera(camera)">
                  Activate
                </v-btn>
              </v-col>
            </v-row>
          </v-card-text>
        </v-card>
      </v-col>

      <!-- Info card -->
      <v-col cols="12" sm="6" lg="4">
        <v-card
          dark
          flat
          class="pl-6 pr-6 d-flex flex-column justify-center"
          style="background-color: transparent; height: 100%"
        >
          <v-card-text class="d-flex flex-column align-center justify-center">
            <v-icon size="64" color="primary">mdi-plus</v-icon>
          </v-card-text>
          <v-card-title>Additional plugged in cameras will display here!</v-card-title>
        </v-card>
      </v-col>
    </v-row>

    <!-- Camera details modal -->
    <v-dialog v-model="viewingDetails">
      <v-card v-if="viewingCamera !== null" dark flat color="primary">
        <v-card-title class="d-flex justify-space-between">
          <span>{{ cameraInfoFor(viewingCamera)?.name ?? cameraInfoFor(viewingCamera)?.baseName }}</span>
          <v-btn text @click="setCameraView(null)">
            <v-icon>mdi-close-thick</v-icon>
          </v-btn>
        </v-card-title>
        <v-card-text>
          <v-banner
            v-show="!_.isEqual(getMatchedDevice(viewingCamera), viewingCamera)"
            rounded
            color="red"
            text-color="white"
            icon="mdi-information-outline"
            class="mb-3"
          >
            Camera Mismatched:<br />It looks like a different camera has been connected to this device! Compare the
            below information carefully.
          </v-banner>
          <div v-if="showCurrentView">
            <h3>Saved camera</h3>
            <PvCameraInfoCard :camera="viewingCamera" :show-title="false" />
            <br />
            <h3>Current camera</h3>
            <PvCameraInfoCard :camera="getMatchedDevice(viewingCamera)" :show-title="false" />
          </div>
          <div v-else>
            <PvCameraInfoCard :camera="viewingCamera" />
          </div>
        </v-card-text>
      </v-card>
    </v-dialog>
  </div>
</template>

<style scoped>
.v-data-table {
  background-color: #006492 !important;
}

a:link,
.active-status {
  color: rgb(14, 240, 14);
  background-color: transparent;
  text-decoration: none;
}

.inactive-status {
  color: red;
  background-color: transparent;
  text-decoration: none;
}

a:hover {
  color: pink;
  background-color: transparent;
  text-decoration: underline;
}

a:active,
.mismatch-status {
  color: yellow;
  background-color: transparent;
  text-decoration: none;
}
</style><|MERGE_RESOLUTION|>--- conflicted
+++ resolved
@@ -168,9 +168,6 @@
   <div class="pa-5">
     <v-row>
       <!-- Active modules -->
-<<<<<<< HEAD
-      <v-col v-for="module in activeVisionModules" :key="`enabled-${module.uniqueName}`" cols="12" sm="6" lg="4">
-=======
       <v-col
         v-for="(module, index) in activeVisionModules"
         :key="`enabled-${module.uniqueName}`"
@@ -178,7 +175,6 @@
         sm="6"
         lg="4"
       >
->>>>>>> 6c7a1744
         <v-card dark color="primary">
           <v-card-title>{{ module.nickname }}</v-card-title>
           <v-card-subtitle v-if="_.isEqual(getMatchedDevice(module.matchedCameraInfo), module.matchedCameraInfo)"
