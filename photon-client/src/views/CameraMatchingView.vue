--- conflicted
+++ resolved
@@ -169,78 +169,7 @@
     });
 };
 
-<<<<<<< HEAD
-const camerasMatch = (camera1: PVCameraInfo, camera2: PVCameraInfo) => {
-  if (camera1.PVUsbCameraInfo && camera2.PVUsbCameraInfo)
-    return (
-      camera1.PVUsbCameraInfo.name === camera2.PVUsbCameraInfo.name &&
-      camera1.PVUsbCameraInfo.vendorId === camera2.PVUsbCameraInfo.vendorId &&
-      camera1.PVUsbCameraInfo.productId === camera2.PVUsbCameraInfo.productId &&
-      camera1.PVUsbCameraInfo.uniquePath === camera2.PVUsbCameraInfo.uniquePath
-    );
-  else if (camera1.PVCSICameraInfo && camera2.PVCSICameraInfo)
-    return (
-      camera1.PVCSICameraInfo.uniquePath === camera2.PVCSICameraInfo.uniquePath &&
-      camera1.PVCSICameraInfo.baseName === camera2.PVCSICameraInfo.baseName
-    );
-  else if (camera1.PVFileCameraInfo && camera2.PVFileCameraInfo)
-    return (
-      camera1.PVFileCameraInfo.uniquePath === camera2.PVFileCameraInfo.uniquePath &&
-      camera1.PVFileCameraInfo.name === camera2.PVFileCameraInfo.name
-    );
-  else if (camera1.PVBaslerCameraInfo && camera2.PVBaslerCameraInfo)
-    return (
-      camera1.PVBaslerCameraInfo.serial === camera2.PVBaslerCameraInfo.serial &&
-      camera1.PVBaslerCameraInfo.uniquePath === camera2.PVBaslerCameraInfo.uniquePath
-    );
-  else return false;
-};
-
-const cameraInfoFor = (camera: PVCameraInfo | null): PVUsbCameraInfo | PVCSICameraInfo | PVFileCameraInfo | PVBaslerCameraInfo | any => {
-  if (!camera) return null;
-  if (camera.PVUsbCameraInfo) {
-    return camera.PVUsbCameraInfo;
-  }
-  if (camera.PVCSICameraInfo) {
-    return camera.PVCSICameraInfo;
-  }
-  if (camera.PVFileCameraInfo) {
-    return camera.PVFileCameraInfo;
-  }
-  if (camera.PVBaslerCameraInfo) {
-    return camera.PVBaslerCameraInfo;
-  }
-  return {};
-};
-
-/**
- * Find the PVCameraInfo currently occupying the same uniquepath as the the given module
- */
-const getMatchedDevice = (info: PVCameraInfo | undefined): PVCameraInfo => {
-  if (!info) {
-    return {
-      PVFileCameraInfo: undefined,
-      PVCSICameraInfo: undefined,
-      PVUsbCameraInfo: undefined,
-      PVBaslerCameraInfo: undefined
-    };
-  }
-  return (
-    useStateStore().vsmState.allConnectedCameras.find(
-      (it) => cameraInfoFor(it).uniquePath === cameraInfoFor(info).uniquePath
-    ) || {
-      PVFileCameraInfo: undefined,
-      PVCSICameraInfo: undefined,
-      PVUsbCameraInfo: undefined,
-      PVBaslerCameraInfo: undefined,
-    }
-  );
-};
-
-const cameraCononected = (uniquePath: string): boolean => {
-=======
 const cameraConnected = (uniquePath: string): boolean => {
->>>>>>> 054ed8b6
   return (
     useStateStore().vsmState.allConnectedCameras.find((it) => cameraInfoFor(it).uniquePath === uniquePath) !== undefined
   );
