<template>
  <div>
    <v-row
      no-gutters
      class="pa-3"
    >
      <v-col
        cols="12"
        md="7"
      >
        <!-- Camera card -->
        <v-card
          class="mb-3 pr-6 pb-3"
          color="primary"
          dark
        >
          <v-card-title>Camera Settings</v-card-title>
          <div class="ml-5">
            <v-row>
              <v-col cols="10">
                <CVselect
                  v-if="!cameraNicknameEditInProgress"
                  v-model="currentCameraIndex"
                  name="Camera"
                  :list="$store.getters.cameraList"
                  :select-cols="$vuetify.breakpoint.mdAndUp ? 9 : 7"
                  @input="handleInput('currentCamera', currentCameraIndex)"
                />
                <CVinput
                  v-else
                  v-model="cameraTempNameValue"
                  name="Camera"
                  :error-message="checkCameraName"
                  :input-cols="$vuetify.breakpoint.mdAndUp ? 9 : 7"
                />
              </v-col>
              <v-col
                v-if="!cameraNicknameEditInProgress"
                cols="2"
                style="display: flex; align-items: center"
              >
                <CVicon
                  color="#c5c5c5"
                  :hover="true"
                  style="padding-left: 8px"
                  text="mdi-pencil"
                  tooltip="Edit camera name"
                  @click="changeCameraName"
                />
              </v-col>
              <v-col
                v-else
                style="display: flex; align-items: center; justify-content: space-around"
              >
                <CVicon
                  :hover="true"
                  :disabled="cameraNicknameChangeDisabled"
                  text="mdi-content-save"
                  tooltip="Save Changes"
                  @click="saveCameraNicknameChange"
                />
                <CVicon
                  color="error"
                  :hover="true"
                  text="mdi-close"
                  tooltip="Discard Changes"
                  @click="() => cameraNicknameEditInProgress = false"
                />
              </v-col>
            </v-row>
            <CVnumberinput
              v-model="cameraSettings.fov"
              :tooltip="cameraSettings.isFovConfigurable ? 'Field of view (in degrees) of the camera measured across the diagonal of the frame, in a video mode which covers the whole sensor area.' : 'This setting is managed by a vendor'"
              name="Maximum Diagonal FOV"
              :disabled="!cameraSettings.isFovConfigurable"
              :label-cols="$vuetify.breakpoint.mdAndUp ? 4 : 7"
            />
            <br>
            <v-btn
              style="margin-top:10px"
              small
              color="secondary"
              :disabled="cameraNicknameEditInProgress"
              @click="sendCameraSettings"
            >
              <v-icon left>
                mdi-content-save
              </v-icon>
              Save Camera Settings
            </v-btn>
          </div>
        </v-card>

        <!-- Calibration card -->
        <v-card
          class="pr-6 pb-3"
          color="primary"
          dark
        >
          <v-card-title>Camera Calibration</v-card-title>

          <div class="ml-5">
            <v-row>
              <!-- Calibration input -->
              <v-col
                cols="12"
                md="6"
              >
                <v-form
                  ref="form"
                  v-model="settingsValid"
                >
                  <CVselect
                    v-model="selectedFilteredResIndex"
                    name="Resolution"
                    select-cols="7"
                    :list="stringResolutionList"
                    :disabled="isCalibrating"
                    tooltip="Resolution to calibrate at (you will have to calibrate every resolution you use 3D mode on)"
                  />
                  <CVselect
                    v-model="streamingFrameDivisor"
                    name="Decimation"
                    tooltip="Resolution to which camera frames are downscaled for detection. Calibration still uses full-res"
                    :list="calibrationDivisors"
                    select-cols="7"
                    @rollback="e => rollback('streamingFrameDivisor', e)"
                  />
                  <CVselect
                    v-model="boardType"
                    name="Board Type"
                    select-cols="7"
                    :list="['Chessboard', 'Dot Grid']"
                    :disabled="isCalibrating"
                    tooltip="Calibration board pattern to use"
                  />
                  <CVnumberinput
                    v-model="squareSizeIn"
                    name="Pattern Spacing (in)"
                    tooltip="Spacing between pattern features in inches"
                    :disabled="isCalibrating"
                    :rules="[v => (v > 0) || 'Size must be positive']"
                    :label-cols="$vuetify.breakpoint.mdAndUp ? 5 : 7"
                  />
                  <CVnumberinput
                    v-model="boardWidth"
                    name="Board Width"
                    tooltip="Width of the board in dots or chessboard squares"
                    :disabled="isCalibrating"
                    :rules="[v => (v >= 4) || 'Width must be at least 4']"
                    :label-cols="$vuetify.breakpoint.mdAndUp ? 5 : 7"
                  />
                  <CVnumberinput
                    v-model="boardHeight"
                    name="Board Height"
                    tooltip="Height of the board in dots or chessboard squares"
                    :disabled="isCalibrating"
                    :rules="[v => (v >= 4) || 'Height must be at least 4']"
                    :label-cols="$vuetify.breakpoint.mdAndUp ? 5 : 7"
                  />
                </v-form>
              </v-col>

              <!-- Calibrated table -->
              <v-col
                cols="12"
                md="6"
              >
                <v-row
                  align="start"
                  class="pb-4"
                >
                  <v-simple-table
                    fixed-header
                    height="100%"
                    dense
                  >
                    <thead style="font-size: 1.25rem;">
                      <tr>
                        <th class="text-center">
                          <tooltipped-label text="Resolution" />
                        </th>
                        <th class="text-center">
                          <tooltipped-label
                            tooltip="Average reprojection error of the calibration, in pixels"
                            text="Mean Error"
                          />
                        </th>
                        <th class="text-center">
                          <tooltipped-label
                            tooltip="Standard deviation of the mean error, in pixels"
                            text="Standard Deviation"
                          />
                        </th>
                        <th class="text-center">
                          <tooltipped-label
                            tooltip="Estimated Horizontal FOV, in degrees"
                            text="Horizontal FOV"
                          />
                        </th>
                        <th class="text-center">
                          <tooltipped-label
                            tooltip="Estimated Vertical FOV, in degrees"
                            text="Vertical FOV"
                          />
                        </th>
                        <th class="text-center">
                          <tooltipped-label
                            tooltip="Estimated Diagonal FOV, in degrees"
                            text="Diagonal FOV"
                          />
                        </th>
                      </tr>
                    </thead>
                    <tbody>
                      <tr
                        v-for="(value, index) in filteredResolutionList"
                        :key="index"
                      >
                        <td> {{ value.width }} X {{ value.height }}</td>
                        <td>
                          {{ isCalibrated(value) ? value.mean.toFixed(2) + "px" : "—" }}
                        </td>
                        <td> {{ isCalibrated(value) ? value.standardDeviation.toFixed(2) + "px" : "—" }} </td>
                        <td> {{ isCalibrated(value) ? value.horizontalFOV.toFixed(2) + "°" : "—" }} </td>
                        <td> {{ isCalibrated(value) ? value.verticalFOV.toFixed(2) + "°" : "—" }} </td>
                        <td> {{ isCalibrated(value) ? value.diagonalFOV.toFixed(2) + "°" : "—" }} </td>
                      </tr>
                    </tbody>
                  </v-simple-table>
                </v-row>
                <v-row justify="center">
                  <v-chip
                    v-show="isCalibrating"
                    label
                    :color="snapshotAmount < 25 ? 'grey' : 'secondary'"
                  >
                    Snapshots: {{ snapshotAmount }} of at least {{ minSnapshots }}
                  </v-chip>
                </v-row>
              </v-col>
            </v-row>

            <v-row v-if="isCalibrating">
              <v-col
                cols="12"
                class="pt-0"
              >
                <CVslider
                  v-model="$store.getters.currentPipelineSettings.cameraExposure"
                  :disabled="$store.getters.currentPipelineSettings.cameraAutoExposure"
                  name="Exposure"
                  :min="0"
                  :max="100"
                  slider-cols="8"
                  step="0.1"
                  tooltip="Directly controls how much light is allowed to fall onto the sensor, which affects apparent brightness"
                  @input="e => handlePipelineUpdate('cameraExposure', e)"
                />
                <CVslider
                  v-model="$store.getters.currentPipelineSettings.cameraBrightness"
                  name="Brightness"
                  :min="0"
                  :max="100"
                  slider-cols="8"
                  @input="e => handlePipelineUpdate('cameraBrightness', e)"
                />
                <CVswitch
                  v-model="$store.getters.currentPipelineSettings.cameraAutoExposure"
                  class="pt-2"
                  name="Auto Exposure"
                  tooltip="Enables or Disables camera automatic adjustment for current lighting conditions"
                  @input="e => handlePipelineUpdate('cameraAutoExposure', e)"
                />
                <CVslider
                  v-if="cameraGain >= 0"
                  v-model="cameraGain"
                  name="Camera Gain"
                  min="0"
                  max="100"
                  tooltip="Controls camera gain, similar to brightness"
                  :slider-cols="largeBox"
                  @input="handlePipelineData('cameraGain')"
                  @rollback="e => rollback('cameraGain', e)"
                />
                <CVslider
                  v-if="$store.getters.currentPipelineSettings.cameraRedGain !== -1"
                  v-model="$store.getters.currentPipelineSettings.cameraRedGain"
                  name="Red AWB Gain"
                  min="0"
                  max="100"
                  tooltip="Controls red automatic white balance gain, which affects how the camera captures colors in different conditions"
                  :slider-cols="8"
                  @input="e => handlePipelineData('cameraRedGain', e)"
                />
                <CVslider
                  v-if="$store.getters.currentPipelineSettings.cameraBlueGain !== -1"
                  v-model="$store.getters.currentPipelineSettings.cameraBlueGain"
                  name="Blue AWB Gain"
                  min="0"
                  max="100"
                  tooltip="Controls blue automatic white balance gain, which affects how the camera captures colors in different conditions"
                  :slider-cols="8"
                  @input="e => handlePipelineData('cameraBlueGain', e)"
                />
              </v-col>
            </v-row>

            <v-row>
              <v-col align-self="center">
                <v-btn
                  small
                  color="secondary"
                  style="width: 100%;"
                  :disabled="disallowCalibration"
                  @click="sendCalibrationMode"
                >
                  {{ isCalibrating ? "Take Snapshot" : "Start Calibration" }}
                </v-btn>
              </v-col>
              <v-col align-self="center">
                <v-btn
                  small
                  :color="hasEnough ? 'accent' : 'red'"
                  :class="hasEnough ? 'black--text' : 'white---text'"
                  style="width: 100%;"
                  :disabled="checkCancellation"
                  @click="sendCalibrationFinish"
                >
                  {{ hasEnough ? "Finish Calibration" : "Cancel Calibration" }}
                </v-btn>
              </v-col>
              <v-col>
                <v-btn
                  color="accent"
                  small
                  outlined
                  style="width: 100%;"
                  :disabled="!settingsValid"
                  @click="downloadBoard"
                >
                  <v-icon left>
                    mdi-download
                  </v-icon>
                  Download Calibration Target
                </v-btn>
              </v-col>
              <v-col>
                <v-btn
                  color="secondary"
                  :disabled="isCalibrating"
                  small
                  style="width: 100%;"
                  @click="$refs.importCalibrationFromCalibdb.click()"
                >
                  <v-icon left>
                    mdi-upload
                  </v-icon>
                  Import From CalibDB
                </v-btn>
              </v-col>
            </v-row>
          </div>
        </v-card>
      </v-col>
      <v-col
        class="pl-md-3 pt-3 pt-md-0"
        cols="12"
        md="5"
      >
        <template>
          <CVimage
            :id="'cameras-cal'"
            :idx="1"
            :disconnected="!$store.state.backendConnected"
            scale="100"
            style="border-radius: 5px;"
          />
          <v-dialog
            v-model="calibrationDialog"
            width="500px"
            :persistent="true"
          >
            <v-card
              color="primary"
              dark
            >
              <v-card-title> Camera Calibration </v-card-title>
              <div
                class="ml-3"
              >
                <v-col align="center">
                  <template v-if="calibrationInProgress && !calibrationFailed">
                    <v-progress-circular
                      indeterminate
                      :size="70"
                      :width="8"
                      color="accent"
                    />
                    <v-card-text>Camera is being calibrated. This process may take several minutes...</v-card-text>
                  </template>
                  <template v-else-if="!calibrationFailed">
                    <v-icon
                      color="green"
                      size="70"
                    >
                      mdi-check-bold
                    </v-icon>
                    <v-card-text>Camera has been successfully calibrated at {{ stringResolutionList[selectedFilteredResIndex] }}!</v-card-text>
                  </template>
                  <template v-else>
                    <v-icon
                      color="red"
                      size="70"
                    >
                      mdi-close
                    </v-icon>
                    <v-card-text>Camera calibration failed! Make sure that the photos are taken such that the rainbow grid circles align with the corners of the chessboard, and try again. More information is available in the program logs.</v-card-text>
                  </template>
                </v-col>
              </div>
              <v-card-actions>
                <v-spacer />
                <v-btn
                  v-if="!calibrationInProgress || calibrationFailed"
                  color="white"
                  text
                  @click="closeDialog"
                >
                  OK
                </v-btn>
              </v-card-actions>
            </v-card>
          </v-dialog>
        </template>
      </v-col>
    </v-row>

    <!-- Special hidden upload input that gets 'clicked' when the user imports calibdb data -->
    <input
      ref="importCalibrationFromCalibdb"
      type="file"
      accept=".json"
      style="display: none;"
      @change="readImportedCalibration"
    >

    <v-snackbar
      v-model="snack"
      top
      :color="snackbar.color"
      timeout="2000"
    >
      <span>{{ snackbar.text }}</span>
    </v-snackbar>
  </div>
</template>

<script>
import CVselect from '../components/common/cv-select';
import CVnumberinput from '../components/common/cv-number-input';
import CVslider from '../components/common/cv-slider';
import CVswitch from '../components/common/cv-switch';
import CVimage from "../components/common/cv-image";
import TooltippedLabel from "../components/common/cv-tooltipped-label";
import jsPDF from "jspdf";
import "../jsPDFFonts/Prompt-Regular-normal.js";
import CVicon from "@/components/common/cv-icon.vue";
import CVinput from "@/components/common/cv-input.vue";

export default {
    name: 'Cameras',
    components: {
      CVinput,
      CVicon,
        TooltippedLabel,
        CVselect,
        CVnumberinput,
        CVslider,
        CVswitch,
        CVimage
    },
    data() {
        return {
<<<<<<< HEAD
            cameraNicknameEditInProgress : false,
            cameraTempNameValue: "",
            snack: false,
=======
            calibrationDialog: false,
>>>>>>> 715ef62c
            calibrationInProgress: false,
            calibrationFailed: false,
            filteredVideomodeIndex: 0,
            settingsValid: true,
            unfilteredStreamDivisors: [1, 2, 4],
            snackbar: {
              color: "success",
              text: "",
            },
            snack: false,
        }
    },
    computed: {
        disallowCalibration() {
            return !(this.calibrationData.boardType === 0 || this.calibrationData.boardType === 1) || !this.settingsValid;
        },
        checkCancellation() {
            if (this.isCalibrating) {
                return false
            } else if (this.disallowCalibration) {
                return true;
            } else {
                return true
            }
        },
        currentCameraIndex: {
            get() {
                return this.$store.state.currentCameraIndex;
            },
            set(value) {
                this.$store.commit('currentCameraIndex', value);
            }
        },

        cameraGain: {
          get() {
              return parseInt(this.$store.getters.currentPipelineSettings.cameraGain)
          },
          set(val) {
              this.$store.commit("mutatePipeline", {"cameraGain": parseInt(val)});
          }
        },

        calibrationDivisors: {
          get() {
            return this.unfilteredStreamDivisors.filter(item => {
              const res = this.stringResolutionList[this.selectedFilteredResIndex].split(" X ").map(it => parseInt(it));
              // Realistically, we need more than 320x240, but lower than this is
              // basically unusable. For now, don't allow decimations that take us
              // below that
              const ret = ((res[0] / item) >= 300 && (res[1] / item) >= 220) || (item === 1);
              return ret;
            })
          }
        },

        // Makes sure there's only one entry per resolution
        filteredResolutionList: {
            get() {
                let list = this.$store.getters.videoFormatList;
                let filtered = [];
                list.forEach((it, i) => {
                    if (!filtered.some(e => e.width === it.width && e.height === it.height)) {
                        it['index'] = i;
                        const calib = this.getCalibrationCoeffs(it);
                        if (calib != null) {
                            it['standardDeviation'] = calib.standardDeviation;
                            it['mean'] = calib.perViewErrors.reduce((a, b) => a + b) / calib.perViewErrors.length;
                            it['horizontalFOV'] = 2 * Math.atan2(it.width/2,calib.intrinsics[0]) * (180/Math.PI);
                            it['verticalFOV'] = 2 * Math.atan2(it.height/2,calib.intrinsics[4]) * (180/Math.PI);
                            it['diagonalFOV'] = 2 * Math.atan2(Math.sqrt(it.width**2 + (it.height/(calib.intrinsics[4]/calib.intrinsics[0]))**2)/2,calib.intrinsics[0]) * (180/Math.PI);
                        }
                        filtered.push(it);
                    }
                });
                filtered.sort((a, b) => (b.width + b.height) - (a.width + a.height));
                return filtered
            }
        },
        stringResolutionList: {
            get() {
                return this.filteredResolutionList.map(res => `${res['width']} X ${res['height']}`);
            }
        },
        cameraSettings: {
            get() {
                return this.$store.getters.currentCameraSettings;
            },
            set(value) {
                this.$store.commit('cameraSettings', value);
            }
        },

        streamingFrameDivisor: {
            get() {
                return this.$store.getters.currentPipelineSettings.streamingFrameDivisor;
            },
            set(val) {
                this.$store.commit("mutatePipeline", {"streamingFrameDivisor": val});
                this.handlePipelineUpdate("streamingFrameDivisor", val);
            }
        },

        boardType: {
            get() {
                return this.calibrationData.boardType
            },
            set(value) {
                this.$store.commit('mutateCalibrationState', {['boardType']: value});
            }
        },
        snapshotAmount: {
            get() {
                return this.calibrationData.count
            }
        },
        minSnapshots: {
            get() {
                return this.calibrationData.minCount
            }
        },
        hasEnough: {
            get() {
                return this.calibrationData.hasEnough
            }
        },
        boardWidth: {
            get() {
                return this.calibrationData.patternWidth
            },
            set(value) {
                this.$store.commit('mutateCalibrationState', {['patternWidth']: value})
            }
        },
        boardHeight: {
            get() {
                return this.calibrationData.patternHeight
            },
            set(value) {
                this.$store.commit('mutateCalibrationState', {['patternHeight']: value})
            }
        },
        squareSizeIn: {
            get() {
                return this.calibrationData.squareSizeIn
            },
            set(value) {
                this.$store.commit('mutateCalibrationState', {['squareSizeIn']: value})
            }
        },
        calibrationData: {
            get() {
                return this.$store.state.calibrationData
            }
        },
        isCalibrating: {
            get() {
                return this.$store.getters.currentPipelineIndex === -2;
            }
        },
        selectedFilteredResIndex: {
            get() {
                return this.filteredVideomodeIndex
            },
            set(i) {
                console.log(`Setting filtered index to ${i}`);
                this.filteredVideomodeIndex = i;
                this.$store.commit('mutateCalibrationState', {['videoModeIndex']: this.filteredResolutionList[i].index});
            }
        },
        cameraNicknameChangeDisabled() {
          if(this.checkCameraName !== '') return true;
          if(this.cameraTempNameValue === this.$store.getters.cameraList[this.currentCameraIndex]) return true;
          return false;
        },
        checkCameraName() {
          if (this.cameraTempNameValue !== this.$store.getters.cameraList[this.currentCameraIndex]) {
            const cameraNameRegex = RegExp("^[A-Za-z0-9_ \\-)(]*[A-Za-z0-9][A-Za-z0-9_ \\-)(.]*$")
            if (cameraNameRegex.test(this.cameraTempNameValue)) {
              for (let cam in this.cameraList) {
                if (this.cameraList.hasOwnProperty(cam)) {
                  if (this.cameraTempNameValue === this.cameraList[cam]) {
                    return "A camera by that name already exists"
                  }
                }
              }
            } else {
              return "Please enter a valid camera name. It should only contain letters, numbers, underscores, hyphens, parentheses, and periods."
            }
          }
          return "";
        }
    },
    methods: {
        changeCameraName() {
          this.cameraTempNameValue = this.$store.getters.cameraList[this.currentCameraIndex];
          this.cameraNicknameEditInProgress = true
        },
        saveCameraNicknameChange() {
          // This should already be handled but just to be safe
          if(this.checkCameraName !== "") return;

          this.axios.post('http://' + this.$address + '/api/setCameraNickname',
              {name: this.cameraTempNameValue, cameraIndex: this.$store.getters.currentCameraIndex})
              .then(() => {
                this.$emit('camera-name-changed')
              })
              .catch(e => {
                console.log("HTTP error while changing camera name " + e);
                this.$emit('camera-name-changed')
              })

          this.cameraNicknameEditInProgress = false;
        },
        readImportedCalibration(event) {
            // let formData = new FormData();
            // formData.append("zipData", event.target.files[0]);
            const filename = event.target.files[0].name;

            event.target.files[0].text().then(fileText => {
              const data = {
                "cameraIndex": this.$store.getters.currentCameraIndex,
                "payload": fileText,
                "filename": filename,
              };

              this.axios
                .post("http://" + this.$address + "/api/calibration/importFromCalibDB", data, {
                  headers: { "Content-Type": "text/plain" },
                })
                .then((response) => {
                    this.snackbar = {
                      color: response.status === 200 ? "success" : "error",
                      text: response.data.text || response.data
                    }
                    this.snack = true;
                })
                .catch((err) => {
                  if (err.request) {
                    this.snackbar = {
                      color: "error",
                      text: "Error while uploading calibration file! The backend didn't respond to the upload attempt.",
                    };
                  } else {
                    this.snackbar = {
                      color: "error",
                      text: "Error while uploading calibration file!",
                    };
                  }
                  this.snack = true;
                });
              })
    },
        closeDialog() {
            this.calibrationDialog = false;
            this.calibrationInProgress = false;
            this.calibrationFailed = false;
        },
        getCalibrationCoeffs(resolution) {
            const calList = this.$store.getters.calibrationList;
            let ret = null;
            calList.forEach(cal => {
                if (cal.width === resolution.width && cal.height === resolution.height) {
                    ret = cal
                }
            });
            return ret;
        },
        downloadBoard() {
          const config = {
            type: this.boardType === 0 ? "chessboard" : "dotgrid",
            boardWidthIn: this.boardWidth,
            boardHeightIn: this.boardHeight,
            patternSpacingIn: this.squareSizeIn
          }

          const doc = new jsPDF({ unit: "in", format: "letter" })

          doc.setFont("Prompt-Regular")
          doc.setFontSize(12)

          const paperWidth = 8.5
          const paperHeight = 11.0

          // Draw the selected pattern to the document
          switch (config.type) {
            case "chessboard":
              // eslint-disable-next-line no-case-declarations
              const chessboardStartX = (paperWidth - config.boardWidthIn * config.patternSpacingIn) / 2
              // eslint-disable-next-line no-case-declarations
              const chessboardStartY = (paperHeight - config.boardWidthIn * config.patternSpacingIn) / 2

              for (let squareY = 0; squareY < config.boardHeightIn; squareY++) {
                for (let squareX = 0; squareX < config.boardWidthIn; squareX++) {
                  const xPos = chessboardStartX + squareX * config.patternSpacingIn
                  const yPos = chessboardStartY + squareY * config.patternSpacingIn

                  // Only draw the odd squares to create the chessboard pattern
                  if ((xPos + yPos + 0.25) % 2 === 0) {
                    doc.rect(xPos, yPos, config.patternSpacingIn, config.patternSpacingIn, "F")
                  }
                }
              }
              break
            case "dotgrid":
              // eslint-disable-next-line no-case-declarations
              const dotgridStartX = (paperWidth - (2 * (config.boardWidthIn - 1) + ((config.boardHeightIn - 1) % 2)) * config.patternSpacingIn) / 2.0
              // eslint-disable-next-line no-case-declarations
              const dotgridStartY = (paperHeight - (config.boardHeightIn - config.patternSpacingIn)) / 2

              for (let squareY = 0; squareY < config.boardHeightIn; squareY++) {
                for (let squareX = 0; squareX < config.boardWidthIn; squareX++) {
                  const xPos = dotgridStartX + (2 * squareX + (squareY % 2)) * config.patternSpacingIn
                  const yPos = dotgridStartY + squareY * config.patternSpacingIn

                  doc.circle(xPos, yPos, config.patternSpacingIn / 4, "F")
                }
              }
              break
          }

          // Draw ruler pattern
          const lineStartX = 1.0
          const lineEndX = paperWidth - lineStartX
          const lineY = paperHeight - 1.0

          doc.setLineWidth(0.01)
          doc.line(lineStartX, lineY, lineEndX, lineY)

          for (let tickX = lineStartX; tickX <= lineEndX; tickX++) {
            doc.line(tickX, lineY, tickX, lineY + 0.25)
            doc.text(`${tickX - 1}${tickX - 1 === 0 ? " in" : ""}`, tickX + 0.1, lineY + 0.25)
          }

          // Add branding
          const logoImage = new Image();
          logoImage.src = require('@/assets/logos/logoMono.png');
          doc.addImage(logoImage, 'PNG', 1.0, 0.75, 1.4, 0.5);

          doc.text(`${config.boardWidthIn} x ${config.boardHeightIn} | ${config.patternSpacingIn}in`, paperWidth - 1, 1.0,
              {
                maxWidth: (paperWidth - 2.0) / 2,
                align: "right",
              }
          )
          doc.save(`calibrationTarget-${config.type}.pdf`)
        },
        sendCameraSettings() {
            this.axios.post("http://" + this.$address + "/api/settings/camera", {"settings": this.cameraSettings, "index": this.$store.state.currentCameraIndex})
                .then(response => {
                  this.snackbar = {
                    color: "success",
                    text: response.data.text || response.data
                  }
                  this.snack = true;
                })
                .catch(error => {
                  if(error.response) {
                    this.snackbar = {
                      color: "error",
                      text: error.response.data.text || error.response.data
                    }
                  } else if(error.request) {
                    this.snackbar = {
                      color: "error",
                      text: "Error while trying to process the request! The backend didn't respond.",
                    };
                  } else {
                    this.snackbar = {
                      color: "error",
                      text: "An error occurred while trying to process the request.",
                    };
                  }
                  this.snack = true;
                })
        },
        isCalibrated(resolution) {
            return this.$store.getters.currentCameraSettings.calibrations
                .some(e => e.width === resolution.width && e.height === resolution.height);
        },
        sendCalibrationMode() {
            let data = {
                ['cameraIndex']: this.$store.state.currentCameraIndex
            };

            if (this.isCalibrating) {
                data['takeCalibrationSnapshot'] = true
            } else {
                // This store prevents an edge case of a user not selecting a different resolution, which causes the set logic to not be called
                this.$store.commit('mutateCalibrationState', {['videoModeIndex']: this.filteredResolutionList[this.selectedFilteredResIndex].index});
                const calData = this.calibrationData;
                calData.isCalibrating = true;
                data['startPnpCalibration'] = calData;
                console.log("starting calibration with index " + calData.videoModeIndex);
            }
            this.$store.commit('currentPipelineIndex', -2);
            this.$store.state.websocket.ws.send(this.$msgPack.encode(data));
        },
        sendCalibrationFinish() {
            console.log("finishing calibration for index " + this.$store.getters.currentCameraIndex);

            this.calibrationDialog = true;
            this.calibrationInProgress = true;

            this.axios.post("http://" + this.$address + "/api/calibration/end", {index: this.$store.getters.currentCameraIndex})
                .then(() => {
                  // End calibration will always return a 200 code on success
                        this.calibrationInProgress = false;
                    }
                ).catch(() => {
                    this.calibrationFailed = true;
            });
        }
    }
}
</script>

<style>
::-webkit-scrollbar{
  height: 0.55em;
}
</style>

<style scoped>
.v-data-table {
    text-align: center;
    background-color: transparent !important;
    width: 100%;
    height: 100%;
    overflow-y: auto;
}

.v-data-table th {
    background-color: #006492 !important;
}

.v-data-table th, td {
    font-size: 1rem !important;
}
</style><|MERGE_RESOLUTION|>--- conflicted
+++ resolved
@@ -482,13 +482,9 @@
     },
     data() {
         return {
-<<<<<<< HEAD
             cameraNicknameEditInProgress : false,
             cameraTempNameValue: "",
             snack: false,
-=======
-            calibrationDialog: false,
->>>>>>> 715ef62c
             calibrationInProgress: false,
             calibrationFailed: false,
             filteredVideomodeIndex: 0,
