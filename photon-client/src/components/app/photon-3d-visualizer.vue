<script setup lang="ts">
import type { PhotonTarget } from "@/types/PhotonTrackingTypes";
// @ts-expect-error Intellisense says these conflict with the dynamic imports below
import type { Mesh, Object3D, PerspectiveCamera, Scene, WebGLRenderer } from "three";
// @ts-expect-error Intellisense says these conflict with the dynamic imports below
import type { TrackballControls } from "three/examples/jsm/controls/TrackballControls";
import { onBeforeUnmount, onMounted, watchEffect } from "vue";
const {
  ArrowHelper,
  BoxGeometry,
  CameraHelper,
  Color,
  ConeGeometry,
  Group,
  Mesh,
  MeshNormalMaterial,
  PerspectiveCamera,
  Quaternion,
  Vector3,
  Scene,
  WebGLRenderer
<<<<<<< HEAD
} from "three";
import { TrackballControls } from "three/examples/jsm/controls/TrackballControls";
import { useCameraSettingsStore } from "@/stores/settings/CameraSettingsStore";

const calibrationCoeffs = useCameraSettingsStore().getCalibrationCoeffs(
  useCameraSettingsStore().currentCameraSettings.validVideoFormats[
    useCameraSettingsStore().currentPipelineSettings.cameraVideoModeIndex
  ].resolution
);
=======
} = await import("three");
const { TrackballControls } = await import("three/examples/jsm/controls/TrackballControls");
>>>>>>> 373ed2ff

const props = defineProps<{
  targets: PhotonTarget[];
}>();

let scene: Scene | undefined;
let camera: PerspectiveCamera | undefined;
let renderer: WebGLRenderer | undefined;
let controls: TrackballControls | undefined;

let previousTargets: Object3D[] = [];
const drawTargets = (targets: PhotonTarget[]) => {
  // Check here, since if we check in watchEffect this never gets called
  if (scene === undefined || camera === undefined || renderer === undefined || controls === undefined) {
    return;
  }

  scene.remove(...previousTargets);
  previousTargets = [];

  targets.forEach((target) => {
    if (target.pose === undefined) return;

    const geometry = new BoxGeometry(0.3 / 5, 0.2, 0.2);
    const material = new MeshNormalMaterial();

    const quaternion = new Quaternion(target.pose.qx, target.pose.qy, target.pose.qz, target.pose.qw);

    const cube = new Mesh(geometry, material);
    cube.position.set(target.pose.x, target.pose.y, target.pose.z);
    cube.rotation.setFromQuaternion(quaternion);
    previousTargets.push(cube);

    let arrow = new ArrowHelper(new Vector3(1, 0, 0).normalize(), new Vector3(0, 0, 0), 1, 0xff0000, 0.1, 0.1);
    arrow.rotation.setFromQuaternion(quaternion);
    arrow.rotateZ(-Math.PI / 2);
    arrow.position.set(target.pose.x, target.pose.y, target.pose.z);
    previousTargets.push(arrow);

    arrow = new ArrowHelper(new Vector3(1, 0, 0).normalize(), new Vector3(0, 0, 0), 1, 0x00ff00, 0.1, 0.1);
    arrow.rotation.setFromQuaternion(quaternion);
    arrow.position.set(target.pose.x, target.pose.y, target.pose.z);
    previousTargets.push(arrow);

    arrow = new ArrowHelper(new Vector3(1, 0, 0).normalize(), new Vector3(0, 0, 0), 1, 0x0000ff, 0.1, 0.1);
    arrow.setRotationFromQuaternion(quaternion);
    arrow.rotateX(Math.PI / 2);
    arrow.position.set(target.pose.x, target.pose.y, target.pose.z);
    previousTargets.push(arrow);
  });

  if (calibrationCoeffs) {
    // And show camera fov
    console.log("Drawing camera frustum with calibration coeffs:", calibrationCoeffs);
    const imageWidth = calibrationCoeffs.resolution.width;
    const imageHeight = calibrationCoeffs.resolution.height;
    const focalLengthY = calibrationCoeffs.cameraIntrinsics.data[4];
    const fovY = 2 * Math.atan(imageHeight / (2 * focalLengthY)) * (180 / Math.PI);
    const aspect = imageWidth / imageHeight;

    const calibCamera = new PerspectiveCamera(fovY, aspect, 0.1, 10.0);
    const helper = new CameraHelper(calibCamera);
    const helperGroup = new Group();
    helperGroup.add(helper);
    // Flip to +Z forward
    helperGroup.rotateX(-Math.PI / 2.0);
    helperGroup.rotateY(-Math.PI / 2.0);
    previousTargets.push(helperGroup);
  }

  if (previousTargets.length > 0) {
    scene.add(...previousTargets);
  }
};
const onWindowResize = () => {
  const container = document.getElementById("container");
  const canvas = document.getElementById("view");

  if (container === null || canvas === null || camera === undefined || renderer === undefined) {
    return;
  }

  canvas.style.width = container.clientWidth * 0.75 + "px";
  canvas.style.height = container.clientWidth * 0.35 + "px";
  camera.aspect = canvas.clientWidth / canvas.clientHeight;
  camera.updateProjectionMatrix();
  renderer.setSize(canvas.clientWidth, canvas.clientHeight);
};
const resetCamFirstPerson = () => {
  if (scene === undefined || camera === undefined || controls === undefined) {
    return;
  }

  controls.reset();
  camera.position.set(0.2, 0, 0);
  camera.up.set(0, 0, 1);
  controls.target.set(4.0, 0.0, 0.0);
  controls.update();
  if (previousTargets.length > 0) {
    scene.add(...previousTargets);
  }
};
const resetCamThirdPerson = () => {
  if (scene === undefined || camera === undefined || controls === undefined) {
    return;
  }

  controls.reset();
  camera.position.set(-1.39, -1.09, 1.17);
  camera.up.set(0, 0, 1);
  controls.target.set(4.0, 0.0, 0.0);
  controls.update();
  if (previousTargets.length > 0) {
    scene.add(...previousTargets);
  }
};

onMounted(async () => {
  scene = new Scene();
  camera = new PerspectiveCamera(75, 800 / 800, 0.1, 1000);

  const canvas = document.getElementById("view");
  if (canvas === null) return;
  renderer = new WebGLRenderer({ canvas: canvas });

  scene.background = new Color(0xa9a9a9);

  onWindowResize();
  window.addEventListener("resize", onWindowResize);

  const referenceFrameCues: Object3D[] = [];
  referenceFrameCues.push(
    new ArrowHelper(new Vector3(1, 0, 0).normalize(), new Vector3(0, 0, 0), 1, 0xff0000, 0.1, 0.1)
  );
  referenceFrameCues.push(
    new ArrowHelper(new Vector3(0, 1, 0).normalize(), new Vector3(0, 0, 0), 1, 0x00ff00, 0.1, 0.1)
  );
  referenceFrameCues.push(
    new ArrowHelper(new Vector3(0, 0, 1).normalize(), new Vector3(0, 0, 0), 1, 0x0000ff, 0.1, 0.1)
  );

  // Draw the Camera Body
  const camSize = 0.2;
  const camBodyGeometry = new BoxGeometry(camSize, camSize, camSize);
  const camLensGeometry = new ConeGeometry(camSize * 0.4, camSize * 0.8, 30);
  const camMaterial = new MeshNormalMaterial();
  const camBody = new Mesh(camBodyGeometry, camMaterial);
  const camLens = new Mesh(camLensGeometry, camMaterial);
  camBody.position.set(0, 0, 0);
  camLens.rotateZ(Math.PI / 2);
  camLens.position.set(camSize * 0.8, 0, 0);
  referenceFrameCues.push(camBody);
  referenceFrameCues.push(camLens);

  controls = new TrackballControls(camera, renderer.domElement);
  controls.rotateSpeed = 1.0;
  controls.zoomSpeed = 1.2;
  controls.panSpeed = 0.8;
  controls.noZoom = false;
  controls.noPan = false;
  controls.staticMoving = true;
  controls.dynamicDampingFactor = 0.3;

  scene.add(...referenceFrameCues);
  resetCamThirdPerson();

  controls.update();

  const animate = () => {
    if (scene === undefined || camera === undefined || renderer === undefined || controls === undefined) {
      return;
    }

    requestAnimationFrame(animate);

    controls.update();
    renderer.render(scene, camera);
  };

  drawTargets(props.targets);
  animate();
});
onBeforeUnmount(() => {
  window.removeEventListener("resize", onWindowResize);
});
watchEffect(() => {
  drawTargets(props.targets);
});
</script>

<template>
  <div id="container" style="width: 100%">
    <v-row>
      <v-col align-self="stretch" style="display: flex; justify-content: center">
        <canvas id="view" />
      </v-col>
    </v-row>
    <v-row style="margin-bottom: 24px">
      <v-col style="display: flex; justify-content: center">
        <v-btn color="secondary" @click="resetCamFirstPerson"> First Person </v-btn>
      </v-col>
      <v-col style="display: flex; justify-content: center">
        <v-btn color="secondary" @click="resetCamThirdPerson"> Third Person </v-btn>
      </v-col>
    </v-row>
  </div>
</template><|MERGE_RESOLUTION|>--- conflicted
+++ resolved
@@ -19,9 +19,9 @@
   Vector3,
   Scene,
   WebGLRenderer
-<<<<<<< HEAD
-} from "three";
-import { TrackballControls } from "three/examples/jsm/controls/TrackballControls";
+} = await import("three");
+const { TrackballControls } = await import("three/examples/jsm/controls/TrackballControls");
+
 import { useCameraSettingsStore } from "@/stores/settings/CameraSettingsStore";
 
 const calibrationCoeffs = useCameraSettingsStore().getCalibrationCoeffs(
@@ -29,10 +29,6 @@
     useCameraSettingsStore().currentPipelineSettings.cameraVideoModeIndex
   ].resolution
 );
-=======
-} = await import("three");
-const { TrackballControls } = await import("three/examples/jsm/controls/TrackballControls");
->>>>>>> 373ed2ff
 
 const props = defineProps<{
   targets: PhotonTarget[];
