<script setup lang="ts">
import { computed, ref, inject } from "vue";
import { LogLevel, type LogMessage } from "@/types/SettingTypes";
import { useStateStore } from "@/stores/StateStore";

const selectedLogLevels = ref<LogLevel[]>([LogLevel.ERROR, LogLevel.WARN, LogLevel.INFO]);

const logs = computed<LogMessage[]>(() =>
  useStateStore().logMessages.filter((message) => selectedLogLevels.value.includes(message.level))
);

const backendHost = inject<string>("backendHost");

const getLogColor = (level: LogLevel): string => {
  switch (level) {
    case LogLevel.ERROR:
      return "red";
    case LogLevel.WARN:
      return "yellow";
    case LogLevel.INFO:
      return "green";
    case LogLevel.DEBUG:
      return "white";
  }
  return "";
};

const getLogLevelFromIndex = (index: number): string => {
  return LogLevel[index];
};

const exportLogFile = ref();

const handleLogExport = () => {
  exportLogFile.value.click();
};

document.addEventListener("keydown", (e) => {
  switch (e.key) {
    case "`":
      useStateStore().$patch((state) => (state.showLogModal = !state.showLogModal));
      break;
  }
});
</script>

<template>
  <v-dialog v-model="useStateStore().showLogModal" width="1500" dark>
    <v-card dark class="pt-3" color="primary" flat>
      <v-card-title>
        View Program Logs
        <v-btn color="secondary" style="margin-left: auto" depressed @click="handleLogExport">
          <v-icon left> mdi-download </v-icon>
          Download Current Log

          <!-- Special hidden link that gets 'clicked' when the user exports journalctl logs -->
          <a
            ref="exportLogFile"
            style="color: black; text-decoration: none; display: none"
            :href="`http://${backendHost}/api/utils/photonvision-journalctl.txt`"
            download="photonvision-journalctl.txt"
            target="_blank"
          />
        </v-btn>
      </v-card-title>

      <div class="pr-6 pl-6">
        <v-btn-toggle v-model="selectedLogLevels" dark multiple class="fill mb-4">
          <v-btn v-for="level in [0, 1, 2, 3]" :key="level" color="secondary" class="fill">
            {{ getLogLevelFromIndex(level) }}
          </v-btn>
        </v-btn-toggle>
<<<<<<< HEAD
        <v-card-text
          v-if="logs.length === 0"
          style="font-size: 18px; font-weight: 600"
        >
          There are no logs to show
=======
        <v-card-text v-if="logs.length === 0" style="font-size: 18px; font-weight: 600">
          There are no Logs to show
>>>>>>> 306677e5
        </v-card-text>
        <v-virtual-scroll v-else :items="logs" item-height="50" height="600">
          <template #default="{ item }">
            <div :class="[getLogColor(item.level) + '--text', 'log-item']">
              {{ item.message }}
            </div>
          </template>
        </v-virtual-scroll>
      </div>

      <v-divider />

      <v-card-actions>
        <v-spacer />
        <v-btn color="white" text @click="() => (useStateStore().showLogModal = false)"> Close </v-btn>
      </v-card-actions>
    </v-card>
  </v-dialog>
</template>

<style scoped>
.v-btn-toggle.fill {
  width: 100%;
  height: 100%;
}

.v-btn-toggle.fill > .v-btn {
  width: 25%;
  height: 100%;
}
</style><|MERGE_RESOLUTION|>--- conflicted
+++ resolved
@@ -70,16 +70,11 @@
             {{ getLogLevelFromIndex(level) }}
           </v-btn>
         </v-btn-toggle>
-<<<<<<< HEAD
         <v-card-text
           v-if="logs.length === 0"
           style="font-size: 18px; font-weight: 600"
         >
           There are no logs to show
-=======
-        <v-card-text v-if="logs.length === 0" style="font-size: 18px; font-weight: 600">
-          There are no Logs to show
->>>>>>> 306677e5
         </v-card-text>
         <v-virtual-scroll v-else :items="logs" item-height="50" height="600">
           <template #default="{ item }">
