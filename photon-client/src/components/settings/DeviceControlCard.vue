--- conflicted
+++ resolved
@@ -158,14 +158,12 @@
     case ImportType.NetworkConfig:
       settingsEndpoint = "/networkConfig";
       break;
-<<<<<<< HEAD
     case ImportType.ApriltagFieldLayout:
       settingsEndpoint = "/aprilTagFieldLayout";
-=======
+      break;
     default:
     case ImportType.AllSettings:
       settingsEndpoint = "";
->>>>>>> ededc4f1
       break;
   }
 
