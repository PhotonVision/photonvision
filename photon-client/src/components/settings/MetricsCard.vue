--- conflicted
+++ resolved
@@ -45,21 +45,6 @@
           : "Unknown"
     },
     {
-<<<<<<< HEAD
-      header: "GPU Memory Usage",
-      value:
-        useSettingsStore().metrics.gpuMemUtil === undefined || useSettingsStore().metrics.gpuMem === undefined
-          ? "Unknown"
-          : `${useSettingsStore().metrics.gpuMemUtil}MB of ${useSettingsStore().metrics.gpuMem}MB`
-    },
-    { header: "CPU Throttling", value: useSettingsStore().metrics.cpuThr || "Unknown" },
-    { header: "CPU Uptime", value: useSettingsStore().metrics.cpuUptime || "Unknown" },
-    { header: "Disk Usage", value: useSettingsStore().metrics.diskUtilPct || "Unknown" }
-  ];
-
-  if (useSettingsStore().metrics.npuUsage) {
-    stats.push({ header: "NPU Usage", value: useSettingsStore().metrics.npuUsage || "Unknown" });
-=======
       header: "Uptime",
       value: (() => {
         const seconds = metrics.uptime;
@@ -103,7 +88,6 @@
       header: "CPU Throttling",
       value: metrics.cpuThr.toString()
     });
->>>>>>> cefaa313
   }
 
   return stats;
