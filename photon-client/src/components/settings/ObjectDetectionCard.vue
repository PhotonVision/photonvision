--- conflicted
+++ resolved
@@ -188,13 +188,8 @@
       <v-row>
         <v-col cols="12" sm="6">
           <v-btn color="secondary" class="justify-center" @click="() => (showImportDialog = true)">
-<<<<<<< HEAD
             <v-icon left class="open-icon"> mdi-import </v-icon>
             <span class="open-label">Import Model</span>
-=======
-            <v-icon start class="open-icon"> mdi-import </v-icon>
-            <span class="open-label">Import New Model</span>
->>>>>>> bec80926
           </v-btn>
           <v-dialog
             v-model="showImportDialog"
@@ -214,7 +209,6 @@
               <v-card-text>
                 Upload a new object detection model to this device that can be used in a pipeline. Note that ONLY
                 640x640 YOLOv5, YOLOv8, and YOLOv11 models trained and converted to `.rknn` format for RK3588 CPUs are
-<<<<<<< HEAD
                 currently supported!
                 <v-row class="mt-6 ml-4 mr-8">
                   <v-file-input v-model="importModelFile" label="Model File" accept=".rknn" />
@@ -227,11 +221,6 @@
                     type="text"
                   />
                 </v-row>
-=======
-                currently supported! See [the documentation]({{
-                  host
-                }}/docs/objectDetection/about-object-detection.html) for more details.
->>>>>>> bec80926
                 <v-row class="mt-6 ml-4 mr-8">
                   <v-text-field v-model="importWidth" label="Width" type="number" />
                 </v-row>
@@ -245,7 +234,6 @@
                   <v-btn
                     color="secondary"
                     :disabled="
-<<<<<<< HEAD
                       importModelFile === null ||
                       importLabels === null ||
                       importWidth === null ||
@@ -253,13 +241,6 @@
                       importVersion === null
                     "
                     @click="handleImport()"
-=======
-                      importRKNNFile === null ||
-                      importLabelsFile === null ||
-                      !areValidFileNames(importRKNNFile.name, importLabelsFile.name)
-                    "
-                    @click="handleImport"
->>>>>>> bec80926
                   >
                     <v-icon start class="open-icon"> mdi-import </v-icon>
                     <span class="open-label">Import Object Detection Model</span>
@@ -318,7 +299,6 @@
                 </td>
               </tr>
             </tbody>
-<<<<<<< HEAD
           </v-simple-table>
           <v-dialog v-model="confirmDeleteDialog.show" width="600">
             <v-card color="primary" dark>
@@ -349,9 +329,6 @@
               </v-card-text>
             </v-card>
           </v-dialog>
-=======
-          </v-table>
->>>>>>> bec80926
         </v-col>
       </v-row>
     </div>
