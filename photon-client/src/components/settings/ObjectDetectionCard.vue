<script setup lang="ts">
import { ref, computed, inject } from "vue";
import { useStateStore } from "@/stores/StateStore";
import { useSettingsStore } from "@/stores/settings/GeneralSettingsStore";
import type { ObjectDetectionModelProperties } from "@/types/SettingTypes";
import pvInput from "@/components/common/pv-input.vue";
import { useTheme } from "vuetify";
import { axiosPost } from "@/lib/PhotonUtils";

const theme = useTheme();
const showImportDialog = ref(false);
const showInfo = ref({ show: false, model: {} as ObjectDetectionModelProperties });
const confirmDeleteDialog = ref({ show: false, model: {} as ObjectDetectionModelProperties });
const showRenameDialog = ref({
  show: false,
  model: {} as ObjectDetectionModelProperties,
  newName: ""
});

const address = inject<string>("backendHost");

const importModelFile = ref<File | null>(null);
const importLabels = ref<string | null>(null);
const importHeight = ref<number | null>(null);
const importWidth = ref<number | null>(null);
const importVersion = ref<string | null>(null);

// TODO gray out the button when model is uploading
const handleImport = async () => {
  if (importModelFile.value === null) return;

  const formData = new FormData();

  formData.append("modelFile", importModelFile.value);
  formData.append("labels", importLabels.value?.toString() || "");
  formData.append("height", importHeight.value?.toString() || "");
  formData.append("width", importWidth.value?.toString() || "");
  formData.append("version", importVersion.value?.toString() || "");

  useStateStore().showSnackbarMessage({
    message: "Importing Object Detection Model...",
    color: "secondary",
    timeout: -1
  });

<<<<<<< HEAD
  axiosPost("/objectdetection/import", "import an object detection model", formData, {
    headers: { "Content-Type": "multipart/form-data" }
  });
=======
  axios
    .post("/objectdetection/import", formData, {
      headers: { "Content-Type": "multipart/form-data" },
      onUploadProgress: ({ progress }) => {
        const uploadPercentage = (progress || 0) * 100.0;
        if (uploadPercentage < 99.5) {
          useStateStore().showSnackbarMessage({
            message: "Object Detection Model Upload in Process, " + uploadPercentage.toFixed(2) + "% complete",
            color: "secondary",
            timeout: -1
          });
        } else {
          useStateStore().showSnackbarMessage({
            message: "Processing uploaded Object Detection Model...",
            color: "secondary",
            timeout: -1
          });
        }
      }
    })
    .then((response) => {
      useStateStore().showSnackbarMessage({
        message: response.data.text || response.data,
        color: "success"
      });
    })
    .catch((error) => {
      if (error.response) {
        useStateStore().showSnackbarMessage({
          color: "error",
          message: error.response.data.text || error.response.data
        });
      } else if (error.request) {
        useStateStore().showSnackbarMessage({
          color: "error",
          message: "Error while trying to process the request! The backend didn't respond."
        });
      } else {
        useStateStore().showSnackbarMessage({
          color: "error",
          message: "An error occurred while trying to process the request."
        });
      }
    });
>>>>>>> 5d39ef5b

  showImportDialog.value = false;

  importModelFile.value = null;
  importLabels.value = null;
  importHeight.value = null;
  importWidth.value = null;
  importVersion.value = null;
};

const deleteModel = async (model: ObjectDetectionModelProperties) => {
  useStateStore().showSnackbarMessage({
    message: "Deleting Object Detection Model...",
    color: "secondary",
    timeout: -1
  });

  axiosPost("/objectdetection/delete", "delete an object detection model", {
    modelPath: model.modelPath
  });

  confirmDeleteDialog.value.show = false;
};

const renameModel = async (model: ObjectDetectionModelProperties, newName: string) => {
  useStateStore().showSnackbarMessage({
    message: "Renaming Object Detection Model...",
    color: "secondary",
    timeout: -1
  });

  axiosPost("/objectdetection/rename", "rename an object detection model", {
    modelPath: model.modelPath.replace("file:", ""),
    newName: newName
  });
  showRenameDialog.value.show = false;
};

// Filters out models that are not supported by the current backend, and returns a flattened list.
const supportedModels = computed(() => {
  const { availableModels, supportedBackends } = useSettingsStore().general;
  const isSupported = (model: any) => {
    // Check if model's family is in the list of supported backends
    return supportedBackends.some((backend: string) => backend.toLowerCase() === model.family.toLowerCase());
  };

  // Filter models where the family is supported and flatten the list
  return availableModels.filter(isSupported);
});

const exportModels = ref();
const openExportPrompt = () => {
  exportModels.value.click();
};

const exportIndividualModel = ref();
const openExportIndividualModelPrompt = () => {
  exportIndividualModel.value.click();
};

const showNukeDialog = ref(false);
const expected = "Delete Models";
const yesDeleteMyModelsText = ref("");
const nukeModels = () => {
  axiosPost("/objectdetection/nuke", "clear and reset object detection models");
  showNukeDialog.value = false;
};

const showBulkImportDialog = ref(false);
const importFile = ref<File | null>(null);
const handleBulkImport = () => {
  if (importFile.value === null) return;

  const formData = new FormData();
  formData.append("data", importFile.value);

  axiosPost("/objectdetection/bulkimport", "import object detection models", formData, {
    headers: { "Content-Type": "multipart/form-data" },
    onUploadProgress: ({ progress }) => {
      const uploadPercentage = (progress || 0) * 100.0;
      if (uploadPercentage < 99.5) {
        useStateStore().showSnackbarMessage({
          message: "Object Detection Models Upload in Process, " + uploadPercentage.toFixed(2) + "% complete",
          color: "secondary",
          timeout: -1
        });
      } else {
        useStateStore().showSnackbarMessage({
          message: "Importing New Object Detection Models...",
          color: "secondary",
          timeout: -1
        });
      }
    }
  });
  showImportDialog.value = false;
  importFile.value = null;
};
</script>

<template>
  <v-card class="mb-3" color="surface">
    <v-card-title>Object Detection</v-card-title>
    <div class="pa-5 pt-0">
      <v-row>
        <v-col cols="12" sm="6">
          <v-btn
            color="buttonActive"
            class="justify-center"
            :variant="theme.global.name.value === 'LightTheme' ? 'elevated' : 'outlined'"
            @click="() => (showImportDialog = true)"
          >
            <v-icon start class="open-icon"> mdi-import </v-icon>
            <span class="open-label">Import Model</span>
          </v-btn>
          <v-dialog
            v-model="showImportDialog"
            width="600"
            @update:modelValue="
              () => {
                importModelFile = null;
                importLabels = null;
                importHeight = null;
                importWidth = null;
                importVersion = null;
              }
            "
          >
            <v-card color="surface" dark>
              <v-card-title class="pb-0">Import New Object Detection Model</v-card-title>
              <v-card-text>
                <span v-if="useSettingsStore().general.supportedBackends?.includes('RKNN')"
                  >Upload a new object detection model to this device that can be used in a pipeline. Note that ONLY
                  640x640 YOLOv5, YOLOv8, and YOLOv11 models trained and converted to `.rknn` format for RK3588 SOCs are
                  currently supporter!</span
                >
                <span v-else-if="useSettingsStore().general.supportedBackends?.includes('RUBIK')"
                  >Upload a new object detection model to this device that can be used in a pipeline. Note that ONLY
                  640x640 YOLOv8 and YOLOv11 models trained and converted to `.tflite` format for QCS6490 compatible
                  backends are currently supported!
                </span>
                <span v-else>
                  If you're seeing this, something broke; please file a ticket and tell us the details of your
                  situation.</span
                >
                <div class="pa-5 pb-0">
                  <v-file-input
                    v-model="importModelFile"
                    variant="underlined"
                    label="Model File"
                    :accept="
                      useSettingsStore().general.supportedBackends?.includes('RKNN')
                        ? '.rknn'
                        : useSettingsStore().general.supportedBackends?.includes('RUBIK')
                          ? '.tflite'
                          : ''
                    "
                  />
                  <v-text-field
                    v-model="importLabels"
                    label="Labels"
                    placeholder="Comma separated labels, no spaces"
                    type="text"
                    variant="underlined"
                  />
                  <v-text-field v-model="importWidth" variant="underlined" label="Width" type="number" />
                  <v-text-field v-model="importHeight" variant="underlined" label="Height" type="number" />
                  <v-select
                    v-model="importVersion"
                    variant="underlined"
                    label="Model Version"
                    :items="
                      useSettingsStore().general.supportedBackends?.includes('RKNN')
                        ? ['YOLOv5', 'YOLOv8', 'YOLO11']
                        : ['YOLOv8', 'YOLO11']
                    "
                  />
                  <v-btn
                    color="buttonActive"
                    width="100%"
                    :disabled="
                      importModelFile === null ||
                      importLabels === null ||
                      importWidth === null ||
                      importHeight === null ||
                      importVersion === null
                    "
                    :variant="theme.global.name.value === 'LightTheme' ? 'elevated' : 'outlined'"
                    @click="handleImport()"
                  >
                    <v-icon start class="open-icon" size="large"> mdi-import </v-icon>
                    <span class="open-label">Import Object Detection Model</span>
                  </v-btn>
                </div>
              </v-card-text>
            </v-card>
          </v-dialog>
        </v-col>
        <v-col cols="12" sm="6">
          <v-btn
            color="buttonActive"
            class="justify-center"
            :variant="theme.global.name.value === 'LightTheme' ? 'elevated' : 'outlined'"
            @click="() => (showBulkImportDialog = true)"
          >
            <v-icon start class="open-icon"> mdi-import </v-icon>
            <span class="open-label">Bulk Import</span>
          </v-btn>
          <v-dialog v-model="showBulkImportDialog" width="600">
            <v-card color="surface" dark>
              <v-card-title class="pb-0">Import Multiple Object Detection Models</v-card-title>
              <v-card-text>
                Upload a zip file containing multiple object detection models to this device. Note this zip file should
                only come from a previous export of object detection models.
                <div class="pa-5 pb-0">
                  <v-file-input v-model="importFile" variant="underlined" label="Zip File" accept=".zip" />
                  <v-btn
                    color="buttonActive"
                    width="100%"
                    :disabled="importFile === null"
                    :variant="theme.global.name.value === 'LightTheme' ? 'elevated' : 'outlined'"
                    @click="handleBulkImport()"
                  >
                    <v-icon start class="open-icon" size="large"> mdi-import </v-icon>
                    <span class="open-label">Bulk Import</span>
                  </v-btn>
                </div>
              </v-card-text>
            </v-card>
          </v-dialog>
        </v-col>
        <v-col cols="12" sm="6">
          <v-btn
            color="buttonPassive"
            :variant="theme.global.name.value === 'LightTheme' ? 'elevated' : 'outlined'"
            @click="openExportPrompt"
          >
            <v-icon start class="open-icon"> mdi-export </v-icon>
            <span class="open-label">Export Models</span>
          </v-btn>
          <a
            ref="exportModels"
            style="color: black; text-decoration: none; display: none"
            :href="`http://${address}/api/objectdetection/export`"
            download="photonvision-object-detection-models-export.zip"
            target="_blank"
          />
        </v-col>
        <v-col cols="12" sm="6">
          <v-btn
            color="error"
            :variant="theme.global.name.value === 'LightTheme' ? 'elevated' : 'outlined'"
            @click="() => (showNukeDialog = true)"
          >
            <v-icon left class="open-icon"> mdi-trash </v-icon>
            <span class="open-label">Clear and reset models</span>
          </v-btn>
        </v-col>
      </v-row>
      <v-row>
        <v-col cols="">
          <v-table fixed-header height="100%" density="compact" dark>
            <thead style="font-size: 1.25rem">
              <tr>
                <th>Model Nicknames</th>
                <th>Labels</th>
                <th>Delete</th>
                <th>Edit</th>
                <th>Info</th>
              </tr>
            </thead>
            <tbody>
              <tr v-for="model in supportedModels" :key="model.modelPath">
                <td>{{ model.nickname }}</td>
                <td>{{ model.labels.join(", ") }}</td>
                <td class="text-right">
                  <v-btn
                    icon
                    small
                    color="error"
                    title="Delete Model"
                    :variant="theme.global.name.value === 'LightTheme' ? 'elevated' : 'outlined'"
                    @click="() => (confirmDeleteDialog = { show: true, model })"
                  >
                    <v-icon size="large">mdi-trash-can-outline</v-icon>
                  </v-btn>
                </td>
                <td class="text-right">
                  <v-btn
                    icon
                    small
                    color="buttonActive"
                    title="Rename Model"
                    :variant="theme.global.name.value === 'LightTheme' ? 'elevated' : 'outlined'"
                    @click="() => (showRenameDialog = { show: true, model, newName: '' })"
                  >
                    <v-icon size="large">mdi-pencil</v-icon>
                  </v-btn>
                </td>
                <td class="text-right">
                  <v-btn
                    icon
                    small
                    color="buttonPassive"
                    :variant="theme.global.name.value === 'LightTheme' ? 'elevated' : 'outlined'"
                    @click="() => (showInfo = { show: true, model })"
                  >
                    <v-icon size="large">mdi-information</v-icon>
                  </v-btn>
                </td>
              </tr>
            </tbody>
          </v-table>

          <v-dialog v-model="confirmDeleteDialog.show" width="600">
            <v-card color="surface" dark>
              <v-card-title>Delete Object Detection Model</v-card-title>
              <v-card-text class="pt-0">
                Are you sure you want to delete the model {{ confirmDeleteDialog.model.nickname }}?
                <v-card-actions class="pt-5 pb-0 pr-0" style="justify-content: flex-end">
                  <v-btn
                    :variant="theme.global.name.value === 'LightTheme' ? 'elevated' : 'outlined'"
                    color="buttonPassive"
                    @click="confirmDeleteDialog.show = false"
                  >
                    Cancel
                  </v-btn>
                  <v-btn
                    :variant="theme.global.name.value === 'LightTheme' ? 'elevated' : 'outlined'"
                    color="error"
                    @click="deleteModel(confirmDeleteDialog.model)"
                  >
                    Delete
                  </v-btn>
                </v-card-actions>
              </v-card-text>
            </v-card>
          </v-dialog>
          <v-dialog v-model="showRenameDialog.show" width="600">
            <v-card color="surface" dark>
              <v-card-title>Rename Object Detection Model</v-card-title>
              <v-card-text class="pt-0">
                Enter a new name for the model {{ showRenameDialog.model.nickname }}:
                <div class="pa-5 pb-0">
                  <v-text-field v-model="showRenameDialog.newName" hide-details label="New Name" variant="underlined" />
                </div>
                <v-card-actions class="pt-5 pb-0 pr-0" style="justify-content: flex-end">
                  <v-btn
                    :variant="theme.global.name.value === 'LightTheme' ? 'elevated' : 'outlined'"
                    color="error"
                    @click="showRenameDialog.show = false"
                    >Cancel</v-btn
                  >
                  <v-btn
                    :variant="theme.global.name.value === 'LightTheme' ? 'elevated' : 'outlined'"
                    color="buttonActive"
                    @click="renameModel(showRenameDialog.model, showRenameDialog.newName)"
                    >Rename</v-btn
                  >
                </v-card-actions>
              </v-card-text>
            </v-card>
          </v-dialog>
          <v-dialog v-model="showInfo.show" width="600">
            <v-card color="surface" dark>
              <v-card-title>Object Detection Model Info</v-card-title>
              <v-card-text class="pt-0">
                <v-btn
                  color="buttonPassive"
                  width="100%"
                  :variant="theme.global.name.value === 'LightTheme' ? 'elevated' : 'outlined'"
                  @click="openExportIndividualModelPrompt"
                >
                  <v-icon left class="open-icon" size="large"> mdi-export </v-icon>
                  <span class="open-label">Export Model</span>
                </v-btn>
                <a
                  ref="exportIndividualModel"
                  style="color: black; text-decoration: none; display: none"
                  :href="`http://${address}/api/objectdetection/exportIndividual?modelPath=${showInfo.model.modelPath.replace('file:', '')}`"
                  :download="`${showInfo.model.nickname}_${showInfo.model.family}_${showInfo.model.version}_${showInfo.model.resolutionWidth}x${showInfo.model.resolutionHeight}_${showInfo.model.labels.join('_')}.${showInfo.model.family.toLowerCase()}`"
                  target="_blank"
                />
                <div class="pt-5">
                  <p>Model Path: {{ showInfo.model.modelPath }}</p>
                  <p>Model Nickname: {{ showInfo.model.nickname }}</p>
                  <p>Model Family: {{ showInfo.model.family }}</p>
                  <p>Model Version: {{ showInfo.model.version }}</p>
                  <p>Model Label(s): {{ showInfo.model.labels.join(", ") }}</p>
                  <p>Model Resolution: {{ showInfo.model.resolutionWidth }} x {{ showInfo.model.resolutionHeight }}</p>
                </div>
              </v-card-text>
            </v-card>
          </v-dialog>
        </v-col>
      </v-row>
    </div>

    <v-dialog v-model="showNukeDialog" width="800" dark>
      <v-card color="surface" flat>
        <v-card-title style="display: flex; justify-content: center">
          <span class="open-label">
            <v-icon end color="error" class="open-icon ma-1" size="large">mdi-alert-outline</v-icon>
            Clear and Reset Object Detection Models
            <v-icon end color="error" class="open-icon ma-1" size="large">mdi-alert-outline</v-icon>
          </span>
        </v-card-title>
        <v-card-text class="pt-0 pb-10px">
          <v-row class="align-center text-white">
            <v-col cols="12" md="6">
              <span> This will delete ALL OF YOUR MODELS and re-extract the default models. </span>
            </v-col>
            <v-col cols="12" md="6">
              <v-btn
                color="buttonActive"
                style="float: right"
                :variant="theme.global.name.value === 'LightTheme' ? 'elevated' : 'outlined'"
                @click="openExportPrompt"
              >
                <v-icon start class="open-icon" size="large"> mdi-export </v-icon>
                <span class="open-label">Backup Models</span>
                <a
                  ref="exportModels"
                  style="color: black; text-decoration: none; display: none"
                  :href="`http://${address}/api/objectdetection/export`"
                  download="photonvision-object-detection-models-export.zip"
                  target="_blank"
                />
              </v-btn>
            </v-col>
          </v-row>
        </v-card-text>
        <v-card-text class="pt-0 pb-0">
          <pv-input
            v-model="yesDeleteMyModelsText"
            :label="'Type &quot;' + expected + '&quot;:'"
            :label-cols="6"
            :input-cols="6"
          />
        </v-card-text>
        <v-card-text class="pt-10px">
          <v-btn
            color="error"
            width="100%"
            :disabled="yesDeleteMyModelsText.toLowerCase() !== expected.toLowerCase()"
            :variant="theme.global.name.value === 'LightTheme' ? 'elevated' : 'outlined'"
            @click="nukeModels"
          >
            <v-icon start class="open-icon" size="large"> mdi-trash-can-outline </v-icon>
            <span class="open-label">
              {{ $vuetify.display.mdAndUp ? "Delete models, I have backed up what I need" : "Delete Models" }}
            </span>
          </v-btn>
        </v-card-text>
      </v-card>
    </v-dialog>
  </v-card>
</template>

<style scoped lang="scss">
.v-col-12 > .v-btn {
  width: 100%;
}

.pt-10px {
  padding-top: 10px !important;
}

@media only screen and (max-width: 351px) {
  .open-icon {
    margin: 0 !important;
  }
  .open-label {
    display: none;
  }
}
.v-table {
  width: 100%;
  height: 100%;
  text-align: center;

  th,
  td {
    font-size: 1rem !important;
    color: white !important;
    text-align: center !important;
  }

  td {
    font-family: monospace !important;
  }

  ::-webkit-scrollbar {
    width: 0;
    height: 0.55em;
    border-radius: 5px;
  }

  ::-webkit-scrollbar-track {
    -webkit-box-shadow: inset 0 0 6px rgba(0, 0, 0, 0.3);
    border-radius: 10px;
  }

  ::-webkit-scrollbar-thumb {
    background-color: rgb(var(--v-theme-accent));
    border-radius: 10px;
  }
}
</style><|MERGE_RESOLUTION|>--- conflicted
+++ resolved
@@ -43,56 +43,25 @@
     timeout: -1
   });
 
-<<<<<<< HEAD
   axiosPost("/objectdetection/import", "import an object detection model", formData, {
-    headers: { "Content-Type": "multipart/form-data" }
-  });
-=======
-  axios
-    .post("/objectdetection/import", formData, {
-      headers: { "Content-Type": "multipart/form-data" },
-      onUploadProgress: ({ progress }) => {
-        const uploadPercentage = (progress || 0) * 100.0;
-        if (uploadPercentage < 99.5) {
-          useStateStore().showSnackbarMessage({
-            message: "Object Detection Model Upload in Process, " + uploadPercentage.toFixed(2) + "% complete",
-            color: "secondary",
-            timeout: -1
-          });
-        } else {
-          useStateStore().showSnackbarMessage({
-            message: "Processing uploaded Object Detection Model...",
-            color: "secondary",
-            timeout: -1
-          });
-        }
-      }
-    })
-    .then((response) => {
-      useStateStore().showSnackbarMessage({
-        message: response.data.text || response.data,
-        color: "success"
-      });
-    })
-    .catch((error) => {
-      if (error.response) {
+    headers: { "Content-Type": "multipart/form-data" },
+    onUploadProgress: ({ progress }) => {
+      const uploadPercentage = (progress || 0) * 100.0;
+      if (uploadPercentage < 99.5) {
         useStateStore().showSnackbarMessage({
-          color: "error",
-          message: error.response.data.text || error.response.data
-        });
-      } else if (error.request) {
-        useStateStore().showSnackbarMessage({
-          color: "error",
-          message: "Error while trying to process the request! The backend didn't respond."
+          message: "Object Detection Model Upload in Process, " + uploadPercentage.toFixed(2) + "% complete",
+          color: "secondary",
+          timeout: -1
         });
       } else {
         useStateStore().showSnackbarMessage({
-          color: "error",
-          message: "An error occurred while trying to process the request."
+          message: "Processing uploaded Object Detection Model...",
+          color: "secondary",
+          timeout: -1
         });
       }
-    });
->>>>>>> 5d39ef5b
+    }
+  });
 
   showImportDialog.value = false;
 
