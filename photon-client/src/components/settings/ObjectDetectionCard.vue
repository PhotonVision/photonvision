<script setup lang="ts">
import { ref, computed } from "vue";
import axios from "axios";
import { useStateStore } from "@/stores/StateStore";
import { useSettingsStore } from "@/stores/settings/GeneralSettingsStore";

const showImportDialog = ref(false);
const importRKNNFile = ref<File | null>(null);
const importLabelsFile = ref<File | null>(null);

// TODO gray out the button when model is uploading
const handleImport = async () => {
  if (importRKNNFile.value === null || importLabelsFile.value === null) return;

  const formData = new FormData();
  formData.append("rknn", importRKNNFile.value);
  formData.append("labels", importLabelsFile.value);

  useStateStore().showSnackbarMessage({
    message: "Importing Object Detection Model...",
    color: "secondary",
    timeout: -1
  });

  axios
    .post("/utils/importObjectDetectionModel", formData, {
      headers: { "Content-Type": "multipart/form-data" }
    })
    .then((response) => {
      useStateStore().showSnackbarMessage({
        message: response.data.text || response.data,
        color: "success"
      });
    })
    .catch((error) => {
      if (error.response) {
        useStateStore().showSnackbarMessage({
          color: "error",
          message: error.response.data.text || error.response.data
        });
      } else if (error.request) {
        useStateStore().showSnackbarMessage({
          color: "error",
          message: "Error while trying to process the request! The backend didn't respond."
        });
      } else {
        useStateStore().showSnackbarMessage({
          color: "error",
          message: "An error occurred while trying to process the request."
        });
      }
    });

  showImportDialog.value = false;

  importRKNNFile.value = null;
  importLabelsFile.value = null;
};

// Filters out models that are not supported by the current backend, and returns a flattened list.
const supportedModels = computed(() => {
  const { availableModels, supportedBackends } = useSettingsStore().general;
  return supportedBackends.flatMap((backend) => availableModels[backend] || []);
});
</script>

<template>
  <v-card dark class="mb-3" style="background-color: #006492">
    <v-card-title class="pa-6">Object Detection</v-card-title>
    <div class="pa-6 pt-0">
      <v-row>
        <v-col cols="12 ">
<<<<<<< HEAD
          <v-btn color="secondary" class="justify-center" @click="() => (showObjectDetectionImportDialog = true)">
=======
          <v-btn color="secondary" @click="() => (showImportDialog = true)" class="justify-center">
>>>>>>> 04e28bc2
            <v-icon left class="open-icon"> mdi-import </v-icon>
            <span class="open-label">Import New Model</span>
          </v-btn>
          <v-dialog
            v-model="showImportDialog"
            width="600"
            @input="
              () => {
                importRKNNFile = null;
                importLabelsFile = null;
              }
            "
          >
            <v-card color="primary" dark>
              <v-card-title>Import New Object Detection Model</v-card-title>
              <v-card-text>
                Upload a new object detection model to this device that can be used in a pipeline. Naming convention
                should be <code>name-verticalResolution-horizontalResolution-modelType</code>. Additionally, the labels
                file ought to have the same name as the RKNN file, with <code>-labels</code> appended to the end. For
                example, if the RKNN file is named <code>note-640-640-yolov5s.rknn</code>, the labels file should be
                named <code>note-640-640-yolov5s-labels.txt</code>. Note that ONLY 640x640 YOLOv5 & YOLOv8 models
                trained and converted to `.rknn` format for RK3588 CPUs are currently supported!
                <v-row class="mt-6 ml-4 mr-8">
                  <v-file-input v-model="importRKNNFile" label="RKNN File" accept=".rknn" />
                </v-row>
                <v-row class="mt-6 ml-4 mr-8">
                  <v-file-input v-model="importLabelsFile" label="Labels File" accept=".txt" />
                </v-row>
                <v-row
                  class="mt-12 ml-8 mr-8 mb-1"
                  style="display: flex; align-items: center; justify-content: center"
                  align="center"
                >
                  <v-btn
                    color="secondary"
                    :disabled="importRKNNFile === null || importLabelsFile === null"
                    @click="handleImport"
                  >
                    <v-icon left class="open-icon"> mdi-import </v-icon>
                    <span class="open-label">Import Object Detection Model</span>
                  </v-btn>
                </v-row>
              </v-card-text>
            </v-card>
          </v-dialog>
        </v-col>
      </v-row>
      <v-row>
        <v-col cols="12">
          <v-simple-table fixed-header height="100%" dense dark>
            <thead style="font-size: 1.25rem">
              <tr>
                <th class="text-left">Available Models</th>
              </tr>
            </thead>
            <tbody>
              <tr v-for="model in supportedModels" :key="model">
                <td>{{ model }}</td>
              </tr>
            </tbody>
          </v-simple-table>
        </v-col>
      </v-row>
    </div>
  </v-card>
</template>

<style scoped lang="scss">
.v-btn {
  width: 100%;
}
@media only screen and (max-width: 351px) {
  .open-icon {
    margin: 0 !important;
  }
  .open-label {
    display: none;
  }
}
.v-data-table {
  width: 100%;
  height: 100%;
  text-align: center;
  background-color: #006492 !important;

  th,
  td {
    background-color: #006492 !important;
    font-size: 1rem !important;
    color: white !important;
  }

  td {
    font-family: monospace !important;
  }

  tbody :hover td {
    background-color: #005281 !important;
  }

  ::-webkit-scrollbar {
    width: 0;
    height: 0.55em;
    border-radius: 5px;
  }

  ::-webkit-scrollbar-track {
    -webkit-box-shadow: inset 0 0 6px rgba(0, 0, 0, 0.3);
    border-radius: 10px;
  }

  ::-webkit-scrollbar-thumb {
    background-color: #ffd843;
    border-radius: 10px;
  }
}
</style><|MERGE_RESOLUTION|>--- conflicted
+++ resolved
@@ -70,11 +70,7 @@
     <div class="pa-6 pt-0">
       <v-row>
         <v-col cols="12 ">
-<<<<<<< HEAD
-          <v-btn color="secondary" class="justify-center" @click="() => (showObjectDetectionImportDialog = true)">
-=======
           <v-btn color="secondary" @click="() => (showImportDialog = true)" class="justify-center">
->>>>>>> 04e28bc2
             <v-icon left class="open-icon"> mdi-import </v-icon>
             <span class="open-label">Import New Model</span>
           </v-btn>
