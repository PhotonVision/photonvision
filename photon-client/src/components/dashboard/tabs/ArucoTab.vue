<script setup lang="ts">
import { useCameraSettingsStore } from "@/stores/settings/CameraSettingsStore";
import { PipelineType } from "@/types/PipelineTypes";
<<<<<<< HEAD
import CvSlider from "@/components/common/cv-slider.vue";
import CvRangeSlider from "@/components/common/cv-range-slider.vue";
import CvSwitch from "@/components/common/cv-switch.vue";
=======
import PvSlider from "@/components/common/pv-slider.vue";
>>>>>>> 7f98941b
import { computed, getCurrentInstance } from "vue";
import { useStateStore } from "@/stores/StateStore";

// TODO fix pipeline typing in order to fix this, the store settings call should be able to infer that only valid pipeline type settings are exposed based on pre-checks for the entire config section
// Defer reference to store access method
const currentPipelineSettings = useCameraSettingsStore().currentPipelineSettings;

// TODO fix cv-range-slider so that store access doesn't need to be deferred
const threshWinSizes = computed<[number, number]>({
  get: () => {
    if (currentPipelineSettings.pipelineType === PipelineType.Aruco) {
      return Object.values(currentPipelineSettings.threshWinSizes) as [number, number];
    } else {
      return [0, 0] as [number, number];
    }
  },
  set: (v) => {
    if (currentPipelineSettings.pipelineType === PipelineType.Aruco) {
      currentPipelineSettings.threshWinSizes = v;
    }
  }
});

const interactiveCols = computed(
  () =>
    (getCurrentInstance()?.proxy.$vuetify.breakpoint.mdAndDown || false) &&
    (!useStateStore().sidebarFolded || useCameraSettingsStore().isDriverMode)
)
  ? 9
  : 8;
</script>

<template>
  <div v-if="currentPipelineSettings.pipelineType === PipelineType.Aruco">
<<<<<<< HEAD
    <cv-switch
      v-model="currentPipelineSettings.useCornerRefinement"
      class="pt-2"
      label="Refine Corners"
      tooltip="Further refine the initial corners with subpixel accuracy."
      @input="(value) => useCameraSettingsStore().changeCurrentPipelineSetting({ useCornerRefinement: value }, false)"
    />
    <cv-range-slider
      v-model="threshWinSizes"
      label="Thresh Min/Max Size"
      tooltip="The minimum and maximum adaptive threshold window size."
      :min="3"
      :max="255"
      :slider-cols="interactiveCols"
      :step="2"
      @input="(value) => useCameraSettingsStore().changeCurrentPipelineSetting({ threshWinSizes: value }, false)"
    />
    <cv-slider
      v-model="currentPipelineSettings.threshStepSize"
=======
    <pv-slider
      v-model="currentPipelineSettings.decimate"
>>>>>>> 7f98941b
      class="pt-2"
      :slider-cols="interactiveCols"
      label="Thresh Step Size"
      tooltip="Smaller values will cause more steps between the min/max sizes. More, varied steps can improve detection robustness to lighting, but may decrease performance."
      :min="2"
      :max="128"
      :step="1"
      @input="(value) => useCameraSettingsStore().changeCurrentPipelineSetting({ threshStepSize: value }, false)"
    />
<<<<<<< HEAD
    <cv-slider
      v-model="currentPipelineSettings.threshConstant"
=======
    <pv-slider
      v-model="currentPipelineSettings.numIterations"
>>>>>>> 7f98941b
      class="pt-2"
      :slider-cols="interactiveCols"
      label="Thresh Constant"
      tooltip="Affects the threshold window mean value cutoff for all steps. Higher values can improve performance, but may harm detection rate."
      :min="0"
      :max="128"
      :step="1"
      @input="(value) => useCameraSettingsStore().changeCurrentPipelineSetting({ threshConstant: value }, false)"
    />
    <cv-switch
      v-model="currentPipelineSettings.debugThreshold"
      class="pt-2"
      label="Debug Threshold"
      tooltip="Display the first threshold step to the color stream."
      @input="(value) => useCameraSettingsStore().changeCurrentPipelineSetting({ debugThreshold: value }, false)"
    />
    <!-- <cv-switch
      v-model="currentPipelineSettings.useAruco3"
      class="pt-2"
      label="Use ArUco3 Speedup"
      tooltip="Enables an 'ArUco3' implementation which may increase performance at the cost of detection distance. This is similar to AprilTag's 'decimation'."
      @input="(value) => useCameraSettingsStore().changeCurrentPipelineSetting({ useAruco3: value }, false)"
    />
<<<<<<< HEAD
    <cv-slider
      v-model="currentPipelineSettings.aruco3MinMarkerSideRatio"
=======
    <pv-slider
      v-model="currentPipelineSettings.cornerAccuracy"
>>>>>>> 7f98941b
      class="pt-2"
      :slider-cols="interactiveCols"
      label="ArUco3 Min Marker Ratio"
      tooltip="Minimum side length of markers expressed as a ratio of the largest image dimension."
      :min="0"
      :max="0.1"
      :step="0.001"
      @input="
        (value) => useCameraSettingsStore().changeCurrentPipelineSetting({ aruco3MinMarkerSideRatio: value }, false)
      "
    />
    <cv-slider
      v-model="currentPipelineSettings.aruco3MinCanonicalImgSide"
      class="pt-2"
      :slider-cols="interactiveCols"
      label="ArUco3 Min Canonical Side"
      tooltip="Minimum side length of the canonical image (marker after undoing perspective distortion)."
      :min="16"
      :max="128"
      :step="1"
      @input="
        (value) => useCameraSettingsStore().changeCurrentPipelineSetting({ aruco3MinCanonicalImgSide: value }, false)
      "
    /> -->
  </div>
</template><|MERGE_RESOLUTION|>--- conflicted
+++ resolved
@@ -1,13 +1,7 @@
 <script setup lang="ts">
 import { useCameraSettingsStore } from "@/stores/settings/CameraSettingsStore";
 import { PipelineType } from "@/types/PipelineTypes";
-<<<<<<< HEAD
-import CvSlider from "@/components/common/cv-slider.vue";
-import CvRangeSlider from "@/components/common/cv-range-slider.vue";
-import CvSwitch from "@/components/common/cv-switch.vue";
-=======
 import PvSlider from "@/components/common/pv-slider.vue";
->>>>>>> 7f98941b
 import { computed, getCurrentInstance } from "vue";
 import { useStateStore } from "@/stores/StateStore";
 
@@ -42,8 +36,7 @@
 
 <template>
   <div v-if="currentPipelineSettings.pipelineType === PipelineType.Aruco">
-<<<<<<< HEAD
-    <cv-switch
+    <pv-slider
       v-model="currentPipelineSettings.useCornerRefinement"
       class="pt-2"
       label="Refine Corners"
@@ -60,12 +53,8 @@
       :step="2"
       @input="(value) => useCameraSettingsStore().changeCurrentPipelineSetting({ threshWinSizes: value }, false)"
     />
-    <cv-slider
+    <pv-slider
       v-model="currentPipelineSettings.threshStepSize"
-=======
-    <pv-slider
-      v-model="currentPipelineSettings.decimate"
->>>>>>> 7f98941b
       class="pt-2"
       :slider-cols="interactiveCols"
       label="Thresh Step Size"
@@ -75,13 +64,8 @@
       :step="1"
       @input="(value) => useCameraSettingsStore().changeCurrentPipelineSetting({ threshStepSize: value }, false)"
     />
-<<<<<<< HEAD
-    <cv-slider
+    <pv-slider
       v-model="currentPipelineSettings.threshConstant"
-=======
-    <pv-slider
-      v-model="currentPipelineSettings.numIterations"
->>>>>>> 7f98941b
       class="pt-2"
       :slider-cols="interactiveCols"
       label="Thresh Constant"
@@ -105,13 +89,8 @@
       tooltip="Enables an 'ArUco3' implementation which may increase performance at the cost of detection distance. This is similar to AprilTag's 'decimation'."
       @input="(value) => useCameraSettingsStore().changeCurrentPipelineSetting({ useAruco3: value }, false)"
     />
-<<<<<<< HEAD
     <cv-slider
       v-model="currentPipelineSettings.aruco3MinMarkerSideRatio"
-=======
-    <pv-slider
-      v-model="currentPipelineSettings.cornerAccuracy"
->>>>>>> 7f98941b
       class="pt-2"
       :slider-cols="interactiveCols"
       label="ArUco3 Min Marker Ratio"
