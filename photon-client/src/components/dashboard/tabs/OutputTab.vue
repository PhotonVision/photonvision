--- conflicted
+++ resolved
@@ -86,15 +86,10 @@
     />
     <pv-switch
       v-if="
-<<<<<<< HEAD
         (currentPipelineSettings.pipelineType === PipelineType.AprilTag ||
           currentPipelineSettings.pipelineType === PipelineType.Aruco) &&
-        useCameraSettingsStore().isCurrentVideoFormatCalibrated
-=======
-        currentPipelineSettings.pipelineType === PipelineType.AprilTag &&
         useCameraSettingsStore().isCurrentVideoFormatCalibrated &&
         useCameraSettingsStore().currentPipelineSettings.solvePNPEnabled
->>>>>>> 959c162f
       "
       v-model="currentPipelineSettings.doMultiTarget"
       label="Do Multi-Target Estimation"
@@ -105,15 +100,10 @@
     />
     <pv-switch
       v-if="
-<<<<<<< HEAD
         (currentPipelineSettings.pipelineType === PipelineType.AprilTag ||
           currentPipelineSettings.pipelineType === PipelineType.Aruco) &&
-        useCameraSettingsStore().isCurrentVideoFormatCalibrated
-=======
-        currentPipelineSettings.pipelineType === PipelineType.AprilTag &&
         useCameraSettingsStore().isCurrentVideoFormatCalibrated &&
         useCameraSettingsStore().currentPipelineSettings.solvePNPEnabled
->>>>>>> 959c162f
       "
       v-model="currentPipelineSettings.doSingleTargetAlways"
       label="Always Do Single-Target Estimation"
