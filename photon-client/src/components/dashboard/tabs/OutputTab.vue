--- conflicted
+++ resolved
@@ -40,19 +40,9 @@
   }
 });
 
-<<<<<<< HEAD
 const currentPipelineSettings = useCameraSettingsStore().currentPipelineSettings;
 
 const interactiveCols = computed(() => (getCurrentInstance()?.proxy.$vuetify.breakpoint.mdAndDown || false) && (!useStateStore().sidebarFolded || useCameraSettingsStore().isDriverMode)) ? 9 : 8;
-=======
-const interactiveCols = computed(
-  () =>
-    (getCurrentInstance()?.proxy.$vuetify.breakpoint.mdAndDown || false) &&
-    (!useStateStore().sidebarFolded || useCameraSettingsStore().isDriverMode)
-)
-  ? 9
-  : 8;
->>>>>>> 306677e5
 </script>
 
 <template>
