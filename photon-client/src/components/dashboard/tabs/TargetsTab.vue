<script setup lang="ts">
import { useCameraSettingsStore } from "@/stores/settings/CameraSettingsStore";
import { type ActivePipelineSettings, PipelineType } from "@/types/PipelineTypes";
import { useStateStore } from "@/stores/StateStore";
import { angleModulus, toDeg } from "@/lib/MathUtils";
import { computed } from "vue";

// TODO fix pipeline typing in order to fix this, the store settings call should be able to infer that only valid pipeline type settings are exposed based on pre-checks for the entire config section
// Defer reference to store access method
const currentPipelineSettings = computed<ActivePipelineSettings>(
  () => useCameraSettingsStore().currentPipelineSettings
);

const calculateStdDev = (values: number[]): number => {
  if (values.length < 2) return 0;

  // Use mean of cosine/sine components to handle angle wrapping
  const cosines = values.map((it) => Math.cos(it));
  const sines = values.map((it) => Math.sin(it));
  const cosmean = cosines.reduce((sum, number) => sum + number, 0) / values.length;
  const sinmean = sines.reduce((sum, number) => sum + number, 0) / values.length;

  // Borrowed from WPILib's Rotation2d
  const hypot = Math.hypot(cosmean, sinmean);
  const mean = hypot > 1e-6 ? Math.atan2(sinmean / hypot, cosmean / hypot) : 0;

  return Math.sqrt(values.map((x) => Math.pow(angleModulus(x - mean), 2)).reduce((a, b) => a + b) / values.length);
};
const resetCurrentBuffer = () => {
  // Need to clear the array in place
  while (useStateStore().currentMultitagBuffer?.length != 0) useStateStore().currentMultitagBuffer?.pop();
};
</script>

<template>
  <div>
    <v-row align="start" class="pb-4">
      <v-simple-table dense class="pt-2 pb-12">
        <template #default>
          <thead>
            <tr>
              <th
                v-if="
                  currentPipelineSettings.pipelineType === PipelineType.AprilTag ||
                  currentPipelineSettings.pipelineType === PipelineType.Aruco
                "
                class="text-center white--text"
              >
                Fiducial ID
              </th>
<<<<<<< HEAD
              <template v-if="currentPipelineSettings.pipelineType === PipelineType.RKNN">
=======
              <template v-if="currentPipelineSettings.pipelineType === PipelineType.ObjectDetection">
>>>>>>> f13a507a
                <th class="text-center white--text">Class</th>
                <th class="text-center white--text">Confidence</th>
              </template>
              <template v-if="!useCameraSettingsStore().currentPipelineSettings.solvePNPEnabled">
                <th class="text-center white--text">Pitch &theta;&deg;</th>
                <th class="text-center white--text">Yaw &theta;&deg;</th>
                <th class="text-center white--text">Skew &theta;&deg;</th>
                <th class="text-center white--text">Area %</th>
              </template>
              <template v-else>
                <th class="text-center white--text">X meters</th>
                <th class="text-center white--text">Y meters</th>
                <th class="text-center white--text">Z Angle &theta;&deg;</th>
              </template>
              <template
                v-if="
                  (currentPipelineSettings.pipelineType === PipelineType.AprilTag ||
                    currentPipelineSettings.pipelineType === PipelineType.Aruco) &&
                  useCameraSettingsStore().currentPipelineSettings.solvePNPEnabled
                "
              >
                <th class="text-center white--text">Ambiguity Ratio</th>
              </template>
            </tr>
          </thead>
          <tbody>
            <tr
              v-for="(target, index) in useStateStore().currentPipelineResults?.targets"
              :key="index"
              class="white--text"
            >
              <td
                v-if="
                  currentPipelineSettings.pipelineType === PipelineType.AprilTag ||
                  currentPipelineSettings.pipelineType === PipelineType.Aruco
                "
                class="text-center"
              >
                {{ target.fiducialId }}
              </td>
<<<<<<< HEAD
              <template v-if="currentPipelineSettings.pipelineType === PipelineType.RKNN">
                <td class="text-center">{{ target.fiducialId }}</td>
                <td class="text-center">{{ target.ambiguity.toFixed(2) }}</td>
              </template>
=======
              <td
                v-if="currentPipelineSettings.pipelineType === PipelineType.ObjectDetection"
                class="text-center white--text"
              >
                {{ useStateStore().currentPipelineResults?.classNames[target.classId] }}
              </td>
              <td
                v-if="currentPipelineSettings.pipelineType === PipelineType.ObjectDetection"
                class="text-center white--text"
              >
                {{ target.confidence.toFixed(2) }}
              </td>
>>>>>>> f13a507a
              <template v-if="!useCameraSettingsStore().currentPipelineSettings.solvePNPEnabled">
                <td class="text-center">{{ target.pitch.toFixed(2) }}&deg;</td>
                <td class="text-center">{{ target.yaw.toFixed(2) }}&deg;</td>
                <td class="text-center">{{ target.skew.toFixed(2) }}&deg;</td>
                <td class="text-center">{{ target.area.toFixed(2) }}&deg;</td>
              </template>
              <template v-else>
                <td class="text-center">{{ target.pose?.x.toFixed(2) }}&nbsp;m</td>
                <td class="text-center">{{ target.pose?.y.toFixed(2) }}&nbsp;m</td>
                <td class="text-center">{{ toDeg(target.pose?.angle_z || 0).toFixed(2) }}&deg;</td>
              </template>
              <template
                v-if="
                  (currentPipelineSettings.pipelineType === PipelineType.AprilTag ||
                    currentPipelineSettings.pipelineType === PipelineType.Aruco) &&
                  useCameraSettingsStore().currentPipelineSettings.solvePNPEnabled
                "
              >
                <td class="text-center">
                  {{ target.ambiguity >= 0 ? target.ambiguity.toFixed(2) : "(In Multi-Target)" }}
                </td>
              </template>
            </tr>
          </tbody>
        </template>
      </v-simple-table>
    </v-row>
    <v-container
      v-if="
        (currentPipelineSettings.pipelineType === PipelineType.AprilTag ||
          currentPipelineSettings.pipelineType === PipelineType.Aruco) &&
        currentPipelineSettings.doMultiTarget &&
        useCameraSettingsStore().isCurrentVideoFormatCalibrated &&
        useCameraSettingsStore().currentPipelineSettings.solvePNPEnabled
      "
    >
      <v-row class="pb-4 white--text">
        <v-card-subtitle class="ma-0 pa-0 pb-4" style="font-size: 16px"
          >Multi-tag pose, field-to-camera</v-card-subtitle
        >
        <v-simple-table dense>
          <template #default>
            <thead>
              <tr class="white--text">
                <th class="text-center white--text">X meters</th>
                <th class="text-center white--text">Y meters</th>
                <th class="text-center white--text">Z meters</th>
                <th class="text-center white--text">X Angle &theta;&deg;</th>
                <th class="text-center white--text">Y Angle &theta;&deg;</th>
                <th class="text-center white--text">Z Angle &theta;&deg;</th>
                <th class="text-center white--text">Tags</th>
              </tr>
            </thead>
            <tbody v-show="useStateStore().currentPipelineResults?.multitagResult">
              <tr>
                <td class="text-center white--text">
                  {{ useStateStore().currentPipelineResults?.multitagResult?.bestTransform.x.toFixed(2) }}&nbsp;m
                </td>
                <td class="text-center white--text">
                  {{ useStateStore().currentPipelineResults?.multitagResult?.bestTransform.y.toFixed(2) }}&nbsp;m
                </td>
                <td class="text-center white--text">
                  {{ useStateStore().currentPipelineResults?.multitagResult?.bestTransform.z.toFixed(2) }}&nbsp;m
                </td>
                <td class="text-center white--text">
                  {{
                    toDeg(useStateStore().currentPipelineResults?.multitagResult?.bestTransform.angle_x || 0).toFixed(
                      2
                    )
                  }}&deg;
                </td>
                <td class="text-center white--text">
                  {{
                    toDeg(useStateStore().currentPipelineResults?.multitagResult?.bestTransform.angle_y || 0).toFixed(
                      2
                    )
                  }}&deg;
                </td>
                <td class="text-center white--text">
                  {{
                    toDeg(useStateStore().currentPipelineResults?.multitagResult?.bestTransform.angle_z || 0).toFixed(
                      2
                    )
                  }}&deg;
                </td>
                <td class="text-center white--text">
                  {{ useStateStore().currentPipelineResults?.multitagResult?.fiducialIDsUsed }}
                </td>
              </tr>
            </tbody>
          </template>
        </v-simple-table>
      </v-row>
      <v-row class="pb-4 white--text" style="display: flex; flex-direction: column">
        <v-card-subtitle class="ma-0 pa-0 pb-4 pr-4" style="font-size: 16px"
          >Multi-tag pose standard deviation over the last
          {{ useStateStore().currentMultitagBuffer?.length || "NaN" }}/100 samples
        </v-card-subtitle>
        <v-btn color="secondary" class="mb-4 mt-1" style="width: min-content" depressed @click="resetCurrentBuffer"
          >Reset Samples</v-btn
        >
        <v-simple-table dense>
          <template #default>
            <thead>
              <tr>
                <th class="text-center white--text">X meters</th>
                <th class="text-center white--text">Y meters</th>
                <th class="text-center white--text">Z meters</th>
                <th class="text-center white--text">X Angle &theta;&deg;</th>
                <th class="text-center white--text">Y Angle &theta;&deg;</th>
                <th class="text-center white--text">Z Angle &theta;&deg;</th>
              </tr>
            </thead>
            <tbody v-show="useStateStore().currentPipelineResults?.multitagResult">
              <tr>
                <td class="text-center white--text">
                  {{
                    calculateStdDev(useStateStore().currentMultitagBuffer?.map((v) => v.bestTransform.x) || []).toFixed(
                      5
                    )
                  }}&nbsp;m
                </td>
                <td class="text-center white--text">
                  {{
                    calculateStdDev(useStateStore().currentMultitagBuffer?.map((v) => v.bestTransform.y) || []).toFixed(
                      5
                    )
                  }}&nbsp;m
                </td>
                <td class="text-center white--text">
                  {{
                    calculateStdDev(useStateStore().currentMultitagBuffer?.map((v) => v.bestTransform.z) || []).toFixed(
                      5
                    )
                  }}&nbsp;m
                </td>
                <td class="text-center white--text">
                  {{
                    calculateStdDev(
                      useStateStore().currentMultitagBuffer?.map((v) => toDeg(v.bestTransform.angle_x)) || []
                    ).toFixed(5)
                  }}&deg;
                </td>
                <td class="text-center white--text">
                  {{
                    calculateStdDev(
                      useStateStore().currentMultitagBuffer?.map((v) => toDeg(v.bestTransform.angle_y)) || []
                    ).toFixed(5)
                  }}&deg;
                </td>
                <td class="text-center white--text">
                  {{
                    calculateStdDev(
                      useStateStore().currentMultitagBuffer?.map((v) => toDeg(v.bestTransform.angle_z)) || []
                    ).toFixed(5)
                  }}&deg;
                </td>
              </tr>
            </tbody>
          </template>
        </v-simple-table>
      </v-row>
    </v-container>
  </div>
</template>

<style scoped lang="scss">
.v-data-table {
  background-color: #006492 !important;
  width: 100%;
  font-size: 1rem !important;

  thead {
    tr {
      th {
        font-size: 1rem !important;
        color: white !important;
      }
    }
  }
  tbody {
    :hover {
      td {
        background-color: #005281 !important;
      }
    }
    tr {
      td {
        font-size: 1rem !important;
        color: white !important;
      }
    }
  }

  ::-webkit-scrollbar {
    width: 0;
    height: 0.55em;
    border-radius: 5px;
  }

  ::-webkit-scrollbar-track {
    -webkit-box-shadow: inset 0 0 6px rgba(0, 0, 0, 0.3);
    border-radius: 10px;
  }

  ::-webkit-scrollbar-thumb {
    background-color: #ffd843;
    border-radius: 10px;
  }
}
</style><|MERGE_RESOLUTION|>--- conflicted
+++ resolved
@@ -48,11 +48,7 @@
               >
                 Fiducial ID
               </th>
-<<<<<<< HEAD
-              <template v-if="currentPipelineSettings.pipelineType === PipelineType.RKNN">
-=======
-              <template v-if="currentPipelineSettings.pipelineType === PipelineType.ObjectDetection">
->>>>>>> f13a507a
+              <template v-if="currentPipelineSettings.pipelineType === PipelineType.RKNN || currentPipelineSettings.pipelineType === PipelineType.ObjectDetection">
                 <th class="text-center white--text">Class</th>
                 <th class="text-center white--text">Confidence</th>
               </template>
@@ -93,12 +89,10 @@
               >
                 {{ target.fiducialId }}
               </td>
-<<<<<<< HEAD
               <template v-if="currentPipelineSettings.pipelineType === PipelineType.RKNN">
                 <td class="text-center">{{ target.fiducialId }}</td>
                 <td class="text-center">{{ target.ambiguity.toFixed(2) }}</td>
               </template>
-=======
               <td
                 v-if="currentPipelineSettings.pipelineType === PipelineType.ObjectDetection"
                 class="text-center white--text"
@@ -111,7 +105,6 @@
               >
                 {{ target.confidence.toFixed(2) }}
               </td>
->>>>>>> f13a507a
               <template v-if="!useCameraSettingsStore().currentPipelineSettings.solvePNPEnabled">
                 <td class="text-center">{{ target.pitch.toFixed(2) }}&deg;</td>
                 <td class="text-center">{{ target.yaw.toFixed(2) }}&deg;</td>
