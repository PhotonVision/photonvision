--- conflicted
+++ resolved
@@ -98,7 +98,6 @@
         useCameraSettingsStore().currentPipelineSettings.solvePNPEnabled
       "
     >
-<<<<<<< HEAD
       <v-row class="pb-4 white--text">
         <v-card-subtitle class="ma-0 pa-0 pb-4" style="font-size: 16px"
           >Multi-tag pose, field-to-camera</v-card-subtitle
@@ -117,9 +116,18 @@
             <td>{{ useStateStore().currentPipelineResults?.multitagResult?.bestTransform.x.toFixed(2) }}&nbsp;m</td>
             <td>{{ useStateStore().currentPipelineResults?.multitagResult?.bestTransform.y.toFixed(2) }}&nbsp;m</td>
             <td>{{ useStateStore().currentPipelineResults?.multitagResult?.bestTransform.z.toFixed(2) }}&nbsp;m</td>
-            <td>{{ useStateStore().currentPipelineResults?.multitagResult?.bestTransform.angle_x.toFixed(2) }}&deg;</td>
-            <td>{{ useStateStore().currentPipelineResults?.multitagResult?.bestTransform.angle_y.toFixed(2) }}&deg;</td>
-            <td>{{ useStateStore().currentPipelineResults?.multitagResult?.bestTransform.angle_z.toFixed(2) }}&deg;</td>
+            <td>{{ (
+                useStateStore().currentPipelineResults?.multitagResult?.bestTransform.angle_x *
+                (180.0 / Math.PI)
+              ).toFixed(2) }}&deg;</td>
+                          <td>{{ (
+                useStateStore().currentPipelineResults?.multitagResult?.bestTransform.angle_y *
+                (180.0 / Math.PI)
+              ).toFixed(2) }}&deg;</td>
+            <td>{{ (
+                useStateStore().currentPipelineResults?.multitagResult?.bestTransform.angle_z *
+                (180.0 / Math.PI)
+              ).toFixed(2) }}&deg;</td>
             <td>{{ useStateStore().currentPipelineResults?.multitagResult?.fiducialIDsUsed }}</td>
           </tbody>
         </v-simple-table>
@@ -176,31 +184,6 @@
         </v-simple-table>
       </v-row>
     </v-container>
-=======
-      <v-card-subtitle class="ma-0 pa-0 pb-4" style="font-size: 16px">Multi-tag pose, field-to-camera</v-card-subtitle>
-      <v-simple-table fixed-header height="100%" dense dark>
-        <thead style="font-size: 1.25rem">
-          <th class="text-center">X meters</th>
-          <th class="text-center">Y meters</th>
-          <th class="text-center">Z Angle &theta;&deg;</th>
-          <th class="text-center">Tags</th>
-        </thead>
-        <tbody v-show="useStateStore().currentPipelineResults?.multitagResult">
-          <td>{{ useStateStore().currentPipelineResults?.multitagResult?.bestTransform.x.toFixed(2) }}&nbsp;m</td>
-          <td>{{ useStateStore().currentPipelineResults?.multitagResult?.bestTransform.y.toFixed(2) }}&nbsp;m</td>
-          <td>
-            {{
-              (
-                useStateStore().currentPipelineResults?.multitagResult?.bestTransform.angle_z *
-                (180.0 / Math.PI)
-              ).toFixed(2)
-            }}&deg;
-          </td>
-          <td>{{ useStateStore().currentPipelineResults?.multitagResult?.fiducialIDsUsed }}</td>
-        </tbody>
-      </v-simple-table>
-    </v-row>
->>>>>>> 796b8e73
   </div>
 </template>
 
