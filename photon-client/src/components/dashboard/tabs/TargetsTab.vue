<script setup lang="ts">
import { useCameraSettingsStore } from "@/stores/settings/CameraSettingsStore";
import { PipelineType } from "@/types/PipelineTypes";
import { useStateStore } from "@/stores/StateStore";

const currentPipelineSettings = useCameraSettingsStore().currentPipelineSettings;
</script>

<template>
  <div>
    <v-row align="start" class="pb-4" style="height: 300px">
      <!-- Simple table height must be set here and in the CSS for the fixed-header to work -->
      <v-simple-table fixed-header dense dark>
        <template #default>
          <thead style="font-size: 1.25rem">
            <tr>
              <th
                v-if="
                  useCameraSettingsStore().currentPipelineType === PipelineType.AprilTag ||
                  useCameraSettingsStore().currentPipelineType === PipelineType.Aruco
                "
                class="text-center"
              >
                Fiducial ID
              </th>
              <template v-if="!useCameraSettingsStore().currentPipelineSettings.solvePNPEnabled">
                <th class="text-center">Pitch &theta;&deg;</th>
                <th class="text-center">Yaw &theta;&deg;</th>
                <th class="text-center">Skew &theta;&deg;</th>
                <th class="text-center">Area %</th>
              </template>
              <template v-else>
                <th class="text-center">X meters</th>
                <th class="text-center">Y meters</th>
                <th class="text-center">Z Angle &theta;&deg;</th>
              </template>
              <template
                v-if="
                  (useCameraSettingsStore().currentPipelineType === PipelineType.AprilTag ||
                    useCameraSettingsStore().currentPipelineType === PipelineType.Aruco) &&
                  useCameraSettingsStore().currentPipelineSettings.solvePNPEnabled
                "
              >
                <th class="text-center">Ambiguity %</th>
              </template>
            </tr>
          </thead>
          <tbody>
            <tr v-for="(target, index) in useStateStore().currentPipelineResults?.targets" :key="index">
              <td
                v-if="
                  useCameraSettingsStore().currentPipelineType === PipelineType.AprilTag ||
                  useCameraSettingsStore().currentPipelineType === PipelineType.Aruco
                "
              >
                {{ target.fiducialId }}
              </td>
              <template v-if="!useCameraSettingsStore().currentPipelineSettings.solvePNPEnabled">
                <td>{{ target.pitch.toFixed(2) }}&deg;</td>
                <td>{{ target.yaw.toFixed(2) }}&deg;</td>
                <td>{{ target.skew.toFixed(2) }}&deg;</td>
                <td>{{ target.area.toFixed(2) }}&deg;</td>
              </template>
              <template v-else>
                <td>{{ target.pose?.x.toFixed(2) }}&nbsp;m</td>
                <td>{{ target.pose?.y.toFixed(2) }}&nbsp;m</td>
                <td>{{ (((target.pose?.angle_z || 0) * 180.0) / Math.PI).toFixed(2) }}&deg;</td>
              </template>
              <template
                v-if="
                  (useCameraSettingsStore().currentPipelineType === PipelineType.AprilTag ||
                    useCameraSettingsStore().currentPipelineType === PipelineType.Aruco) &&
                  useCameraSettingsStore().currentPipelineSettings.solvePNPEnabled
                "
              >
                <td>{{ target.ambiguity >= 0 ? target.ambiguity?.toFixed(2) + "%" : "(In Multi-Target)" }}</td>
              </template>
            </tr>
          </tbody>
        </template>
      </v-simple-table>
    </v-row>
    <v-row
      v-if="
<<<<<<< HEAD
        (useCameraSettingsStore().currentPipelineType === PipelineType.AprilTag ||
          useCameraSettingsStore().currentPipelineType === PipelineType.Aruco) &&
        useCameraSettingsStore().currentPipelineSettings.doMultiTarget
=======
        currentPipelineSettings.pipelineType === PipelineType.AprilTag &&
        currentPipelineSettings.doMultiTarget &&
        useCameraSettingsStore().isCurrentVideoFormatCalibrated &&
        useCameraSettingsStore().currentPipelineSettings.solvePNPEnabled
>>>>>>> 959c162f
      "
      align="start"
      class="pb-4 white--text"
    >
      <v-card-subtitle class="ma-0 pa-0 pb-4" style="font-size: 16px">Multi-tag pose, field-to-camera</v-card-subtitle>
      <v-simple-table fixed-header height="100%" dense dark>
        <thead style="font-size: 1.25rem">
          <th class="text-center">X meters</th>
          <th class="text-center">Y meters</th>
          <th class="text-center">Z Angle &theta;&deg;</th>
          <th class="text-center">Tags</th>
        </thead>
        <tbody v-show="useStateStore().currentPipelineResults?.multitagResult">
          <td>{{ useStateStore().currentPipelineResults?.multitagResult?.bestTransform.x.toFixed(2) }}&nbsp;m</td>
          <td>{{ useStateStore().currentPipelineResults?.multitagResult?.bestTransform.y.toFixed(2) }}&nbsp;m</td>
          <td>{{ useStateStore().currentPipelineResults?.multitagResult?.bestTransform.angle_z.toFixed(2) }}&deg;</td>
          <td>{{ useStateStore().currentPipelineResults?.multitagResult?.fiducialIDsUsed }}</td>
        </tbody>
      </v-simple-table>
    </v-row>
  </div>
</template>

<style scoped lang="scss">
.v-data-table {
  width: 100%;
  height: 100%;
  text-align: center;
  background-color: #006492 !important;

  th,
  td {
    background-color: #006492 !important;
    font-size: 1rem !important;
  }

  td {
    font-family: monospace !important;
  }

  tbody :hover td {
    background-color: #005281 !important;
  }

  ::-webkit-scrollbar {
    width: 0;
    height: 0.55em;
    border-radius: 5px;
  }

  ::-webkit-scrollbar-track {
    -webkit-box-shadow: inset 0 0 6px rgba(0, 0, 0, 0.3);
    border-radius: 10px;
  }

  ::-webkit-scrollbar-thumb {
    background-color: #ffd843;
    border-radius: 10px;
  }
}
</style><|MERGE_RESOLUTION|>--- conflicted
+++ resolved
@@ -82,16 +82,11 @@
     </v-row>
     <v-row
       v-if="
-<<<<<<< HEAD
         (useCameraSettingsStore().currentPipelineType === PipelineType.AprilTag ||
           useCameraSettingsStore().currentPipelineType === PipelineType.Aruco) &&
-        useCameraSettingsStore().currentPipelineSettings.doMultiTarget
-=======
-        currentPipelineSettings.pipelineType === PipelineType.AprilTag &&
         currentPipelineSettings.doMultiTarget &&
         useCameraSettingsStore().isCurrentVideoFormatCalibrated &&
         useCameraSettingsStore().currentPipelineSettings.solvePNPEnabled
->>>>>>> 959c162f
       "
       align="start"
       class="pb-4 white--text"
