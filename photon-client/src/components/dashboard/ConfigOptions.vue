--- conflicted
+++ resolved
@@ -85,11 +85,8 @@
         allTabs.contoursTab,
         allTabs.apriltagTab,
         allTabs.arucoTab,
-<<<<<<< HEAD
         allTabs.rknnTab,
-=======
         allTabs.objectDetectionTab,
->>>>>>> f13a507a
         allTabs.outputTab
       ],
       [allTabs.targetsTab, allTabs.pnpTab, allTabs.map3dTab]
@@ -102,11 +99,8 @@
         allTabs.contoursTab,
         allTabs.apriltagTab,
         allTabs.arucoTab,
-<<<<<<< HEAD
         allTabs.rknnTab,
-=======
         allTabs.objectDetectionTab,
->>>>>>> f13a507a
         allTabs.outputTab
       ],
       [allTabs.targetsTab, allTabs.pnpTab, allTabs.map3dTab]
@@ -115,11 +109,7 @@
     return [
       [allTabs.inputTab],
       [allTabs.thresholdTab],
-<<<<<<< HEAD
-      [allTabs.contoursTab, allTabs.apriltagTab, allTabs.arucoTab, allTabs.rknnTab, allTabs.outputTab],
-=======
-      [allTabs.contoursTab, allTabs.apriltagTab, allTabs.arucoTab, allTabs.objectDetectionTab, allTabs.outputTab],
->>>>>>> f13a507a
+      [allTabs.contoursTab, allTabs.apriltagTab, allTabs.arucoTab, allTabs.rknnTab, allTabs.objectDetectionTab, allTabs.outputTab],
       [allTabs.targetsTab, allTabs.pnpTab, allTabs.map3dTab]
     ];
   }
@@ -133,34 +123,23 @@
   const allow3d = useCameraSettingsStore().currentPipelineSettings.solvePNPEnabled;
   const isAprilTag = useCameraSettingsStore().currentWebsocketPipelineType === WebsocketPipelineType.AprilTag;
   const isAruco = useCameraSettingsStore().currentWebsocketPipelineType === WebsocketPipelineType.Aruco;
-<<<<<<< HEAD
   const isRKNN = useCameraSettingsStore().currentWebsocketPipelineType === WebsocketPipelineType.RKNN;
-=======
   const isObjectDetection =
     useCameraSettingsStore().currentWebsocketPipelineType === WebsocketPipelineType.ObjectDetection;
->>>>>>> f13a507a
 
   return getTabGroups()
     .map((tabGroup) =>
       tabGroup.filter(
         (tabConfig) =>
           !(!allow3d && tabConfig.tabName === "3D") && //Filter out 3D tab any time 3D isn't calibrated
-<<<<<<< HEAD
-          !((!allow3d || isAprilTag || isAruco) && tabConfig.tabName === "PnP") && //Filter out the PnP config tab if 3D isn't available, or we're doing AprilTags
-          !((isAprilTag || isAruco || isRKNN) && tabConfig.tabName === "Threshold") && //Filter out threshold tab if we're doing AprilTags or RKNN
-          !((isAprilTag || isAruco || isRKNN) && tabConfig.tabName === "Contours") && //Filter out contours if we're doing AprilTags or RKNN
+          !((!allow3d || isAprilTag || isAruco || isRKNN || isObjectDetection) && tabConfig.tabName === "PnP") && //Filter out the PnP config tab if 3D isn't available, or we're doing AprilTags
+          !((isAprilTag || isAruco || isRKNN || isObjectDetection) && tabConfig.tabName === "Threshold") && //Filter out threshold tab if we're doing AprilTags
+          !((isAprilTag || isAruco || isRKNN || isObjectDetection) && tabConfig.tabName === "Contours") && //Filter out contours if we're doing AprilTags
           !(!isAprilTag && tabConfig.tabName === "AprilTag") && //Filter out apriltag unless we actually are doing AprilTags
           !(!isAruco && tabConfig.tabName === "Aruco") && //Filter out aruco unless we actually are doing Aruco
           !(!isRKNN && tabConfig.tabName === "RKNN") && //Filter out RKNN unless we actually are doing RKNN
-          !(isRKNN && tabConfig.tabName === "Output") //Filter out output tab if we're doing RKNN
-=======
-          !((!allow3d || isAprilTag || isAruco || isObjectDetection) && tabConfig.tabName === "PnP") && //Filter out the PnP config tab if 3D isn't available, or we're doing AprilTags
-          !((isAprilTag || isAruco || isObjectDetection) && tabConfig.tabName === "Threshold") && //Filter out threshold tab if we're doing AprilTags
-          !((isAprilTag || isAruco || isObjectDetection) && tabConfig.tabName === "Contours") && //Filter out contours if we're doing AprilTags
-          !(!isAprilTag && tabConfig.tabName === "AprilTag") && //Filter out apriltag unless we actually are doing AprilTags
-          !(!isAruco && tabConfig.tabName === "Aruco") &&
+          !(!isRKNN && tabConfig.tabName === "Output") && //Filter out output tab if we're doing RKNN
           !(!isObjectDetection && tabConfig.tabName === "Object Detection") //Filter out aruco unless we actually are doing Aruco
->>>>>>> f13a507a
       )
     )
     .filter((it) => it.length); // Remove empty tab groups
