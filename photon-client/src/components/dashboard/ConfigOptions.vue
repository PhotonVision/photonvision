<script setup lang="ts">
import type { Component } from "vue";
import { computed, ref } from "vue";
import { useCameraSettingsStore } from "@/stores/settings/CameraSettingsStore";
import { useStateStore } from "@/stores/StateStore";
import InputTab from "@/components/dashboard/tabs/InputTab.vue";
import ThresholdTab from "@/components/dashboard/tabs/ThresholdTab.vue";
import ContoursTab from "@/components/dashboard/tabs/ContoursTab.vue";
import AprilTagTab from "@/components/dashboard/tabs/AprilTagTab.vue";
import AprilTagCudaTab from "@/components/dashboard/tabs/AprilTagCudaTab.vue";
import ArucoTab from "@/components/dashboard/tabs/ArucoTab.vue";
import ObjectDetectionTab from "@/components/dashboard/tabs/ObjectDetectionTab.vue";
import OutputTab from "@/components/dashboard/tabs/OutputTab.vue";
import TargetsTab from "@/components/dashboard/tabs/TargetsTab.vue";
import PnPTab from "@/components/dashboard/tabs/PnPTab.vue";
import Map3DTab from "@/components/dashboard/tabs/Map3DTab.vue";
import { WebsocketPipelineType } from "@/types/WebsocketDataTypes";
import { useDisplay } from "vuetify/lib/composables/display";
import { useTheme } from "vuetify";

const theme = useTheme();

interface ConfigOption {
  tabName: string;
  component: Component;
}

const allTabs = Object.freeze({
<<<<<<< HEAD
  inputTab: {
    tabName: "Input",
    component: InputTab
  },
  thresholdTab: {
    tabName: "Threshold",
    component: ThresholdTab
  },
  contoursTab: {
    tabName: "Contours",
    component: ContoursTab
  },
  apriltagTab: {
    tabName: "AprilTag",
    component: AprilTagTab
  },
  apriltagCudaTab: {
    tabName: "AprilTagCuda",
    component: AprilTagCudaTab
  },
  arucoTab: {
    tabName: "Aruco",
    component: ArucoTab
  },
  objectDetectionTab: {
    tabName: "Object Detection",
    component: ObjectDetectionTab
  },
  outputTab: {
    tabName: "Output",
    component: OutputTab
  },
  targetsTab: {
    tabName: "Targets",
    component: TargetsTab
  },
  pnpTab: {
    tabName: "PnP",
    component: PnPTab
  },
  map3dTab: {
    tabName: "3D",
    component: Map3DTab
  }
=======
  inputTab: { tabName: "Input", component: InputTab },
  thresholdTab: { tabName: "Threshold", component: ThresholdTab },
  contoursTab: { tabName: "Contours", component: ContoursTab },
  apriltagTab: { tabName: "AprilTag", component: AprilTagTab },
  arucoTab: { tabName: "Aruco", component: ArucoTab },
  objectDetectionTab: { tabName: "Object Detection", component: ObjectDetectionTab },
  outputTab: { tabName: "Output", component: OutputTab },
  targetsTab: { tabName: "Targets", component: TargetsTab },
  pnpTab: { tabName: "PnP", component: PnPTab },
  map3dTab: { tabName: "3D", component: Map3DTab }
>>>>>>> 354f4e94
});

const selectedTabs = ref([0, 0, 0, 0]);
const { smAndDown, mdAndDown, lgAndDown, xl } = useDisplay();

const getTabGroups = (): ConfigOption[][] => {
  if (smAndDown.value || useCameraSettingsStore().isDriverMode) {
    return [Object.values(allTabs)];
  } else if (mdAndDown.value || !useStateStore().sidebarFolded) {
    return [
      [
        allTabs.inputTab,
        allTabs.thresholdTab,
        allTabs.contoursTab,
        allTabs.apriltagTab,
        allTabs.apriltagCudaTab,
        allTabs.arucoTab,
        allTabs.objectDetectionTab,
        allTabs.outputTab
      ],
      [allTabs.targetsTab, allTabs.pnpTab, allTabs.map3dTab]
    ];
  } else if (lgAndDown.value) {
    return [
      [allTabs.inputTab],
      [
        allTabs.thresholdTab,
        allTabs.contoursTab,
        allTabs.apriltagTab,
        allTabs.apriltagCudaTab,
        allTabs.arucoTab,
        allTabs.objectDetectionTab,
        allTabs.outputTab
      ],
      [allTabs.targetsTab, allTabs.pnpTab, allTabs.map3dTab]
    ];
  } else if (xl.value) {
    return [
      [allTabs.inputTab],
      [allTabs.thresholdTab],
      [allTabs.contoursTab, allTabs.apriltagTab, allTabs.apriltagCudaTab, allTabs.arucoTab, allTabs.objectDetectionTab, allTabs.outputTab],
      [allTabs.targetsTab, allTabs.pnpTab, allTabs.map3dTab]
    ];
  }

  return [];
};
const tabGroups = computed<ConfigOption[][]>(() => {
  // Just return the input tab because we know that is always the case in driver mode
  if (useCameraSettingsStore().isDriverMode) return [[allTabs.inputTab]];

  const allow3d = useCameraSettingsStore().currentPipelineSettings.solvePNPEnabled;
  const isAprilTag = useCameraSettingsStore().currentWebsocketPipelineType === WebsocketPipelineType.AprilTag;
  const isAprilTagCuda = useCameraSettingsStore().currentWebsocketPipelineType === WebsocketPipelineType.AprilTagCuda;
  const isAruco = useCameraSettingsStore().currentWebsocketPipelineType === WebsocketPipelineType.Aruco;
  const isObjectDetection =
    useCameraSettingsStore().currentWebsocketPipelineType === WebsocketPipelineType.ObjectDetection;

  return getTabGroups()
    .map((tabGroup) =>
      tabGroup.filter(
        (tabConfig) =>
          !(!allow3d && tabConfig.tabName === "3D") && //Filter out 3D tab any time 3D isn't calibrated
          !((!allow3d || isAprilTag || isAprilTagCuda || isAruco || isObjectDetection) && tabConfig.tabName === "PnP") && //Filter out the PnP config tab if 3D isn't available, or we're doing AprilTags
          !((isAprilTag || isAprilTagCuda || isAruco || isObjectDetection) && tabConfig.tabName === "Threshold") && //Filter out threshold tab if we're doing AprilTags
          !((isAprilTag || isAprilTagCuda || isAruco || isObjectDetection) && tabConfig.tabName === "Contours") && //Filter out contours if we're doing AprilTags
          !(!isAprilTag && tabConfig.tabName === "AprilTag") && //Filter out apriltag unless we actually are doing AprilTags
          !(!isAprilTagCuda && tabConfig.tabName === "AprilTagCuda") && //Filter out apriltag unless we actually are doing AprilTags
          !(!isAruco && tabConfig.tabName === "Aruco") &&
          !(!isObjectDetection && tabConfig.tabName === "Object Detection") //Filter out aruco unless we actually are doing Aruco
      )
    )
    .filter((it) => it.length); // Remove empty tab groups
});

const onBeforeTabUpdate = () => {
  // Force the current tab to the input tab on driver mode change
  if (useCameraSettingsStore().isDriverMode) {
    selectedTabs.value[0] = 0;
  }
};
</script>

<template>
  <v-row no-gutters class="tabGroups">
    <template v-if="!useCameraSettingsStore().hasConnected">
      <v-alert
        color="error"
        density="compact"
        text="Camera is not connected. Please check your connection and try again."
        icon="mdi-alert-circle-outline"
        :variant="theme.global.name.value === 'LightTheme' ? 'elevated' : 'tonal'"
      />
    </template>
    <template v-else>
      <v-col
        v-for="(tabGroupData, tabGroupIndex) in tabGroups"
        :key="tabGroupIndex"
        :cols="tabGroupIndex == 1 && useCameraSettingsStore().currentPipelineSettings.doMultiTarget ? 7 : ''"
        :class="tabGroupIndex !== tabGroups.length - 1 && 'pr-3'"
        @vue:before-update="onBeforeTabUpdate"
      >
        <v-card color="surface" height="100%" class="pr-5 pl-5 rounded-12">
          <v-tabs v-model="selectedTabs[tabGroupIndex]" grow bg-color="surface" height="48" slider-color="buttonActive">
            <v-tab v-for="(tabConfig, index) in tabGroupData" :key="index">
              {{ tabConfig.tabName }}
            </v-tab>
          </v-tabs>
          <div class="pt-10px pb-10px">
            <KeepAlive>
              <Component :is="tabGroupData[selectedTabs[tabGroupIndex]].component" />
            </KeepAlive>
          </div>
        </v-card>
      </v-col>
    </template>
  </v-row>
</template>

<style>
.v-slide-group {
  transition-duration: 0.28s;
  transition-property: box-shadow, opacity, background;
  transition-timing-function: cubic-bezier(0.4, 0, 0.2, 1);
}
.v-slide-group__next--disabled,
.v-slide-group__prev--disabled {
  display: none !important;
}
</style><|MERGE_RESOLUTION|>--- conflicted
+++ resolved
@@ -26,7 +26,6 @@
 }
 
 const allTabs = Object.freeze({
-<<<<<<< HEAD
   inputTab: {
     tabName: "Input",
     component: InputTab
@@ -71,18 +70,6 @@
     tabName: "3D",
     component: Map3DTab
   }
-=======
-  inputTab: { tabName: "Input", component: InputTab },
-  thresholdTab: { tabName: "Threshold", component: ThresholdTab },
-  contoursTab: { tabName: "Contours", component: ContoursTab },
-  apriltagTab: { tabName: "AprilTag", component: AprilTagTab },
-  arucoTab: { tabName: "Aruco", component: ArucoTab },
-  objectDetectionTab: { tabName: "Object Detection", component: ObjectDetectionTab },
-  outputTab: { tabName: "Output", component: OutputTab },
-  targetsTab: { tabName: "Targets", component: TargetsTab },
-  pnpTab: { tabName: "PnP", component: PnPTab },
-  map3dTab: { tabName: "3D", component: Map3DTab }
->>>>>>> 354f4e94
 });
 
 const selectedTabs = ref([0, 0, 0, 0]);
