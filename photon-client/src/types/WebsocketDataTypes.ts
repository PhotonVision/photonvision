import type {
  CameraCalibrationResult,
  GeneralSettings,
  LightingSettings,
  LogLevel,
  MetricData,
  NetworkSettings,
  QuirkyCamera
} from "@/types/SettingTypes";
import type { ActivePipelineSettings } from "@/types/PipelineTypes";
import type { AprilTagFieldLayout, PipelineResult } from "@/types/PhotonTrackingTypes";

export interface WebsocketLogMessage {
  logMessage: {
    logLevel: LogLevel;
    logMessage: string;
  };
}
export interface WebsocketSettingsUpdate {
  general: Required<GeneralSettings>;
  lighting: Required<LightingSettings>;
  networkSettings: NetworkSettings;
  atfl: AprilTagFieldLayout;
}

export interface WebsocketNumberPair {
  first: number;
  second: number;
}

export type WebsocketVideoFormat = Record<
  number,
  {
    fps: number;
    height: number;
    width: number;
    pixelFormat: string;
    index?: number;
    diagonalFOV?: number;
    horizontalFOV?: number;
    verticalFOV?: number;
    standardDeviation?: number;
    mean?: number;
  }
>;

export interface WebsocketCameraSettingsUpdate {
  calibrations: CameraCalibrationResult[];
  currentPipelineIndex: number;
  currentPipelineSettings: ActivePipelineSettings;
  fov: number;
  inputStreamPort: number;
  isFovConfigurable: boolean;
  isCSICamera: boolean;
  nickname: string;
  uniqueName: string;
  outputStreamPort: number;
  pipelineNicknames: string[];
  videoFormatList: WebsocketVideoFormat;
  cameraQuirks: QuirkyCamera;
  availableModels?: string[];
}
export interface WebsocketNTUpdate {
  connected: boolean;
  address?: string;
  clients?: number;
}

// key is the index of the camera, value is that camera's result
export type WebsocketPipelineResultUpdate = Record<string, PipelineResult>;

export interface WebsocketCalibrationData {
  patternWidth: number;
  boardType: number;
  hasEnough: boolean;
  count: number;
  minCount: number;
  videoModeIndex: number;
  patternHeight: number;
  squareSizeIn: number;
}

export interface IncomingWebsocketData {
  log?: WebsocketLogMessage;
  settings?: WebsocketSettingsUpdate;
  cameraSettings?: WebsocketCameraSettingsUpdate[];
  ntConnectionInfo?: WebsocketNTUpdate;
  metrics?: Required<MetricData>;
  updatePipelineResult?: WebsocketPipelineResultUpdate;
  networkInfo?: {
    possibleRios: string[];
    deviceIps: string[];
  };
  mutatePipelineSettings?: Partial<ActivePipelineSettings>;
  cameraIndex?: number; // Sent when mutating pipeline settings to check against currently active
  calibrationData?: WebsocketCalibrationData;
}

export enum WebsocketPipelineType {
  Calib3d = -2,
  DriverMode = -1,
  Reflective = 0,
  ColoredShape = 1,
  AprilTag = 2,
  Aruco = 3,
<<<<<<< HEAD
  RKNN = 4
=======
  ObjectDetection = 4
>>>>>>> f13a507a
}<|MERGE_RESOLUTION|>--- conflicted
+++ resolved
@@ -103,9 +103,6 @@
   ColoredShape = 1,
   AprilTag = 2,
   Aruco = 3,
-<<<<<<< HEAD
-  RKNN = 4
-=======
-  ObjectDetection = 4
->>>>>>> f13a507a
+  ObjectDetection = 4,
+  RKNN = 5
 }