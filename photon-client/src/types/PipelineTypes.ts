import type { WebsocketNumberPair } from "@/types/WebsocketDataTypes";

export enum PipelineType {
  DriverMode = 1,
  Reflective = 2,
  ColoredShape = 3,
  AprilTag = 4,
  Aruco = 5,
  ObjectDetection = 6,
  AprilTagCuda = 7
}

export enum AprilTagFamily {
  Family36h11 = 0,
  Family25h9 = 1,
  Family16h5 = 2
}

export enum RobotOffsetPointMode {
  None = 0,
  Single = 1,
  Dual = 2
}

export enum TargetModel {
  StrongholdHighGoal = 0,
  DeepSpaceDualTarget = 1,
  InfiniteRechargeHighGoalOuter = 2,
  CircularPowerCell7in = 3,
  RapidReactCircularCargoBall = 4,
  AprilTag6in_16h5 = 5,
  AprilTag6p5in_36h11 = 6
}

export interface PipelineSettings {
  offsetRobotOffsetMode: RobotOffsetPointMode;
  streamingFrameDivisor: number;
  offsetDualPointBArea: number;
  contourGroupingMode: number;
  hsvValue: WebsocketNumberPair | [number, number];
  cameraGain: number;
  cameraBlueGain: number;
  cameraRedGain: number;
  cornerDetectionSideCount: number;
  contourRatio: WebsocketNumberPair | [number, number];
  contourTargetOffsetPointEdge: number;
  pipelineNickname: string;
  inputImageRotationMode: number;
  contourArea: WebsocketNumberPair | [number, number];
  solvePNPEnabled: boolean;
  contourFullness: WebsocketNumberPair | [number, number];
  pipelineIndex: number;
  inputShouldShow: boolean;
  cameraAutoExposure: boolean;
  contourSpecklePercentage: number;
  contourTargetOrientation: number;
  targetModel: TargetModel;
  cornerDetectionUseConvexHulls: boolean;
  outputShouldShow: boolean;
  outputShouldDraw: boolean;
  offsetDualPointA: { x: number; y: number };
  offsetDualPointB: { x: number; y: number };
  hsvHue: WebsocketNumberPair | [number, number];
  ledMode: boolean;
  hueInverted: boolean;
  outputShowMultipleTargets: boolean;
  contourSortMode: number;
  cameraExposureRaw: number;
  cameraMinExposureRaw: number;
  cameraMaxExposureRaw: number;
  offsetSinglePoint: { x: number; y: number };
  cameraBrightness: number;
  offsetDualPointAArea: number;
  cornerDetectionExactSideCount: boolean;
  cameraVideoModeIndex: number;
  cornerDetectionStrategy: number;
  cornerDetectionAccuracyPercentage: number;
  hsvSaturation: WebsocketNumberPair | [number, number];
  pipelineType: PipelineType;
  contourIntersection: number;

  cameraAutoWhiteBalance: boolean;
  cameraWhiteBalanceTemp: number;
}
export type ConfigurablePipelineSettings = Partial<
  Omit<
    PipelineSettings,
    | "offsetDualPointAArea"
    | "cornerDetectionSideCount"
    | "pipelineNickname"
    | "pipelineIndex"
    | "pipelineType"
    | "cornerDetectionUseConvexHulls"
    | "offsetDualPointA"
    | "offsetDualPointB"
    | "ledMode"
    | "offsetSinglePoint"
    | "offsetDualPointBArea"
    | "cornerDetectionExactSideCount"
    | "cornerDetectionStrategy"
  >
>;
// Omitted settings are changed for all pipeline types
export const DefaultPipelineSettings: Omit<
  PipelineSettings,
  "cameraGain" | "targetModel" | "ledMode" | "outputShowMultipleTargets" | "cameraExposureRaw" | "pipelineType"
> = {
  offsetRobotOffsetMode: RobotOffsetPointMode.None,
  streamingFrameDivisor: 0,
  offsetDualPointBArea: 0,
  contourGroupingMode: 0,
  hsvValue: { first: 50, second: 255 },
  cameraBlueGain: 20,
  cameraRedGain: 11,
  cornerDetectionSideCount: 4,
  contourRatio: { first: 0, second: 20 },
  contourTargetOffsetPointEdge: 0,
  pipelineNickname: "Placeholder Pipeline",
  inputImageRotationMode: 0,
  contourArea: { first: 0, second: 100 },
  solvePNPEnabled: false,
  contourFullness: { first: 0, second: 100 },
  pipelineIndex: 0,
  inputShouldShow: false,
  cameraAutoExposure: false,
  contourSpecklePercentage: 5,
  contourTargetOrientation: 1,
  cornerDetectionUseConvexHulls: true,
  outputShouldShow: true,
  outputShouldDraw: true,
  offsetDualPointA: { x: 0, y: 0 },
  offsetDualPointB: { x: 0, y: 0 },
  hsvHue: { first: 50, second: 180 },
  hueInverted: false,
  contourSortMode: 0,
  offsetSinglePoint: { x: 0, y: 0 },
  cameraBrightness: 50,
  offsetDualPointAArea: 0,
  cornerDetectionExactSideCount: false,
  cameraVideoModeIndex: 0,
  cornerDetectionStrategy: 0,
  cornerDetectionAccuracyPercentage: 10,
  hsvSaturation: { first: 50, second: 255 },
  contourIntersection: 1,
  cameraAutoWhiteBalance: false,
  cameraWhiteBalanceTemp: 4000,
  cameraMinExposureRaw: 1,
  cameraMaxExposureRaw: 2
};

export interface ReflectivePipelineSettings extends PipelineSettings {
  pipelineType: PipelineType.Reflective;
  contourFilterRangeY: number;
  contourFilterRangeX: number;
}
export type ConfigurableReflectivePipelineSettings = Partial<Omit<ReflectivePipelineSettings, "pipelineType">> &
  ConfigurablePipelineSettings;
export const DefaultReflectivePipelineSettings: ReflectivePipelineSettings = {
  ...DefaultPipelineSettings,
  cameraGain: 20,
  targetModel: TargetModel.InfiniteRechargeHighGoalOuter,
  ledMode: true,
  outputShowMultipleTargets: false,
  cameraExposureRaw: 6,
  pipelineType: PipelineType.Reflective,

  contourFilterRangeY: 2,
  contourFilterRangeX: 2
};

export interface ColoredShapePipelineSettings extends PipelineSettings {
  pipelineType: PipelineType.ColoredShape;
  erode: boolean;
  cameraCalibration: null;
  dilate: boolean;
  circleAccuracy: number;
  contourRadius: WebsocketNumberPair | [number, number];
  circleDetectThreshold: number;
  accuracyPercentage: number;
  contourShape: number;
  contourPerimeter: WebsocketNumberPair | [number, number];
  minDist: number;
  maxCannyThresh: number;
}
export type ConfigurableColoredShapePipelineSettings = Partial<
  Omit<ColoredShapePipelineSettings, "pipelineType" | "erode" | "cameraCalibration" | "dilate" | "minDist">
> &
  ConfigurablePipelineSettings;
export const DefaultColoredShapePipelineSettings: ColoredShapePipelineSettings = {
  ...DefaultPipelineSettings,
  cameraGain: 75,
  targetModel: TargetModel.InfiniteRechargeHighGoalOuter,
  ledMode: true,
  outputShowMultipleTargets: false,
  cameraExposureRaw: 20,
  pipelineType: PipelineType.ColoredShape,

  erode: false,
  cameraCalibration: null,
  dilate: false,
  circleAccuracy: 20,
  contourRadius: { first: 0, second: 100 },
  circleDetectThreshold: 5,
  accuracyPercentage: 10,
  contourShape: 2,
  contourPerimeter: { first: 0, second: 1.7976931348623157e308 },
  minDist: 20,
  maxCannyThresh: 90
};

export interface AprilTagPipelineSettings extends PipelineSettings {
  pipelineType: PipelineType.AprilTag;
  hammingDist: number;
  numIterations: number;
  decimate: number;
  blur: number;
  decisionMargin: number;
  refineEdges: boolean;
  debug: boolean;
  threads: number;
  tagFamily: AprilTagFamily;
  doMultiTarget: boolean;
  doSingleTargetAlways: boolean;
}
export type ConfigurableAprilTagPipelineSettings = Partial<
  Omit<AprilTagPipelineSettings, "pipelineType" | "hammingDist" | "debug">
> &
  ConfigurablePipelineSettings;
export const DefaultAprilTagPipelineSettings: AprilTagPipelineSettings = {
  ...DefaultPipelineSettings,
  cameraGain: 75,
  targetModel: TargetModel.AprilTag6p5in_36h11,
  ledMode: false,
  outputShowMultipleTargets: true,
  cameraExposureRaw: 20,
  pipelineType: PipelineType.AprilTag,

  hammingDist: 0,
  numIterations: 40,
  decimate: 1,
  blur: 0,
  decisionMargin: 35,
  refineEdges: true,
  debug: false,
  threads: 4,
  tagFamily: AprilTagFamily.Family36h11,
  doMultiTarget: false,
  doSingleTargetAlways: false
};

export interface AprilTagCudaPipelineSettings extends PipelineSettings {
  pipelineType: PipelineType.AprilTagCuda;
  hammingDist: number;
  numIterations: number;
  decimate: number;
  blur: number;
  decisionMargin: number;
  refineEdges: boolean;
  debug: boolean;
  threads: number;
  tagFamily: AprilTagFamily;
  doMultiTarget: boolean;
  doSingleTargetAlways: boolean;
}
export type ConfigurableAprilTagCudaPipelineSettings = Partial<
  Omit<AprilTagCudaPipelineSettings, "pipelineType" | "hammingDist" | "debug">
> &
  ConfigurablePipelineSettings;
export const DefaultAprilTagCudaPipelineSettings: AprilTagCudaPipelineSettings = {
  ...DefaultPipelineSettings,
  cameraGain: 75,
  targetModel: TargetModel.AprilTag6p5in_36h11,
  ledMode: false,
  outputShowMultipleTargets: true,
  cameraExposureRaw: 20,
  pipelineType: PipelineType.AprilTagCuda,

  hammingDist: 0,
  numIterations: 40,
  decimate: 1,
  blur: 0,
  decisionMargin: 35,
  refineEdges: true,
  debug: false,
  threads: 4,
  tagFamily: AprilTagFamily.Family36h11,
  doMultiTarget: false,
  doSingleTargetAlways: false
};

export interface ArucoPipelineSettings extends PipelineSettings {
  pipelineType: PipelineType.Aruco;

  tagFamily: AprilTagFamily;

  threshWinSizes: WebsocketNumberPair | [number, number];
  threshStepSize: number;
  threshConstant: number;
  debugThreshold: boolean;

  useCornerRefinement: boolean;

  useAruco3: boolean;
  aruco3MinMarkerSideRatio: number;
  aruco3MinCanonicalImgSide: number;

  doMultiTarget: boolean;
  doSingleTargetAlways: boolean;
}
export type ConfigurableArucoPipelineSettings = Partial<Omit<ArucoPipelineSettings, "pipelineType">> &
  ConfigurablePipelineSettings;
export const DefaultArucoPipelineSettings: ArucoPipelineSettings = {
  ...DefaultPipelineSettings,
  cameraGain: 75,
  outputShowMultipleTargets: true,
  targetModel: TargetModel.AprilTag6p5in_36h11,
  cameraExposureRaw: -1,
  cameraAutoExposure: true,
  ledMode: false,
  pipelineType: PipelineType.Aruco,

  tagFamily: AprilTagFamily.Family36h11,
  threshWinSizes: { first: 11, second: 91 },
  threshStepSize: 40,
  threshConstant: 10,
  debugThreshold: false,
  useCornerRefinement: true,
  useAruco3: false,
  aruco3MinMarkerSideRatio: 0.02,
  aruco3MinCanonicalImgSide: 32,
  doMultiTarget: false,
  doSingleTargetAlways: false
};

export interface ObjectDetectionPipelineSettings extends PipelineSettings {
  pipelineType: PipelineType.ObjectDetection;
  confidence: number;
  nms: number;
  box_thresh: number;
  model: string;
}
export type ConfigurableObjectDetectionPipelineSettings = Partial<
  Omit<ObjectDetectionPipelineSettings, "pipelineType">
> &
  ConfigurablePipelineSettings;
export const DefaultObjectDetectionPipelineSettings: ObjectDetectionPipelineSettings = {
  ...DefaultPipelineSettings,
  pipelineType: PipelineType.ObjectDetection,
  cameraGain: 20,
  targetModel: TargetModel.InfiniteRechargeHighGoalOuter,
  ledMode: true,
  outputShowMultipleTargets: false,
  cameraExposureRaw: 6,
  confidence: 0.9,
  nms: 0.45,
  box_thresh: 0.25,
  model: ""
};

export interface Calibration3dPipelineSettings extends PipelineSettings {
  drawAllSnapshots: boolean;
}
export type ConfigurableCalibration3dPipelineSettings = Partial<Omit<Calibration3dPipelineSettings, "pipelineType">> &
  ConfigurablePipelineSettings;
export const DefaultCalibration3dPipelineSettings: Calibration3dPipelineSettings = {
  ...DefaultPipelineSettings,
  pipelineType: PipelineType.ObjectDetection,
  cameraGain: 20,
  targetModel: TargetModel.InfiniteRechargeHighGoalOuter,
  ledMode: true,
  outputShowMultipleTargets: false,
  cameraExposureRaw: 6,
  drawAllSnapshots: false
};

export type ActivePipelineSettings =
  | ReflectivePipelineSettings
  | ColoredShapePipelineSettings
  | AprilTagPipelineSettings
  | ArucoPipelineSettings
  | ObjectDetectionPipelineSettings
<<<<<<< HEAD
  | AprilTagCudaPipelineSettings;
=======
  | Calibration3dPipelineSettings;
>>>>>>> 4cf1c7ee

export type ActiveConfigurablePipelineSettings =
  | ConfigurableReflectivePipelineSettings
  | ConfigurableColoredShapePipelineSettings
  | ConfigurableAprilTagPipelineSettings
  | ConfigurableArucoPipelineSettings
  | ConfigurableObjectDetectionPipelineSettings
<<<<<<< HEAD
  | ConfigurableAprilTagCudaPipelineSettings;
=======
  | ConfigurableCalibration3dPipelineSettings;
>>>>>>> 4cf1c7ee
<|MERGE_RESOLUTION|>--- conflicted
+++ resolved
@@ -379,11 +379,8 @@
   | AprilTagPipelineSettings
   | ArucoPipelineSettings
   | ObjectDetectionPipelineSettings
-<<<<<<< HEAD
-  | AprilTagCudaPipelineSettings;
-=======
+  | AprilTagCudaPipelineSettings
   | Calibration3dPipelineSettings;
->>>>>>> 4cf1c7ee
 
 export type ActiveConfigurablePipelineSettings =
   | ConfigurableReflectivePipelineSettings
@@ -391,8 +388,5 @@
   | ConfigurableAprilTagPipelineSettings
   | ConfigurableArucoPipelineSettings
   | ConfigurableObjectDetectionPipelineSettings
-<<<<<<< HEAD
-  | ConfigurableAprilTagCudaPipelineSettings;
-=======
-  | ConfigurableCalibration3dPipelineSettings;
->>>>>>> 4cf1c7ee
+  | ConfigurableAprilTagCudaPipelineSettings
+  | ConfigurableCalibration3dPipelineSettings;