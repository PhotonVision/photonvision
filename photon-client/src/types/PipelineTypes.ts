import type { WebsocketNumberPair } from "@/types/WebsocketDataTypes";

export enum PipelineType {
  DriverMode = 1,
  Reflective = 2,
  ColoredShape = 3,
  AprilTag = 4,
  Aruco = 5,
<<<<<<< HEAD
  RKNN = 6
=======
  ObjectDetection = 6
>>>>>>> f13a507a
}

export enum AprilTagFamily {
  Family36h11 = 0,
  Family25h9 = 1,
  Family16h5 = 2
}

export enum RobotOffsetPointMode {
  None = 0,
  Single = 1,
  Dual = 2
}

export enum TargetModel {
  StrongholdHighGoal = 0,
  DeepSpaceDualTarget = 1,
  InfiniteRechargeHighGoalOuter = 2,
  CircularPowerCell7in = 3,
  RapidReactCircularCargoBall = 4,
  AprilTag6in_16h5 = 5,
  AprilTag6p5in_36h11 = 6
}

export interface PipelineSettings {
  offsetRobotOffsetMode: RobotOffsetPointMode;
  streamingFrameDivisor: number;
  offsetDualPointBArea: number;
  contourGroupingMode: number;
  hsvValue: WebsocketNumberPair | [number, number];
  cameraGain: number;
  cameraBlueGain: number;
  cameraRedGain: number;
  cornerDetectionSideCount: number;
  contourRatio: WebsocketNumberPair | [number, number];
  contourTargetOffsetPointEdge: number;
  pipelineNickname: string;
  inputImageRotationMode: number;
  contourArea: WebsocketNumberPair | [number, number];
  solvePNPEnabled: boolean;
  contourFullness: WebsocketNumberPair | [number, number];
  pipelineIndex: number;
  inputShouldShow: boolean;
  cameraAutoExposure: boolean;
  contourSpecklePercentage: number;
  contourTargetOrientation: number;
  targetModel: TargetModel;
  cornerDetectionUseConvexHulls: boolean;
  outputShouldShow: boolean;
  outputShouldDraw: boolean;
  offsetDualPointA: { x: number; y: number };
  offsetDualPointB: { x: number; y: number };
  hsvHue: WebsocketNumberPair | [number, number];
  ledMode: boolean;
  hueInverted: boolean;
  outputShowMultipleTargets: boolean;
  contourSortMode: number;
  cameraExposure: number;
  offsetSinglePoint: { x: number; y: number };
  cameraBrightness: number;
  offsetDualPointAArea: number;
  cornerDetectionExactSideCount: boolean;
  cameraVideoModeIndex: number;
  cornerDetectionStrategy: number;
  cornerDetectionAccuracyPercentage: number;
  hsvSaturation: WebsocketNumberPair | [number, number];
  pipelineType: PipelineType;
  contourIntersection: number;
}
export type ConfigurablePipelineSettings = Partial<
  Omit<
    PipelineSettings,
    | "offsetDualPointAArea"
    | "cornerDetectionSideCount"
    | "pipelineNickname"
    | "pipelineIndex"
    | "pipelineType"
    | "cornerDetectionUseConvexHulls"
    | "offsetDualPointA"
    | "offsetDualPointB"
    | "ledMode"
    | "offsetSinglePoint"
    | "offsetDualPointBArea"
    | "cornerDetectionExactSideCount"
    | "cornerDetectionStrategy"
  >
>;
// Omitted settings are changed for all pipeline types
export const DefaultPipelineSettings: Omit<
  PipelineSettings,
  "cameraGain" | "targetModel" | "ledMode" | "outputShowMultipleTargets" | "cameraExposure" | "pipelineType"
> = {
  offsetRobotOffsetMode: RobotOffsetPointMode.None,
  streamingFrameDivisor: 0,
  offsetDualPointBArea: 0,
  contourGroupingMode: 0,
  hsvValue: { first: 50, second: 255 },
  cameraBlueGain: 20,
  cameraRedGain: 11,
  cornerDetectionSideCount: 4,
  contourRatio: { first: 0, second: 20 },
  contourTargetOffsetPointEdge: 0,
  pipelineNickname: "Placeholder Pipeline",
  inputImageRotationMode: 0,
  contourArea: { first: 0, second: 100 },
  solvePNPEnabled: false,
  contourFullness: { first: 0, second: 100 },
  pipelineIndex: 0,
  inputShouldShow: false,
  cameraAutoExposure: false,
  contourSpecklePercentage: 5,
  contourTargetOrientation: 1,
  cornerDetectionUseConvexHulls: true,
  outputShouldShow: true,
  outputShouldDraw: true,
  offsetDualPointA: { x: 0, y: 0 },
  offsetDualPointB: { x: 0, y: 0 },
  hsvHue: { first: 50, second: 180 },
  hueInverted: false,
  contourSortMode: 0,
  offsetSinglePoint: { x: 0, y: 0 },
  cameraBrightness: 50,
  offsetDualPointAArea: 0,
  cornerDetectionExactSideCount: false,
  cameraVideoModeIndex: 0,
  cornerDetectionStrategy: 0,
  cornerDetectionAccuracyPercentage: 10,
  hsvSaturation: { first: 50, second: 255 },
  contourIntersection: 1
};

export interface ReflectivePipelineSettings extends PipelineSettings {
  pipelineType: PipelineType.Reflective;
  contourFilterRangeY: number;
  contourFilterRangeX: number;
}
export type ConfigurableReflectivePipelineSettings = Partial<Omit<ReflectivePipelineSettings, "pipelineType">> &
  ConfigurablePipelineSettings;
export const DefaultReflectivePipelineSettings: ReflectivePipelineSettings = {
  ...DefaultPipelineSettings,
  cameraGain: 20,
  targetModel: TargetModel.InfiniteRechargeHighGoalOuter,
  ledMode: true,
  outputShowMultipleTargets: false,
  cameraExposure: 6,
  pipelineType: PipelineType.Reflective,

  contourFilterRangeY: 2,
  contourFilterRangeX: 2
};

export interface ColoredShapePipelineSettings extends PipelineSettings {
  pipelineType: PipelineType.ColoredShape;
  erode: boolean;
  cameraCalibration: null;
  dilate: boolean;
  circleAccuracy: number;
  contourRadius: WebsocketNumberPair | [number, number];
  circleDetectThreshold: number;
  accuracyPercentage: number;
  contourShape: number;
  contourPerimeter: WebsocketNumberPair | [number, number];
  minDist: number;
  maxCannyThresh: number;
}
export type ConfigurableColoredShapePipelineSettings = Partial<
  Omit<ColoredShapePipelineSettings, "pipelineType" | "erode" | "cameraCalibration" | "dilate" | "minDist">
> &
  ConfigurablePipelineSettings;
export const DefaultColoredShapePipelineSettings: ColoredShapePipelineSettings = {
  ...DefaultPipelineSettings,
  cameraGain: 75,
  targetModel: TargetModel.InfiniteRechargeHighGoalOuter,
  ledMode: true,
  outputShowMultipleTargets: false,
  cameraExposure: 20,
  pipelineType: PipelineType.ColoredShape,

  erode: false,
  cameraCalibration: null,
  dilate: false,
  circleAccuracy: 20,
  contourRadius: { first: 0, second: 100 },
  circleDetectThreshold: 5,
  accuracyPercentage: 10,
  contourShape: 2,
  contourPerimeter: { first: 0, second: 1.7976931348623157e308 },
  minDist: 20,
  maxCannyThresh: 90
};

export interface AprilTagPipelineSettings extends PipelineSettings {
  pipelineType: PipelineType.AprilTag;
  hammingDist: number;
  numIterations: number;
  decimate: number;
  blur: number;
  decisionMargin: number;
  refineEdges: boolean;
  debug: boolean;
  threads: number;
  tagFamily: AprilTagFamily;
  doMultiTarget: boolean;
  doSingleTargetAlways: boolean;
}
export type ConfigurableAprilTagPipelineSettings = Partial<
  Omit<AprilTagPipelineSettings, "pipelineType" | "hammingDist" | "debug">
> &
  ConfigurablePipelineSettings;
export const DefaultAprilTagPipelineSettings: AprilTagPipelineSettings = {
  ...DefaultPipelineSettings,
  cameraGain: 75,
  targetModel: TargetModel.AprilTag6in_16h5,
  ledMode: false,
  outputShowMultipleTargets: true,
  cameraExposure: 20,
  pipelineType: PipelineType.AprilTag,

  hammingDist: 0,
  numIterations: 40,
  decimate: 1,
  blur: 0,
  decisionMargin: 35,
  refineEdges: true,
  debug: false,
  threads: 4,
  tagFamily: AprilTagFamily.Family16h5,
  doMultiTarget: false,
  doSingleTargetAlways: false
};

export interface ArucoPipelineSettings extends PipelineSettings {
  pipelineType: PipelineType.Aruco;

  tagFamily: AprilTagFamily;

  threshWinSizes: WebsocketNumberPair | [number, number];
  threshStepSize: number;
  threshConstant: number;
  debugThreshold: boolean;

  useCornerRefinement: boolean;

  useAruco3: boolean;
  aruco3MinMarkerSideRatio: number;
  aruco3MinCanonicalImgSide: number;

  doMultiTarget: boolean;
  doSingleTargetAlways: boolean;
}
export type ConfigurableArucoPipelineSettings = Partial<Omit<ArucoPipelineSettings, "pipelineType">> &
  ConfigurablePipelineSettings;
export const DefaultArucoPipelineSettings: ArucoPipelineSettings = {
  ...DefaultPipelineSettings,
  cameraGain: 75,
  outputShowMultipleTargets: true,
  targetModel: TargetModel.AprilTag6in_16h5,
  cameraExposure: -1,
  cameraAutoExposure: true,
  ledMode: false,
  pipelineType: PipelineType.Aruco,

  tagFamily: AprilTagFamily.Family16h5,
  threshWinSizes: { first: 11, second: 91 },
  threshStepSize: 40,
  threshConstant: 10,
  debugThreshold: false,
  useCornerRefinement: true,
  useAruco3: false,
  aruco3MinMarkerSideRatio: 0.02,
  aruco3MinCanonicalImgSide: 32,
  doMultiTarget: false,
  doSingleTargetAlways: false
};

<<<<<<< HEAD
export interface RKNNPipelineSettings extends PipelineSettings {
  pipelineType: PipelineType.RKNN;
  confidenceThreshold: number;
  selectedModel: string;
}

export type ConfigurableRKNNPipelineSettings = Partial<Omit<RKNNPipelineSettings, "pipelineType">> &
  ConfigurablePipelineSettings;
export const DefaultRKNNPipelineSettings: RKNNPipelineSettings = {
  ...DefaultPipelineSettings,
  pipelineType: PipelineType.RKNN,
  cameraGain: 43,
  targetModel: TargetModel.RapidReactCircularCargoBall,
  ledMode: false,
  outputShowMultipleTargets: false,
  cameraExposure: 13,
  confidenceThreshold: 0.35,
  selectedModel: "model"
=======
export interface ObjectDetectionPipelineSettings extends PipelineSettings {
  pipelineType: PipelineType.ObjectDetection;
  confidence: number;
  nms: number;
  box_thresh: number;
}
export type ConfigurableObjectDetectionPipelineSettings = Partial<
  Omit<ObjectDetectionPipelineSettings, "pipelineType">
> &
  ConfigurablePipelineSettings;
export const DefaultObjectDetectionPipelineSettings: ObjectDetectionPipelineSettings = {
  ...DefaultPipelineSettings,
  pipelineType: PipelineType.ObjectDetection,
  cameraGain: 20,
  targetModel: TargetModel.InfiniteRechargeHighGoalOuter,
  ledMode: true,
  outputShowMultipleTargets: false,
  cameraExposure: 6,
  confidence: 0.9,
  nms: 0.45,
  box_thresh: 0.25
>>>>>>> f13a507a
};

export type ActivePipelineSettings =
  | ReflectivePipelineSettings
  | ColoredShapePipelineSettings
  | AprilTagPipelineSettings
  | ArucoPipelineSettings
<<<<<<< HEAD
  | RKNNPipelineSettings;
=======
  | ObjectDetectionPipelineSettings;
>>>>>>> f13a507a

export type ActiveConfigurablePipelineSettings =
  | ConfigurableReflectivePipelineSettings
  | ConfigurableColoredShapePipelineSettings
  | ConfigurableAprilTagPipelineSettings
  | ConfigurableArucoPipelineSettings
<<<<<<< HEAD
  | ConfigurableRKNNPipelineSettings;
=======
  | ConfigurableObjectDetectionPipelineSettings;
>>>>>>> f13a507a
<|MERGE_RESOLUTION|>--- conflicted
+++ resolved
@@ -6,11 +6,8 @@
   ColoredShape = 3,
   AprilTag = 4,
   Aruco = 5,
-<<<<<<< HEAD
-  RKNN = 6
-=======
-  ObjectDetection = 6
->>>>>>> f13a507a
+  ObjectDetection = 6,
+  RKNN = 7
 }
 
 export enum AprilTagFamily {
@@ -286,7 +283,6 @@
   doSingleTargetAlways: false
 };
 
-<<<<<<< HEAD
 export interface RKNNPipelineSettings extends PipelineSettings {
   pipelineType: PipelineType.RKNN;
   confidenceThreshold: number;
@@ -305,7 +301,8 @@
   cameraExposure: 13,
   confidenceThreshold: 0.35,
   selectedModel: "model"
-=======
+};
+
 export interface ObjectDetectionPipelineSettings extends PipelineSettings {
   pipelineType: PipelineType.ObjectDetection;
   confidence: number;
@@ -327,7 +324,6 @@
   confidence: 0.9,
   nms: 0.45,
   box_thresh: 0.25
->>>>>>> f13a507a
 };
 
 export type ActivePipelineSettings =
@@ -335,19 +331,13 @@
   | ColoredShapePipelineSettings
   | AprilTagPipelineSettings
   | ArucoPipelineSettings
-<<<<<<< HEAD
-  | RKNNPipelineSettings;
-=======
+  | RKNNPipelineSettings
   | ObjectDetectionPipelineSettings;
->>>>>>> f13a507a
 
 export type ActiveConfigurablePipelineSettings =
   | ConfigurableReflectivePipelineSettings
   | ConfigurableColoredShapePipelineSettings
   | ConfigurableAprilTagPipelineSettings
   | ConfigurableArucoPipelineSettings
-<<<<<<< HEAD
-  | ConfigurableRKNNPipelineSettings;
-=======
-  | ConfigurableObjectDetectionPipelineSettings;
->>>>>>> f13a507a
+  | ConfigurableRKNNPipelineSettings
+  | ConfigurableObjectDetectionPipelineSettings;