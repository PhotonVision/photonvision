import { type ActivePipelineSettings, DefaultAprilTagPipelineSettings } from "@/types/PipelineTypes";
import type { Pose3d } from "@/types/PhotonTrackingTypes";

export interface GeneralSettings {
  version?: string;
  gpuAcceleration?: string;
  hardwareModel?: string;
  hardwarePlatform?: string;
}

export interface MetricData {
  cpuTemp?: string;
  cpuUtil?: string;
  cpuMem?: string;
  gpuMem?: string;
  ramUtil?: string;
  gpuMemUtil?: string;
  cpuThr?: string;
  cpuUptime?: string;
  diskUtilPct?: string;
}

export enum NetworkConnectionType {
  DHCP = 0,
  Static = 1
}

export interface NetworkInterfaceType {
  connName: string;
  devName: string;
}

export interface NetworkSettings {
  ntServerAddress: string;
  connectionType: NetworkConnectionType;
  staticIp: string;
  hostname: string;
  runNTServer: boolean;
  shouldManage: boolean;
  shouldPublishProto: boolean;
  canManage: boolean;
  networkManagerIface?: string;
  setStaticCommand?: string;
  setDHCPcommand?: string;
  networkInterfaceNames: NetworkInterfaceType[];
}

export type ConfigurableNetworkSettings = Omit<NetworkSettings, "canManage" | "networkInterfaceNames">;

export interface LightingSettings {
  supported: boolean;
  brightness: number;
}

export enum LogLevel {
  ERROR = 0,
  WARN = 1,
  INFO = 2,
  DEBUG = 3,
  TRACE = 4
}

export interface LogMessage {
  level: LogLevel;
  message: string;
}

export interface Resolution {
  width: number;
  height: number;
}

export interface VideoFormat {
  resolution: Resolution;
  fps: number;
  pixelFormat: string;
  index?: number;
  diagonalFOV?: number;
  horizontalFOV?: number;
  verticalFOV?: number;
  mean?: number;
}

export enum CvType {
  CV_8U = 0,
  CV_8S = 1,
  CV_16U = 2,
  CV_16S = 3,
  CV_32S = 4,
  CV_32F = 5,
  CV_64F = 6,
  CV_16F = 7
}

export interface JsonMatOfDouble {
  rows: number;
  cols: number;
  type: CvType;
  data: number[];
}

export interface JsonImageMat {
  rows: number;
  cols: number;
  type: CvType;
  data: string; // base64 encoded
}

export interface CvPoint3 {
  x: number;
  y: number;
  z: number;
}
export interface CvPoint {
  x: number;
  y: number;
}

export interface BoardObservation {
  locationInObjectSpace: CvPoint3[];
  locationInImageSpace: CvPoint[];
  reprojectionErrors: CvPoint[];
  optimisedCameraToObject: Pose3d;
  includeObservationInCalibration: boolean;
  snapshotName: string;
  snapshotData: JsonImageMat;
}

export interface CameraCalibrationResult {
  resolution: Resolution;
<<<<<<< HEAD
  cameraIntrinsics: JsonMatOfDouble;
  // TODO rename to be Right
  distCoeffs: JsonMatOfDouble;
  observations: BoardObservation[];
=======
  distCoeffs: number[];
  standardDeviation: number;
  perViewErrors: number[] | null;
  intrinsics: number[];
>>>>>>> 341954c1
}

export interface ConfigurableCameraSettings {
  fov: number;
}

export interface CameraSettings {
  nickname: string;
  uniqueName: string;

  fov: {
    value: number;
    managedByVendor: boolean;
  };
  stream: {
    inputPort: number;
    outputPort: number;
  };

  validVideoFormats: VideoFormat[];
  completeCalibrations: CameraCalibrationResult[];

  lastPipelineIndex?: number;
  currentPipelineIndex: number;
  pipelineNicknames: string[];
  pipelineSettings: ActivePipelineSettings;
  isCSICamera: boolean;
}

export const PlaceholderCameraSettings: CameraSettings = {
  nickname: "Placeholder Camera",
  uniqueName: "Placeholder Name",
  fov: {
    value: 70,
    managedByVendor: true
  },
  stream: {
    inputPort: 0,
    outputPort: 0
  },
  validVideoFormats: [
    {
      resolution: { width: 1920, height: 1080 },
      fps: 60,
      pixelFormat: "RGB"
    },
    {
      resolution: { width: 1280, height: 720 },
      fps: 60,
      pixelFormat: "RGB"
    },
    {
      resolution: { width: 640, height: 480 },
      fps: 30,
      pixelFormat: "RGB"
    }
  ],
  completeCalibrations: [
    {
      resolution: { width: 1920, height: 1080 },
      cameraIntrinsics: {
        rows: 1,
        cols: 1,
        type: 1,
        data: [1, 2, 3, 4, 5, 6, 7, 8, 9]
      },
      distCoeffs: {
        rows: 1,
        cols: 1,
        type: 1,
        data: [10, 11, 12, 13]
      },
      observations: [
        {
          locationInImageSpace: [
            { x: 100, y: 100 },
            { x: 210, y: 100 },
            { x: 320, y: 101 }
          ],
          locationInObjectSpace: [{ x: 0, y: 0, z: 0 }],
          optimisedCameraToObject: {
            translation: { x: 1, y: 2, z: 3 },
            rotation: { quaternion: { W: 1, X: 0, Y: 0, Z: 0 } }
          },
          reprojectionErrors: [
            { x: 1, y: 1 },
            { x: 2, y: 1 },
            { x: 3, y: 1 }
          ]
        }
      ]
    }
  ],
  pipelineNicknames: ["Placeholder Pipeline"],
  lastPipelineIndex: 0,
  currentPipelineIndex: 0,
  pipelineSettings: DefaultAprilTagPipelineSettings,
  isCSICamera: false
};

export enum CalibrationBoardTypes {
  Chessboard = 0,
  DotBoard = 1
}

export enum RobotOffsetType {
  Clear = 0,
  Single = 1,
  DualFirst = 2,
  DualSecond = 3
}<|MERGE_RESOLUTION|>--- conflicted
+++ resolved
@@ -122,23 +122,15 @@
   reprojectionErrors: CvPoint[];
   optimisedCameraToObject: Pose3d;
   includeObservationInCalibration: boolean;
-  snapshotName: string;
-  snapshotData: JsonImageMat;
+  snapshotName?: string;
+  snapshotData?: JsonImageMat;
 }
 
 export interface CameraCalibrationResult {
   resolution: Resolution;
-<<<<<<< HEAD
   cameraIntrinsics: JsonMatOfDouble;
-  // TODO rename to be Right
   distCoeffs: JsonMatOfDouble;
   observations: BoardObservation[];
-=======
-  distCoeffs: number[];
-  standardDeviation: number;
-  perViewErrors: number[] | null;
-  intrinsics: number[];
->>>>>>> 341954c1
 }
 
 export interface ConfigurableCameraSettings {
@@ -227,7 +219,8 @@
             { x: 1, y: 1 },
             { x: 2, y: 1 },
             { x: 3, y: 1 }
-          ]
+          ],
+          includeObservationInCalibration: false
         }
       ]
     }
