import { type ActivePipelineSettings, DefaultAprilTagPipelineSettings } from "@/types/PipelineTypes";
import type { Pose3d } from "@/types/PhotonTrackingTypes";
import type { WebsocketCameraSettingsUpdate } from "./WebsocketDataTypes";
import { reactive } from "vue";

export interface GeneralSettings {
  version?: string;
  gpuAcceleration?: string;
  hardwareModel?: string;
  hardwarePlatform?: string;
  mrCalWorking: boolean;
  availableModels: ObjectDetectionModelProperties[];
  supportedBackends: string[];
  conflictingHostname: boolean;
  conflictingCameras: string;
  recordingStrategy: string;
  supportedRecordingStrategies: string[];
}

export interface ObjectDetectionModelProperties {
  modelPath: string;
  nickname: string;
  labels: string[];
  resolutionWidth: number;
  resolutionHeight: number;
  family: "RKNN" | "RUBIK";
  version: "YOLOV5" | "YOLOV8" | "YOLOV11";
}

export interface MetricData {
  cpuTemp?: number;
  cpuUtil?: number;
  cpuThr?: string;
  ramMem?: number;
  ramUtil?: number;
  gpuMem?: number;
  gpuMemUtil?: number;
  diskUtilPct?: number;
  npuUsage?: number[];
  ipAddress?: string;
  uptime?: number;
}

export enum NetworkConnectionType {
  DHCP = 0,
  Static = 1
}

export interface NetworkInterfaceType {
  connName: string;
  devName: string;
}

export interface NetworkSettings {
  ntServerAddress: string;
  connectionType: NetworkConnectionType;
  staticIp: string;
  hostname: string;
  runNTServer: boolean;
  shouldManage: boolean;
  shouldPublishProto: boolean;
  canManage: boolean;
  networkManagerIface?: string;
  setStaticCommand?: string;
  setDHCPcommand?: string;
  networkInterfaceNames: NetworkInterfaceType[];
  networkingDisabled: boolean;
}

export type ConfigurableNetworkSettings = Omit<
  NetworkSettings,
  "canManage" | "networkInterfaceNames" | "networkingDisabled"
>;

export interface PVCameraInfoBase {
  /*
  Huge hack. In Jackson, this is set based on the underlying type -- this
  then maps to one of the 3 subclasses here below. Not sure how to best deal with this.
  */
  cameraTypename: "PVUsbCameraInfo" | "PVCSICameraInfo" | "PVFileCameraInfo";
}

export interface PVUsbCameraInfo {
  dev: number;
  name: string;
  otherPaths: string[];
  path: string;
  vendorId: number;
  productId: number;

  // In Java, PVCameraInfo provides a uniquePath property so we can have one Source of Truth here
  uniquePath: string;
}
export interface PVCSICameraInfo {
  baseName: string;
  path: string;

  // In Java, PVCameraInfo provides a uniquePath property so we can have one Source of Truth here
  uniquePath: string;
}
export interface PVFileCameraInfo {
  path: string;
  name: string;

  // In Java, PVCameraInfo provides a uniquePath property so we can have one Source of Truth here
  uniquePath: string;
}

// This camera info will only ever hold one of its members - the others should be undefined.
export class PVCameraInfo {
  PVUsbCameraInfo: PVUsbCameraInfo | undefined;
  PVCSICameraInfo: PVCSICameraInfo | undefined;
  PVFileCameraInfo: PVFileCameraInfo | undefined;
}

export interface VsmState {
  disabledConfigs: WebsocketCameraSettingsUpdate[];
  allConnectedCameras: PVCameraInfo[];
}

export interface LightingSettings {
  supported: boolean;
  brightness: number;
}

export enum LogLevel {
  ERROR = 0,
  WARN = 1,
  INFO = 2,
  DEBUG = 3,
  TRACE = 4
}

export interface LogMessage {
  level: LogLevel;
  message: string;
  timestamp: Date;
}

export interface Resolution {
  width: number;
  height: number;
}

export interface VideoFormat {
  resolution: Resolution;
  fps: number;
  pixelFormat: string;
  index?: number;
  diagonalFOV?: number;
  horizontalFOV?: number;
  verticalFOV?: number;
  mean?: number;
}

export enum CvType {
  CV_8U = 0,
  CV_8S = 1,
  CV_16U = 2,
  CV_16S = 3,
  CV_32S = 4,
  CV_32F = 5,
  CV_64F = 6,
  CV_16F = 7
}

export interface JsonMatOfDouble {
  rows: number;
  cols: number;
  type: CvType;
  data: number[];
}

export interface JsonImageMat {
  rows: number;
  cols: number;
  type: CvType;
  data: string; // base64 encoded
}

export interface CvPoint3 {
  x: number;
  y: number;
  z: number;
}
export interface CvPoint {
  x: number;
  y: number;
}

export interface BoardObservation {
  locationInObjectSpace: CvPoint3[];
  locationInImageSpace: CvPoint[];
  reprojectionErrors: CvPoint[];
  optimisedCameraToObject: Pose3d;
  includeObservationInCalibration: boolean;
  snapshotName: string;
  snapshotData: JsonImageMat;
}

export interface CameraCalibrationResult {
  resolution: Resolution;
  cameraIntrinsics: JsonMatOfDouble;
  distCoeffs: JsonMatOfDouble;
  observations: BoardObservation[];
  calobjectWarp?: number[];
  // We might have to omit observations for bandwidth, so backend will send us this
  numSnapshots: number;
  meanErrors: number[];
}

export enum ValidQuirks {
  AWBGain = "AWBGain",
  AdjustableFocus = "AdjustableFocus",
  InnoOV9281Controls = "InnoOV9281Controls",
  ArduOV9281Controls = "ArduOV9281Controls",
  ArduOV2311Controls = "ArduOV2311Controls",
  ArduOV9782Controls = "ArduOV9782Controls",
  ArduCamCamera = "ArduCamCamera",
  CompletelyBroken = "CompletelyBroken",
  FPSCap100 = "FPSCap100",
  Gain = "Gain",
  PiCam = "PiCam",
  StickyFPS = "StickyFPS",
  LifeCamControls = "LifeCamControls",
  PsEyeControls = "PsEyeControls"
}

export interface QuirkyCamera {
  baseName: string;
  usbVid: number;
  usbPid: number;
  displayName: string;
  quirks: Record<ValidQuirks, boolean>;
}

export interface UiCameraConfiguration {
  cameraPath: string;

  nickname: string;
  uniqueName: string;

  fov: {
    value: number;
    managedByVendor: boolean;
  };
  stream: {
    inputPort: number;
    outputPort: number;
  };

  validVideoFormats: VideoFormat[];
  completeCalibrations: CameraCalibrationResult[];

  lastPipelineIndex?: number;
  currentPipelineIndex: number;
  pipelineNicknames: string[];
  pipelineSettings: ActivePipelineSettings;

  cameraQuirks: QuirkyCamera;
  isCSICamera: boolean;

  minExposureRaw: number;
  maxExposureRaw: number;

  minWhiteBalanceTemp: number;
  maxWhiteBalanceTemp: number;

  matchedCameraInfo: PVCameraInfo;
  isConnected: boolean;
  hasConnected: boolean;
  mismatch: boolean;

  recordings: string[];
}

export interface CameraSettingsChangeRequest {
  fov: number;
  quirksToChange: Record<ValidQuirks, boolean>;
}

export const PlaceholderCameraSettings: UiCameraConfiguration = reactive({
  cameraPath: "/dev/null",

  nickname: "Placeholder Camera",
  uniqueName: "Placeholder Name",
  fov: {
    value: 70,
    managedByVendor: false
  },
  stream: {
    inputPort: 0,
    outputPort: 0
  },
  validVideoFormats: [
    {
      resolution: { width: 1920, height: 1080 },
      fps: 60,
      pixelFormat: "RGB",
      index: 0
    },
    {
      resolution: { width: 1280, height: 720 },
      fps: 60,
      pixelFormat: "RGB",
      index: 1
    },
    {
      resolution: { width: 640, height: 480 },
      fps: 30,
      pixelFormat: "RGB",
      index: 2
    }
  ],
  completeCalibrations: [
    {
      resolution: { width: 1920, height: 1080 },
      cameraIntrinsics: {
        rows: 1,
        cols: 1,
        type: 1,
        data: [1, 2, 3, 4, 5, 6, 7, 8, 9]
      },
      distCoeffs: {
        rows: 1,
        cols: 1,
        type: 1,
        data: [10, 11, 12, 13]
      },
      observations: [
        {
          locationInImageSpace: [
            { x: 100, y: 100 },
            { x: 210, y: 100 },
            { x: 320, y: 101 }
          ],
          locationInObjectSpace: [{ x: 0, y: 0, z: 0 }],
          optimisedCameraToObject: {
            translation: { x: 1, y: 2, z: 3 },
            rotation: { quaternion: { W: 1, X: 0, Y: 0, Z: 0 } }
          },
          reprojectionErrors: [
            { x: 1, y: 1 },
            { x: 2, y: 1 },
            { x: 3, y: 1 }
          ],
          includeObservationInCalibration: false,
          snapshotName: "img0.png",
          snapshotData: { rows: 480, cols: 640, type: CvType.CV_8U, data: "" }
        }
      ],
      numSnapshots: 1,
      meanErrors: [123.45]
    }
  ],
  pipelineNicknames: ["Placeholder Pipeline"],
  lastPipelineIndex: 0,
  currentPipelineIndex: 0,
  pipelineSettings: DefaultAprilTagPipelineSettings,
  cameraQuirks: {
    displayName: "Blank 1",
    baseName: "Blank 2",
    usbVid: -1,
    usbPid: -1,
    quirks: {
      AWBGain: false,
      AdjustableFocus: false,
      ArduOV9281Controls: false,
      ArduOV2311Controls: false,
      ArduOV9782Controls: false,
      ArduCamCamera: false,
      CompletelyBroken: false,
      FPSCap100: false,
      Gain: false,
      PiCam: false,
      StickyFPS: false,
      InnoOV9281Controls: false,
      LifeCamControls: false,
      PsEyeControls: false
    }
  },
  isCSICamera: false,
  minExposureRaw: 1,
  maxExposureRaw: 100,
  minWhiteBalanceTemp: 2000,
  maxWhiteBalanceTemp: 10000,
  matchedCameraInfo: {
    PVFileCameraInfo: {
      name: "Foobar",
      path: "/dev/foobar",
      uniquePath: "/dev/foobar2"
    },
    PVCSICameraInfo: undefined,
    PVUsbCameraInfo: undefined
  },
  isConnected: true,
  hasConnected: true,
<<<<<<< HEAD
  mismatch: false,
  recordings: []
};
=======
  mismatch: false
});
>>>>>>> 07affd4f

export enum CalibrationBoardTypes {
  Chessboard = 0,
  Charuco = 1
}

export enum CalibrationTagFamilies {
  Dict_4X4_1000 = 0,
  Dict_5X5_1000 = 1,
  Dict_6X6_1000 = 2,
  Dict_7X7_1000 = 3
}

export enum RobotOffsetType {
  Clear = 0,
  Single = 1,
  DualFirst = 2,
  DualSecond = 3
}<|MERGE_RESOLUTION|>--- conflicted
+++ resolved
@@ -395,14 +395,9 @@
   },
   isConnected: true,
   hasConnected: true,
-<<<<<<< HEAD
   mismatch: false,
   recordings: []
 };
-=======
-  mismatch: false
-});
->>>>>>> 07affd4f
 
 export enum CalibrationBoardTypes {
   Chessboard = 0,
