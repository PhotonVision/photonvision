import { defineStore } from "pinia";
import type {
  CalibrationTagFamilies,
  CalibrationBoardTypes,
  CameraCalibrationResult,
  UiCameraConfiguration,
  CameraSettingsChangeRequest,
  Resolution,
  RobotOffsetType,
  VideoFormat
} from "@/types/SettingTypes";
import { PlaceholderCameraSettings } from "@/types/SettingTypes";
import { useStateStore } from "@/stores/StateStore";
import type { WebsocketCameraSettingsUpdate } from "@/types/WebsocketDataTypes";
import { WebsocketPipelineType } from "@/types/WebsocketDataTypes";
import type { ActiveConfigurablePipelineSettings, ActivePipelineSettings, PipelineType } from "@/types/PipelineTypes";
import axios from "axios";
import { resolutionsAreEqual } from "@/lib/PhotonUtils";

interface CameraSettingsStore {
  cameras: { [key: string]: UiCameraConfiguration };
}

export const useCameraSettingsStore = defineStore("cameraSettings", {
  state: (): CameraSettingsStore => ({
    cameras: { [PlaceholderCameraSettings.uniqueName]: PlaceholderCameraSettings }
  }),
  getters: {
    // TODO update types to update this value being undefined. This would be a decently large change.
    currentCameraSettings(): UiCameraConfiguration {
      const currentCameraUniqueName = useStateStore().currentCameraUniqueName;
      return this.cameras[currentCameraUniqueName] || PlaceholderCameraSettings;
    },
    currentPipelineSettings(): ActivePipelineSettings {
      return this.currentCameraSettings.pipelineSettings;
    },
    currentPipelineType(): PipelineType {
      return this.currentPipelineSettings.pipelineType;
    },
    // This method only exists due to just how lazy I am and my dislike of consolidating the pipeline type enums (which mind you, suck as is)
    currentWebsocketPipelineType(): WebsocketPipelineType {
      return this.currentPipelineType - 2;
    },
    currentVideoFormat(): VideoFormat {
      return this.currentCameraSettings.validVideoFormats[this.currentPipelineSettings.cameraVideoModeIndex];
    },
    isCurrentVideoFormatCalibrated(): boolean {
      return this.currentCameraSettings.completeCalibrations.some((v) =>
        resolutionsAreEqual(v.resolution, this.currentVideoFormat.resolution)
      );
    },
    cameraNames(): string[] {
      return Object.values(this.cameras).map((c) => c.nickname);
    },
    cameraUniqueNames(): string[] {
      return Object.values(this.cameras).map((c) => c.uniqueName);
    },
    currentCameraName(): string {
      return this.cameras[useStateStore().currentCameraUniqueName].nickname;
    },
    pipelineNames(): string[] {
      return this.currentCameraSettings.pipelineNicknames;
    },
    currentPipelineName(): string {
      return this.pipelineNames[useStateStore().currentCameraUniqueName];
    },
    isDriverMode(): boolean {
      return this.currentCameraSettings.currentPipelineIndex === WebsocketPipelineType.DriverMode;
    },
    isCalibrationMode(): boolean {
      return this.currentCameraSettings.currentPipelineIndex == WebsocketPipelineType.Calib3d;
    },
    isCSICamera(): boolean {
      return this.currentCameraSettings.isCSICamera;
    },
    minExposureRaw(): number {
      return this.currentCameraSettings.minExposureRaw;
    },
    maxExposureRaw(): number {
      return this.currentCameraSettings.maxExposureRaw;
    },
    minWhiteBalanceTemp(): number {
      return this.currentCameraSettings.minWhiteBalanceTemp;
    },
    maxWhiteBalanceTemp(): number {
      return this.currentCameraSettings.maxWhiteBalanceTemp;
    },
    isConnected(): boolean {
      return this.currentCameraSettings.isConnected;
    },
    hasConnected(): boolean {
      return this.currentCameraSettings.hasConnected;
    }
  },
  actions: {
    updateCameraSettingsFromWebsocket(data: WebsocketCameraSettingsUpdate[]) {
      const configuredCameras = data.reduce<{ [key: string]: UiCameraConfiguration }>((acc, d) => {
        acc[d.uniqueName] = {
          cameraPath: d.cameraPath,
          nickname: d.nickname,
          uniqueName: d.uniqueName,
          fov: {
            value: d.fov,
            managedByVendor: !d.isFovConfigurable
          },
          stream: {
            inputPort: d.inputStreamPort,
            outputPort: d.outputStreamPort
          },
          validVideoFormats: Object.entries(d.videoFormatList)
            .sort(([firstKey], [secondKey]) => parseInt(firstKey) - parseInt(secondKey))
            // eslint-disable-next-line @typescript-eslint/no-unused-vars
            .map<VideoFormat>(([k, v], i) => ({
              resolution: {
                width: v.width,
                height: v.height
              },
              fps: v.fps,
              pixelFormat: v.pixelFormat,
              index: v.index || i,
              diagonalFOV: v.diagonalFOV,
              horizontalFOV: v.horizontalFOV,
              verticalFOV: v.verticalFOV,
              standardDeviation: v.standardDeviation,
              mean: v.mean
            })),
          completeCalibrations: d.calibrations,
          isCSICamera: d.isCSICamera,
          minExposureRaw: d.minExposureRaw,
          maxExposureRaw: d.maxExposureRaw,
          pipelineNicknames: d.pipelineNicknames,
          currentPipelineIndex: d.currentPipelineIndex,
          pipelineSettings: d.currentPipelineSettings,
          cameraQuirks: d.cameraQuirks,
          minWhiteBalanceTemp: d.minWhiteBalanceTemp,
          maxWhiteBalanceTemp: d.maxWhiteBalanceTemp,
          matchedCameraInfo: d.matchedCameraInfo,
          isConnected: d.isConnected,
          hasConnected: d.hasConnected
        };
        return acc;
      }, {});
      this.cameras =
        Object.keys(configuredCameras).length > 0
          ? configuredCameras
          : { [PlaceholderCameraSettings.uniqueName]: PlaceholderCameraSettings };

<<<<<<< HEAD
        nickname: d.nickname,
        uniqueName: d.uniqueName,
        fov: {
          value: d.fov,
          managedByVendor: !d.isFovConfigurable
        },
        stream: {
          inputPort: d.inputStreamPort,
          outputPort: d.outputStreamPort
        },
        validVideoFormats: d.videoFormatList ? Object.entries(d.videoFormatList)
          .sort(([firstKey], [secondKey]) => parseInt(firstKey) - parseInt(secondKey))
          .map<VideoFormat>(([, v], i) => ({
            resolution: {
              width: v.width,
              height: v.height
            },
            fps: v.fps,
            pixelFormat: v.pixelFormat,
            index: v.index || i,
            diagonalFOV: v.diagonalFOV,
            horizontalFOV: v.horizontalFOV,
            verticalFOV: v.verticalFOV,
            standardDeviation: v.standardDeviation,
            mean: v.mean
          })) : [],
        completeCalibrations: d.calibrations,
        isCSICamera: d.isCSICamera,
        minExposureRaw: d.minExposureRaw,
        maxExposureRaw: d.maxExposureRaw,
        pipelineNicknames: d.pipelineNicknames,
        currentPipelineIndex: d.currentPipelineIndex,
        pipelineSettings: d.currentPipelineSettings,
        cameraQuirks: d.cameraQuirks,
        minWhiteBalanceTemp: d.minWhiteBalanceTemp,
        maxWhiteBalanceTemp: d.maxWhiteBalanceTemp,
        matchedCameraInfo: d.matchedCameraInfo,
        isConnected: d.isConnected,
        hasConnected: d.hasConnected
      }));

      // Clamp index to between 0 and [length - 1]
      useStateStore().currentCameraIndex = Math.max(
        0,
        Math.min(useStateStore().currentCameraIndex, configuredCameras.length - 1)
      );

      this.cameras = configuredCameras.length > 0 ? configuredCameras : [PlaceholderCameraSettings];
=======
      // Ensure currentCameraUniqueName is valid
      if (!this.cameras[useStateStore().currentCameraUniqueName]) {
        useStateStore().currentCameraUniqueName = Object.keys(this.cameras)[0];
      }
>>>>>>> a546ff08
    },

    /**
     * Update the configurable camera settings.
     *
     * @param data camera settings to save.
     * @param cameraUniqueNamendex the unique name of the camera.
     */
    updateCameraSettings(
      data: CameraSettingsChangeRequest,
      cameraUniqueName: String = useStateStore().currentCameraUniqueName
    ) {
      // The camera settings endpoint doesn't actually require all data, instead, it needs key data such as the FOV
      const payload = {
        settings: {
          ...data
        },
        cameraUniqueName: cameraUniqueName
      };
      return axios.post("/settings/camera", payload);
    },
    /**
     * Create a new Pipeline for the provided camera.
     *
     * @param newPipelineName the name of the new pipeline.
     * @param pipelineType the type of the new pipeline. Cannot be {@link WebsocketPipelineType.Calib3d} or {@link WebsocketPipelineType.DriverMode}.
     * @param cameraUniqueNamendex the unique name of the camera.
     */
    createNewPipeline(
      newPipelineName: string,
      pipelineType: Exclude<WebsocketPipelineType, WebsocketPipelineType.Calib3d | WebsocketPipelineType.DriverMode>,
      cameraUniqueName: String = useStateStore().currentCameraUniqueName
    ) {
      const payload = {
        addNewPipeline: [newPipelineName, pipelineType],
        cameraUniqueName: cameraUniqueName
      };
      useStateStore().websocket?.send(payload, true);
    },
    /**
     * Modify the settings of the currently selected pipeline of the provided camera.
     *
     * @param settings settings to modify. The type of the settings should match the currently selected pipeline type.
     * @param updateStore whether or not to update the store. This is useful if the input field already models the store reference.
     * @param cameraUniqueNamendex the unique name of the camera.
     */
    changeCurrentPipelineSetting(
      settings: ActiveConfigurablePipelineSettings,
      updateStore = true,
      cameraUniqueName: string = useStateStore().currentCameraUniqueName
    ) {
      const payload = {
        changePipelineSetting: {
          ...settings,
          cameraUniqueName: cameraUniqueName
        }
      };
      if (updateStore) {
        this.changePipelineSettingsInStore(settings, cameraUniqueName);
      }
      useStateStore().websocket?.send(payload, true);
    },
    changePipelineSettingsInStore(
      settings: Partial<ActivePipelineSettings>,
      cameraUniqueName: string = useStateStore().currentCameraUniqueName
    ) {
      Object.entries(settings).forEach(([k, v]) => {
        this.cameras[cameraUniqueName].pipelineSettings[k] = v;
      });
    },
    /**
     * Change the nickname of the currently selected pipeline of the provided camera.
     *
     * @param newName the new nickname for the camera.
     * @param updateStore whether or not to update the store. This is useful if the input field already models the store reference.
     * @param cameraUniqueNamendex the unique name of the camera.
     */
    changeCurrentPipelineNickname(
      newName: string,
      updateStore = true,
      cameraUniqueName: string = useStateStore().currentCameraUniqueName
    ) {
      const payload = {
        changePipelineName: newName,
        cameraUniqueName: cameraUniqueName
      };
      if (updateStore) {
        this.cameras[cameraUniqueName].pipelineSettings.pipelineNickname = newName;
      }
      useStateStore().websocket?.send(payload, true);
    },
    /**
     * Modify the Pipeline type of the currently selected pipeline of the provided camera. This overwrites the current pipeline's settings when the backend resets the current pipeline settings.
     *
     * @param type the pipeline type to set.  Cannot be {@link WebsocketPipelineType.Calib3d} or {@link WebsocketPipelineType.DriverMode}.
     * @param cameraUniqueNamendex the unique name of the camera.
     */
    changeCurrentPipelineType(
      type: Exclude<WebsocketPipelineType, WebsocketPipelineType.Calib3d | WebsocketPipelineType.DriverMode>,
      cameraUniqueName: string = useStateStore().currentCameraUniqueName
    ) {
      const payload = {
        pipelineType: type,
        cameraUniqueName: cameraUniqueName
      };
      useStateStore().websocket?.send(payload, true);
    },
    /**
     * Change the index of the pipeline of the currently selected camera.
     *
     * @param index pipeline index to set.
     * @param updateStore whether or not to update the store. This is useful if the input field already models the store reference.
     * @param cameraUniqueNamendex the unique name of the camera.
     */
    changeCurrentPipelineIndex(
      index: number,
      updateStore = true,
      cameraUniqueName: string = useStateStore().currentCameraUniqueName
    ) {
      const payload = {
        currentPipeline: index,
        cameraUniqueName: cameraUniqueName
      };
      if (updateStore) {
        if (
          this.cameras[cameraUniqueName].currentPipelineIndex !== -1 &&
          this.cameras[cameraUniqueName].currentPipelineIndex !== -2
        ) {
          this.cameras[cameraUniqueName].lastPipelineIndex = this.cameras[cameraUniqueName].currentPipelineIndex;
        }
        this.cameras[cameraUniqueName].currentPipelineIndex = index;
      }
      useStateStore().websocket?.send(payload, true);
    },
    setDriverMode(isDriverMode: boolean, cameraUniqueName: string = useStateStore().currentCameraUniqueName) {
      const payload = {
        driverMode: isDriverMode,
        cameraUniqueName: cameraUniqueName
      };
      useStateStore().websocket?.send(payload, true);
    },
    /**
     * Change the currently selected pipeline of the provided camera.
     *
     * @param cameraUniqueNamendex the unique name of the camera.
     */
    deleteCurrentPipeline(cameraUniqueName: string = useStateStore().currentCameraUniqueName) {
      const payload = {
        deleteCurrentPipeline: {},
        cameraUniqueName: cameraUniqueName
      };
      useStateStore().websocket?.send(payload, true);
    },
    /**
     * Duplicate the pipeline at the provided index.
     *
     * @param pipelineIndex index of the pipeline to duplicate.
     * @param cameraUniqueNamendex the unique name of the camera.
     */
    duplicatePipeline(pipelineIndex: number, cameraUniqueName: string = useStateStore().currentCameraUniqueName) {
      const payload = {
        duplicatePipeline: pipelineIndex,
        cameraUniqueName: cameraUniqueName
      };
      useStateStore().websocket?.send(payload, true);
    },
    /**
     * Change the currently set camera
     *
     * @param cameraUniqueName the unique name of the camera.
     * @param updateStore whether or not to update the store. This is useful if the input field already models the store reference.
     */
    setCurrentCameraUniqueName(cameraUniqueName: string, updateStore = true) {
      const payload = {
        cameraUniqueName: cameraUniqueName
      };
      if (updateStore) {
        useStateStore().currentCameraUniqueName = cameraUniqueName;
      }
      useStateStore().websocket?.send(payload, true);
    },
    /**
     * Change the nickname of the provided camera.
     *
     * @param newName the new nickname of the camera.
     * @param updateStore whether or not to update the store. This is useful if the input field already models the store reference.
     * @param cameraUniqueNamendex the unique name of the camera.
     * @return HTTP request promise to the backend
     */
    changeCameraNickname(
      newName: string,
      updateStore = true,
      cameraUniqueName: string = useStateStore().currentCameraUniqueName
    ) {
      const payload = {
        name: newName,
        cameraUniqueName: cameraUniqueName
      };
      if (updateStore) {
        this.currentCameraSettings.nickname = newName;
      }
      return axios.post("/settings/camera/setNickname", payload);
    },
    /**
     * Start the 3D calibration process for the provided camera.
     *
     * @param calibrationInitData initialization calibration data.
     * @param cameraUniqueNamendex the unique name of the camera.
     */
    startPnPCalibration(
      calibrationInitData: {
        squareSizeIn: number;
        markerSizeIn: number;
        patternWidth: number;
        patternHeight: number;
        boardType: CalibrationBoardTypes;
        useOldPattern: boolean;
        tagFamily: CalibrationTagFamilies;
      },
      cameraUniqueName: string = useStateStore().currentCameraUniqueName
    ) {
      const stateCalibData = useStateStore().calibrationData;
      const payload = {
        startPnpCalibration: {
          count: stateCalibData.imageCount,
          minCount: stateCalibData.minimumImageCount,
          hasEnough: stateCalibData.hasEnoughImages,
          videoModeIndex: stateCalibData.videoFormatIndex,
          ...calibrationInitData
        },
        cameraUniqueName: cameraUniqueName
      };
      useStateStore().websocket?.send(payload, true);
    },
    /**
     * End the 3D calibration process for the provided camera.
     *
     * @param cameraUniqueName the unique name of the camera.
     * @return HTTP request promise to the backend
     */
    endPnPCalibration(cameraUniqueName: string = useStateStore().currentCameraUniqueName) {
      return axios.post("/calibration/end", { cameraUniqueName: cameraUniqueName });
    },

    importCalibrationFromData(
      data: { calibration: CameraCalibrationResult },
      cameraUniqueName: string = useStateStore().currentCameraUniqueName
    ) {
      const payload = {
        ...data,
        cameraUniqueName: cameraUniqueName
      };
      return axios.post("/calibration/importFromData", payload);
    },
    /**
     * Take a snapshot for the calibration processes
     *
     * @param cameraUniqueName the unique name of the camera that is currently in the calibration process
     */
    takeCalibrationSnapshot(cameraUniqueName: string = useStateStore().currentCameraUniqueName) {
      const payload = {
        takeCalibrationSnapshot: true,
        cameraUniqueName: cameraUniqueName
      };
      useStateStore().websocket?.send(payload, true);
    },
    /**
     * Save a snapshot of the input frame of the camera.
     *
     * @param cameraUniqueName the unique name of the camera
     */
    saveInputSnapshot(cameraUniqueName: string = useStateStore().currentCameraUniqueName) {
      const payload = {
        saveInputSnapshot: true,
        cameraUniqueName: cameraUniqueName
      };
      useStateStore().websocket?.send(payload, true);
    },
    /**
     * Save a snapshot of the output frame of the camera.
     *
     * @param cameraUniqueName the unique name of the camera
     */
    saveOutputSnapshot(cameraUniqueName: string = useStateStore().currentCameraUniqueName) {
      const payload = {
        saveOutputSnapshot: true,
        cameraUniqueName: cameraUniqueName
      };
      useStateStore().websocket?.send(payload, true);
    },
    /**
     * Set the robot offset mode type.
     *
     * @param type Offset type to take.
     * @param cameraUniqueName the unique name of the camera
     */
    takeRobotOffsetPoint(type: RobotOffsetType, cameraUniqueName: string = useStateStore().currentCameraUniqueName) {
      const payload = {
        robotOffsetPoint: type,
        cameraUniqueName: cameraUniqueName
      };
      useStateStore().websocket?.send(payload, true);
    },
    getCalibrationCoeffs(
      resolution: Resolution,
      cameraUniqueName: string = useStateStore().currentCameraUniqueName
    ): CameraCalibrationResult | undefined {
      return this.cameras[cameraUniqueName].completeCalibrations.find((v) =>
        resolutionsAreEqual(v.resolution, resolution)
      );
    },
    getCalImageUrl(
      host: string,
      resolution: Resolution,
      idx: number,
      cameraUniqueName = useStateStore().currentCameraUniqueName
    ) {
      const url = new URL(`http://${host}/api/utils/getCalSnapshot`);
      url.searchParams.set("width", Math.round(resolution.width).toFixed(0));
      url.searchParams.set("height", Math.round(resolution.height).toFixed(0));
      url.searchParams.set("snapshotIdx", Math.round(idx).toFixed(0));
      url.searchParams.set("cameraUniqueName", cameraUniqueName.replace(" ", "").trim().toLowerCase());

      return url.href;
    },
    getCalJSONUrl(host: string, resolution: Resolution, cameraUniqueName = useStateStore().currentCameraUniqueName) {
      const url = new URL(`http://${host}/api/utils/getCalibrationJSON`);
      url.searchParams.set("width", Math.round(resolution.width).toFixed(0));
      url.searchParams.set("height", Math.round(resolution.height).toFixed(0));
      url.searchParams.set("cameraUniqueName", cameraUniqueName.replace(" ", "").trim().toLowerCase());

      return url.href;
    }
  }
});<|MERGE_RESOLUTION|>--- conflicted
+++ resolved
@@ -42,7 +42,8 @@
       return this.currentPipelineType - 2;
     },
     currentVideoFormat(): VideoFormat {
-      return this.currentCameraSettings.validVideoFormats[this.currentPipelineSettings.cameraVideoModeIndex];
+      return this.currentCameraSettings.
+      [this.currentPipelineSettings.cameraVideoModeIndex];
     },
     isCurrentVideoFormatCalibrated(): boolean {
       return this.currentCameraSettings.completeCalibrations.some((v) =>
@@ -107,7 +108,7 @@
             inputPort: d.inputStreamPort,
             outputPort: d.outputStreamPort
           },
-          validVideoFormats: Object.entries(d.videoFormatList)
+          validVideoFormats: d.videoFormatList ? Object.entries(d.videoFormatList)
             .sort(([firstKey], [secondKey]) => parseInt(firstKey) - parseInt(secondKey))
             // eslint-disable-next-line @typescript-eslint/no-unused-vars
             .map<VideoFormat>(([k, v], i) => ({
@@ -145,61 +146,10 @@
           ? configuredCameras
           : { [PlaceholderCameraSettings.uniqueName]: PlaceholderCameraSettings };
 
-<<<<<<< HEAD
-        nickname: d.nickname,
-        uniqueName: d.uniqueName,
-        fov: {
-          value: d.fov,
-          managedByVendor: !d.isFovConfigurable
-        },
-        stream: {
-          inputPort: d.inputStreamPort,
-          outputPort: d.outputStreamPort
-        },
-        validVideoFormats: d.videoFormatList ? Object.entries(d.videoFormatList)
-          .sort(([firstKey], [secondKey]) => parseInt(firstKey) - parseInt(secondKey))
-          .map<VideoFormat>(([, v], i) => ({
-            resolution: {
-              width: v.width,
-              height: v.height
-            },
-            fps: v.fps,
-            pixelFormat: v.pixelFormat,
-            index: v.index || i,
-            diagonalFOV: v.diagonalFOV,
-            horizontalFOV: v.horizontalFOV,
-            verticalFOV: v.verticalFOV,
-            standardDeviation: v.standardDeviation,
-            mean: v.mean
-          })) : [],
-        completeCalibrations: d.calibrations,
-        isCSICamera: d.isCSICamera,
-        minExposureRaw: d.minExposureRaw,
-        maxExposureRaw: d.maxExposureRaw,
-        pipelineNicknames: d.pipelineNicknames,
-        currentPipelineIndex: d.currentPipelineIndex,
-        pipelineSettings: d.currentPipelineSettings,
-        cameraQuirks: d.cameraQuirks,
-        minWhiteBalanceTemp: d.minWhiteBalanceTemp,
-        maxWhiteBalanceTemp: d.maxWhiteBalanceTemp,
-        matchedCameraInfo: d.matchedCameraInfo,
-        isConnected: d.isConnected,
-        hasConnected: d.hasConnected
-      }));
-
-      // Clamp index to between 0 and [length - 1]
-      useStateStore().currentCameraIndex = Math.max(
-        0,
-        Math.min(useStateStore().currentCameraIndex, configuredCameras.length - 1)
-      );
-
-      this.cameras = configuredCameras.length > 0 ? configuredCameras : [PlaceholderCameraSettings];
-=======
       // Ensure currentCameraUniqueName is valid
       if (!this.cameras[useStateStore().currentCameraUniqueName]) {
         useStateStore().currentCameraUniqueName = Object.keys(this.cameras)[0];
       }
->>>>>>> a546ff08
     },
 
     /**
