import { defineStore } from "pinia";
import type {
  CalibrationBoardTypes,
  CameraCalibrationResult,
  CameraSettings,
  ConfigurableCameraSettings,
  RobotOffsetType,
  VideoFormat
} from "@/types/SettingTypes";
import { PlaceholderCameraSettings } from "@/types/SettingTypes";
import { useStateStore } from "@/stores/StateStore";
import type { WebsocketCameraSettingsUpdate } from "@/types/WebsocketDataTypes";
import { WebsocketPipelineType } from "@/types/WebsocketDataTypes";
import type { ActiveConfigurablePipelineSettings, ActivePipelineSettings, PipelineType } from "@/types/PipelineTypes";
import axios from "axios";

interface CameraSettingsStore {
  cameras: CameraSettings[];
}

export const useCameraSettingsStore = defineStore("cameraSettings", {
  state: (): CameraSettingsStore => ({
    cameras: [PlaceholderCameraSettings]
  }),
  getters: {
    // TODO update types to update this value being undefined. This would be a decently large change.
    currentCameraSettings(): CameraSettings {
      return this.cameras[useStateStore().currentCameraIndex];
    },
    currentPipelineSettings(): ActivePipelineSettings {
      return this.currentCameraSettings.pipelineSettings;
    },
    currentPipelineType(): PipelineType {
      return this.currentPipelineSettings.pipelineType;
    },
    // This method only exists due to just how lazy I am and my dislike of consolidating the pipeline type enums (which mind you, suck as is)
    currentWebsocketPipelineType(): WebsocketPipelineType {
      return this.currentPipelineType - 2;
    },
    currentVideoFormat(): VideoFormat {
      return this.currentCameraSettings.validVideoFormats[this.currentPipelineSettings.cameraVideoModeIndex];
    },
    isCurrentVideoFormatCalibrated(): boolean {
      return this.currentCameraSettings.completeCalibrations.some(
        (v) =>
          v.resolution.width === this.currentVideoFormat.resolution.width &&
          v.resolution.height === this.currentVideoFormat.resolution.height
      );
    },
    cameraNames(): string[] {
      return this.cameras.map((c) => c.nickname);
    },
    currentCameraName(): string {
      return this.cameraNames[useStateStore().currentCameraIndex];
    },
    pipelineNames(): string[] {
      return this.currentCameraSettings.pipelineNicknames;
    },
    currentPipelineName(): string {
      return this.pipelineNames[useStateStore().currentCameraIndex];
    },
    isDriverMode(): boolean {
      return this.currentCameraSettings.currentPipelineIndex === WebsocketPipelineType.DriverMode;
    },
    isCalibrationMode(): boolean {
      return this.currentCameraSettings.currentPipelineIndex == WebsocketPipelineType.Calib3d;
    },
    isCSICamera(): boolean {
      return this.currentCameraSettings.isCSICamera;
    }
  },
  actions: {
    updateCameraSettingsFromWebsocket(data: WebsocketCameraSettingsUpdate[]) {
      this.cameras = data.map<CameraSettings>((d) => ({
        nickname: d.nickname,
        uniqueName: d.uniqueName,
        fov: {
          value: d.fov,
          managedByVendor: !d.isFovConfigurable
        },
        stream: {
          inputPort: d.inputStreamPort,
          outputPort: d.outputStreamPort
        },
        validVideoFormats: Object.entries(d.videoFormatList)
          .sort(([firstKey], [secondKey]) => parseInt(firstKey) - parseInt(secondKey))
          // eslint-disable-next-line @typescript-eslint/no-unused-vars
          .map<VideoFormat>(([k, v], i) => ({
            resolution: {
              width: v.width,
              height: v.height
            },
            fps: v.fps,
            pixelFormat: v.pixelFormat,
            index: v.index || i,
            diagonalFOV: v.diagonalFOV,
            horizontalFOV: v.horizontalFOV,
            verticalFOV: v.verticalFOV,
            standardDeviation: v.standardDeviation,
            mean: v.mean
          })),
<<<<<<< HEAD
        completeCalibrations: d.calibrations,
=======
        completeCalibrations: d.calibrations.map<CameraCalibrationResult>((calib) => ({
          resolution: {
            height: calib.height,
            width: calib.width
          },
          distCoeffs: calib.distCoeffs,
          standardDeviation: calib.standardDeviation,
          perViewErrors: calib.perViewErrors,
          intrinsics: calib.intrinsics
        })),
        isCSICamera: d.isCSICamera,
>>>>>>> 341954c1
        pipelineNicknames: d.pipelineNicknames,
        currentPipelineIndex: d.currentPipelineIndex,
        pipelineSettings: d.currentPipelineSettings
      }));
    },
    /**
     * Update the configurable camera settings.
     *
     * @param data camera settings to save.
     * @param updateStore whether or not to update the store. This is useful if the input field already models the store reference.
     * @param cameraIndex the index of the camera.
     */
    updateCameraSettings(
      data: ConfigurableCameraSettings,
      updateStore = true,
      cameraIndex: number = useStateStore().currentCameraIndex
    ) {
      // The camera settings endpoint doesn't actually require all data, instead, it needs key data such as the FOV
      const payload = {
        settings: {
          ...data
        },
        index: cameraIndex
      };
      if (updateStore) {
        this.currentCameraSettings.fov.value = data.fov;
      }
      return axios.post("/settings/camera", payload);
    },
    /**
     * Create a new Pipeline for the provided camera.
     *
     * @param newPipelineName the name of the new pipeline.
     * @param pipelineType the type of the new pipeline. Cannot be {@link WebsocketPipelineType.Calib3d} or {@link WebsocketPipelineType.DriverMode}.
     * @param cameraIndex the index of the camera
     */
    createNewPipeline(
      newPipelineName: string,
      pipelineType: Exclude<WebsocketPipelineType, WebsocketPipelineType.Calib3d | WebsocketPipelineType.DriverMode>,
      cameraIndex: number = useStateStore().currentCameraIndex
    ) {
      const payload = {
        addNewPipeline: [newPipelineName, pipelineType],
        cameraIndex: cameraIndex
      };
      useStateStore().websocket?.send(payload, true);
    },
    /**
     * Modify the settings of the currently selected pipeline of the provided camera.
     *
     * @param settings settings to modify. The type of the settings should match the currently selected pipeline type.
     * @param updateStore whether or not to update the store. This is useful if the input field already models the store reference.
     * @param cameraIndex the index of the camera
     */
    changeCurrentPipelineSetting(
      settings: ActiveConfigurablePipelineSettings,
      updateStore = true,
      cameraIndex: number = useStateStore().currentCameraIndex
    ) {
      const payload = {
        changePipelineSetting: {
          ...settings,
          cameraIndex: cameraIndex
        }
      };
      if (updateStore) {
        this.changePipelineSettingsInStore(settings, cameraIndex);
      }
      useStateStore().websocket?.send(payload, true);
    },
    changePipelineSettingsInStore(
      settings: Partial<ActivePipelineSettings>,
      cameraIndex: number = useStateStore().currentCameraIndex
    ) {
      Object.entries(settings).forEach(([k, v]) => {
        this.cameras[cameraIndex].pipelineSettings[k] = v;
      });
    },
    /**
     * Change the nickname of the currently selected pipeline of the provided camera.
     *
     * @param newName the new nickname for the camera.
     * @param updateStore whether or not to update the store. This is useful if the input field already models the store reference.
     * @param cameraIndex the index of the camera
     */
    changeCurrentPipelineNickname(
      newName: string,
      updateStore = true,
      cameraIndex: number = useStateStore().currentCameraIndex
    ) {
      const payload = {
        changePipelineName: newName,
        cameraIndex: cameraIndex
      };
      if (updateStore) {
        this.cameras[cameraIndex].pipelineSettings.pipelineNickname = newName;
      }
      useStateStore().websocket?.send(payload, true);
    },
    /**
     * Modify the Pipeline type of the currently selected pipeline of the provided camera. This overwrites the current pipeline's settings when the backend resets the current pipeline settings.
     *
     * @param type the pipeline type to set.  Cannot be {@link WebsocketPipelineType.Calib3d} or {@link WebsocketPipelineType.DriverMode}.
     * @param cameraIndex the index of the camera.
     */
    changeCurrentPipelineType(
      type: Exclude<WebsocketPipelineType, WebsocketPipelineType.Calib3d | WebsocketPipelineType.DriverMode>,
      cameraIndex: number = useStateStore().currentCameraIndex
    ) {
      const payload = {
        pipelineType: type,
        cameraIndex: cameraIndex
      };
      useStateStore().websocket?.send(payload, true);
    },
    /**
     * Change the index of the pipeline of the currently selected camera.
     *
     * @param index pipeline index to set.
     * @param updateStore whether or not to update the store. This is useful if the input field already models the store reference.
     * @param cameraIndex the index of the camera.
     */
    changeCurrentPipelineIndex(
      index: number,
      updateStore = true,
      cameraIndex: number = useStateStore().currentCameraIndex
    ) {
      const payload = {
        currentPipeline: index,
        cameraIndex: cameraIndex
      };
      if (updateStore) {
        if (
          this.cameras[cameraIndex].currentPipelineIndex !== -1 &&
          this.cameras[cameraIndex].currentPipelineIndex !== -2
        ) {
          this.cameras[cameraIndex].lastPipelineIndex = this.cameras[cameraIndex].currentPipelineIndex;
        }
        this.cameras[cameraIndex].currentPipelineIndex = index;
      }
      useStateStore().websocket?.send(payload, true);
    },
    /**
     * Change the currently selected pipeline of the provided camera.
     *
     * @param cameraIndex the index of the camera's pipeline to change.
     */
    deleteCurrentPipeline(cameraIndex: number = useStateStore().currentCameraIndex) {
      const payload = {
        deleteCurrentPipeline: {},
        cameraIndex: cameraIndex
      };
      useStateStore().websocket?.send(payload, true);
    },
    /**
     * Duplicate the pipeline at the provided index.
     *
     * @param pipelineIndex index of the pipeline to duplicate.
     * @param cameraIndex the index of the camera.
     */
    duplicatePipeline(pipelineIndex: number, cameraIndex: number = useStateStore().currentCameraIndex) {
      const payload = {
        duplicatePipeline: pipelineIndex,
        cameraIndex: cameraIndex
      };
      useStateStore().websocket?.send(payload, true);
    },
    /**
     * Change the currently set camera
     *
     * @param cameraIndex the index of the camera to set as the current camera.
     * @param updateStore whether or not to update the store. This is useful if the input field already models the store reference.
     */
    setCurrentCameraIndex(cameraIndex: number, updateStore = true) {
      const payload = {
        currentCamera: cameraIndex
      };
      if (updateStore) {
        useStateStore().currentCameraIndex = cameraIndex;
      }
      useStateStore().websocket?.send(payload, true);
    },
    /**
     * Change the nickname of the provided camera.
     *
     * @param newName the new nickname of the camera.
     * @param updateStore whether or not to update the store. This is useful if the input field already models the store reference.
     * @param cameraIndex the index of the camera.
     * @return HTTP request promise to the backend
     */
    changeCameraNickname(
      newName: string,
      updateStore = true,
      cameraIndex: number = useStateStore().currentCameraIndex
    ) {
      const payload = {
        name: newName,
        cameraIndex: cameraIndex
      };
      if (updateStore) {
        this.currentCameraSettings.nickname = newName;
      }
      return axios.post("/settings/camera/setNickname", payload);
    },
    /**
     * Start the 3D calibration process for the provided camera.
     *
     * @param calibrationInitData initialization calibration data.
     * @param cameraIndex the index of the camera.
     */
    startPnPCalibration(
      calibrationInitData: {
        squareSizeIn: number;
        patternWidth: number;
        patternHeight: number;
        boardType: CalibrationBoardTypes;
      },
      cameraIndex: number = useStateStore().currentCameraIndex
    ) {
      const stateCalibData = useStateStore().calibrationData;
      const payload = {
        startPnpCalibration: {
          count: stateCalibData.imageCount,
          minCount: stateCalibData.minimumImageCount,
          hasEnough: stateCalibData.hasEnoughImages,
          videoModeIndex: stateCalibData.videoFormatIndex,
          ...calibrationInitData
        },
        cameraIndex: cameraIndex
      };
      useStateStore().websocket?.send(payload, true);
    },
    /**
     * End the 3D calibration process for the provided camera.
     *
     * @param cameraIndex the index of the camera
     * @return HTTP request promise to the backend
     */
    endPnPCalibration(cameraIndex: number = useStateStore().currentCameraIndex) {
      return axios.post("/calibration/end", { index: cameraIndex });
    },
    /**
     * Import calibration data that was computed using CalibDB.
     *
     * @param data Data from the uploaded CalibDB config
     * @param cameraIndex the index of the camera
     */
    importCalibDB(
      data: { payload: string; filename: string },
      cameraIndex: number = useStateStore().currentCameraIndex
    ) {
      const payload = {
        ...data,
        cameraIndex: cameraIndex
      };
      return axios.post("/calibration/importFromCalibDB", payload, { headers: { "Content-Type": "text/plain" } });
    },
    importCalibrationFromData(
      data: { calibration: CameraCalibrationResult },
      cameraIndex: number = useStateStore().currentCameraIndex
    ) {
      const payload = {
        ...data,
        cameraIndex: cameraIndex
      };
      return axios.post("/calibration/importFromData", payload);
    },
    /**
     * Take a snapshot for the calibration processes
     *
     * @param cameraIndex the index of the camera that is currently in the calibration process
     */
    takeCalibrationSnapshot(cameraIndex: number = useStateStore().currentCameraIndex) {
      const payload = {
        takeCalibrationSnapshot: true,
        cameraIndex: cameraIndex
      };
      useStateStore().websocket?.send(payload, true);
    },
    /**
     * Save a snapshot of the input frame of the camera.
     *
     * @param cameraIndex the index of the camera
     */
    saveInputSnapshot(cameraIndex: number = useStateStore().currentCameraIndex) {
      const payload = {
        saveInputSnapshot: true,
        cameraIndex: cameraIndex
      };
      useStateStore().websocket?.send(payload, true);
    },
    /**
     * Save a snapshot of the output frame of the camera.
     *
     * @param cameraIndex the index of the camera
     */
    saveOutputSnapshot(cameraIndex: number = useStateStore().currentCameraIndex) {
      const payload = {
        saveOutputSnapshot: true,
        cameraIndex: cameraIndex
      };
      useStateStore().websocket?.send(payload, true);
    },
    /**
     * Set the robot offset mode type.
     *
     * @param type Offset type to take.
     * @param cameraIndex the index of the camera.
     */
    takeRobotOffsetPoint(type: RobotOffsetType, cameraIndex: number = useStateStore().currentCameraIndex) {
      const payload = {
        robotOffsetPoint: type,
        cameraIndex: cameraIndex
      };
      useStateStore().websocket?.send(payload, true);
    }
  }
});<|MERGE_RESOLUTION|>--- conflicted
+++ resolved
@@ -99,21 +99,8 @@
             standardDeviation: v.standardDeviation,
             mean: v.mean
           })),
-<<<<<<< HEAD
         completeCalibrations: d.calibrations,
-=======
-        completeCalibrations: d.calibrations.map<CameraCalibrationResult>((calib) => ({
-          resolution: {
-            height: calib.height,
-            width: calib.width
-          },
-          distCoeffs: calib.distCoeffs,
-          standardDeviation: calib.standardDeviation,
-          perViewErrors: calib.perViewErrors,
-          intrinsics: calib.intrinsics
-        })),
         isCSICamera: d.isCSICamera,
->>>>>>> 341954c1
         pipelineNicknames: d.pipelineNicknames,
         currentPipelineIndex: d.currentPipelineIndex,
         pipelineSettings: d.currentPipelineSettings
